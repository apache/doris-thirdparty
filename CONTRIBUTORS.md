--- conflicted
+++ resolved
@@ -231,14 +231,10 @@
   * [2024-01-24] Optimize GEMV forwarding on ARM64 systems
 
 * Aniket P. Garade <https://github.com/garadeaniket>   Sushil Pratap Singh <https://github.com/SushilPratap04>  Juliya James <https://github.com/Juliya32> 
-<<<<<<< HEAD
   *  [2024-12-13] Optimized swap and rot  Level-1 BLAS routines with ARM SVE
-
-* Marek Michalowski <https://github.com/michalowski-arm>
-  *  [2025-01-21] Add thread throttling profile for SGEMV on `NEOVERSEV1`
-=======
-  *  [2024-12-13] Optimized swap and rot  Level-1 BLAS routines with ARM SVE  
 
 * Annop Wongwathanarat <annop.wongwathanarat@arm.com>
   * [2025-01-10] Add thread throttling profile for SGEMM on NEOVERSEV1
->>>>>>> 876ba58e
+
+* Marek Michalowski <https://github.com/michalowski-arm>
+  * [2025-01-21] Add thread throttling profile for SGEMV on `NEOVERSEV1`