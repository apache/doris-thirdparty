--- conflicted
+++ resolved
@@ -151,7 +151,6 @@
   * [2016-03-20] Fix compiler error in VisualStudio with CMake
   * [2016-03-22] Fix access violation on Windows while static linking
 
-<<<<<<< HEAD
 * Paul Mustière <https://github.com/buffer51/>
   * [2016-02-04] Fix Android build on ARMV7
   * [2016-04-26] Android build with LAPACK for ARMV7 & ARMV8
@@ -162,7 +161,7 @@
 * Kaustubh Raste <https://github.com/ksraste/>
   * [2016-05-09] DTRSM optimization for MIPS P5600 and I6400 using MSA
   * [2016-05-20] STRSM optimization for MIPS P5600 and I6400 using MSA
-=======
+
 * Abdelrauf  <https://github.com/quickwritereader>
   * [2017-01-01] dgemm and dtrmm kernels for IBM z13
->>>>>>> 864e202a
+
