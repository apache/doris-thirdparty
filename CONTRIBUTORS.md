--- conflicted
+++ resolved
@@ -231,17 +231,11 @@
   * [2024-01-24] Optimize GEMV forwarding on ARM64 systems
 
 * Aniket P. Garade <https://github.com/garadeaniket>   Sushil Pratap Singh <https://github.com/SushilPratap04>  Juliya James <https://github.com/Juliya32> 
-<<<<<<< HEAD
-  *  [2024-12-13] Optimized swap and rot  Level-1 BLAS routines with ARM SVE  
-
-* Annop Wongwathanarat <annop.wongwathanarat@arm.com>
-  * [2025-01-21] Optimize gemv_t_sve_v1x3 kernel
-=======
   *  [2024-12-13] Optimized swap and rot  Level-1 BLAS routines with ARM SVE
 
 * Annop Wongwathanarat <annop.wongwathanarat@arm.com>
   * [2025-01-10] Add thread throttling profile for SGEMM on NEOVERSEV1
+  * [2025-01-21] Optimize gemv_t_sve_v1x3 kernel
 
 * Marek Michalowski <https://github.com/michalowski-arm>
   * [2025-01-21] Add thread throttling profile for SGEMV on `NEOVERSEV1`
->>>>>>> 9b11fd58
