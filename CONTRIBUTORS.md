# Contributions to the OpenBLAS project

## Creator & Maintainer

* Zhang Xianyi <traits.zhang@gmail.com>

## Active Developers

* Wang Qian <traz0824@gmail.com>
  * Optimize BLAS3 on ICT Loongson 3A.
  * Optimize BLAS3 on Intel Sandy Bridge.

* Werner Saar <wernsaar@googlemail.com>
  * [2013-03-04] Optimize AVX and FMA4 DGEMM on AMD Bulldozer
  * [2013-04-27] Optimize AVX and FMA4 TRSM on AMD Bulldozer
  * [2013-06-09] Optimize AVX and FMA4 SGEMM on AMD Bulldozer
  * [2013-06-11] Optimize AVX and FMA4 ZGEMM on AMD Bulldozer
  * [2013-06-12] Optimize AVX and FMA4 CGEMM on AMD Bulldozer
  * [2013-06-16] Optimize dgemv_n kernel on AMD Bulldozer
  * [2013-06-20] Optimize ddot, daxpy kernel on AMD Bulldozer
  * [2013-06-21] Optimize dcopy kernel on AMD Bulldozer
  * Porting and Optimization on ARM Cortex-A9
  * Optimization on AMD Piledriver
  * Optimization on Intel Haswell

## Previous Developers

* Zaheer Chothia <zaheer.chothia@gmail.com>
  * Improve the compatibility about complex number
  * Build LAPACKE: C interface to LAPACK
  * Improve the windows build.

* Chen Shaohu <huhumartinwar@gmail.com>
  * Optimize GEMV on the Loongson 3A processor.

* Luo Wen
  * Intern. Test Level-2 BLAS.

## Contributors

In chronological order:

* pipping <http://page.mi.fu-berlin.de/pipping>
  * [2011-06-11] Make USE_OPENMP=0 disable openmp.

* Stefan Karpinski <stefan@karpinski.org>
  * [2011-12-28] Fix a bug about SystemStubs on Mac OS X.

* Alexander Eberspächer <https://github.com/aeberspaecher>
  * [2012-05-02] Add note on patch for segfaults on Linux kernel 2.6.32.

* Mike Nolta <mike@nolta.net>
  * [2012-05-19] Fix building bug on FreeBSD and NetBSD.

* Sylvestre Ledru <https://github.com/sylvestre>
  * [2012-07-01] Improve the detection of sparc. Fix building bug under
    Hurd and kfreebsd.

* Jameson Nash <https://github.com/vtjnash>
  * [2012-08-20] Provide support for passing CFLAGS, FFLAGS, PFLAGS, FPFLAGS to
    make on the command line.

* Alexander Nasonov <alnsn@yandex.ru>
  * [2012-11-10] Fix NetBSD build.

* Sébastien Villemot <sebastien@debian.org>
  * [2012-11-14] Fix compilation with TARGET=GENERIC. Patch applied to Debian package.
  * [2013-08-28] Avoid failure on qemu guests declaring an Athlon CPU without 3dnow!

* Kang-Che Sung <Explorer09@gmail.com>
  * [2013-05-17] Fix typo in the document. Re-order the architecture list in getarch.c.

* Kenneth Hoste <kenneth.hoste@gmail.com>
  * [2013-05-22] Adjust Makefile about downloading LAPACK source files.

* Lei WANG <https://github.com/wlbksy>
  * [2013-05-22] Fix a bug about wget.

* Dan Luu <http://www.linkedin.com/in/danluu>
  * [2013-06-30] Add Intel Haswell support (using sandybridge optimizations).

* grisuthedragon <https://github.com/grisuthedragon>
  * [2013-07-11] create openblas_get_parallel to retrieve information which parallelization
    model is used by OpenBLAS.

* Elliot Saba <staticfloat@gmail.com>
  * [2013-07-22] Add in return value for `interface/trtri.c`

* Sébastien Fabbro <bicatali@gentoo.org>
  * [2013-07-24] Modify makefile to respect user's LDFLAGS
  * [2013-07-24] Add stack markings for GNU as arch-independent for assembler files

* Viral B. Shah <viral@mayin.org>
  * [2013-08-21] Patch LAPACK XLASD4.f as discussed in JuliaLang/julia#2340

* Lars Buitinck <https://github.com/larsmans>
  * [2013-08-28] get rid of the generated cblas_noconst.h file
  * [2013-08-28] Missing threshold in gemm.c
  * [2013-08-28] fix default prefix handling in makefiles

* yieldthought <https://github.com/yieldthought>
  * [2013-10-08] Remove -Wl,--retain-symbols-file from dynamic link line to fix tool support

* Keno Fischer <https://github.com/loladiro>
  * [2013-10-23] Use FC instead of CC to link the dynamic library on OS X

* Christopher Meng <cickumqt@gmail.com>
  * [2013-12-09] Add DESTDIR support for easier building on RPM based distros.
                 Use install command instead of cp to install files with permissions control.

* Lucas Beyer <lucasb.eyer.be@gmail.com>
  * [2013-12-10] Added support for NO_SHARED in make install.

* carlkl <https://github.com/carlkl>
  * [2013-12-13] Fixed LAPACKE building bug on Windows

* Isaac Dunham <https://github.com/idunham>
  * [2014-08-03] Fixed link error on Linux/musl

* Dave Nuechterlein
  * [2014-10-10] trmm and sgemm kernels (optimized for APM's X-Gene 1).
                 ARMv8 support.

* Jerome Robert <jeromerobert@gmx.com>
  * [2015-01-01] Speed-up small `ger` and `gemv` using stack allocation (bug #478)
  * [2015-12-23] `stack_check` in `gemv.c` (bug #722)
  * [2015-12-28] Allow to force the number of parallel make job
  * [2015-12-28] Fix detection of AMD E2-3200 detection
  * [2015-12-31] Let `make MAX_STACK_ALLOC=0` do what expected
  * [2016-01-19] Disable multi-threading in `ger` and `swap` for small matrices (bug #731)
  * [2016-01-24] Use `GEMM_MULTITHREAD_THRESHOLD` as a number of ops (bug #742)
  * [2016-01-26] Let `openblas_get_num_threads` return the number of active threads (bug #760)
  * [2016-01-30] Speed-up small `zger`, `zgemv`, `ztrmv` using stack allocation (bug #727)

* Dan Kortschak
  * [2015-01-07] Added test for drotmg bug #484.

* Ton van den Heuvel <https://github.com/ton>
  * [2015-03-18] Fix race condition during shutdown causing a crash in gotoblas_set_affinity().

* Martin Koehler <https://github.com/grisuthedragon/>
  * [2015-09-07] Improved imatcopy

* Ashwin Sekhar T K <https://github.com/ashwinyes/>
  * [2015-11-09] Assembly kernels for Cortex-A57 (ARMv8)
  * [2015-11-20] lapack-test fixes for Cortex-A57
  * [2016-03-14] Additional functional Assembly Kernels for Cortex-A57
  * [2016-03-14] Optimize Dgemm 4x4 for Cortex-A57

* theoractice <https://github.com/theoractice/>
  * [2016-03-20] Fix compiler error in VisualStudio with CMake
  * [2016-03-22] Fix access violation on Windows while static linking

* Paul Mustière <https://github.com/buffer51/>
  * [2016-02-04] Fix Android build on ARMV7
  * [2016-04-26] Android build with LAPACK for ARMV7 & ARMV8

* Shivraj Patil <https://github.com/sva-img/>
  * [2016-05-03] DGEMM optimization for MIPS P5600 and I6400 using MSA

* Kaustubh Raste <https://github.com/ksraste/>
  * [2016-05-09] DTRSM optimization for MIPS P5600 and I6400 using MSA
  * [2016-05-20] STRSM optimization for MIPS P5600 and I6400 using MSA

* Abdelrauf  <https://github.com/quickwritereader>
  * [2017-01-01] dgemm and dtrmm kernels for IBM z13
<<<<<<< HEAD

=======
  * [2017-02-26] ztrmm kernel for IBM z13
>>>>>>> 848cb27b
<|MERGE_RESOLUTION|>--- conflicted
+++ resolved
@@ -164,8 +164,5 @@
 
 * Abdelrauf  <https://github.com/quickwritereader>
   * [2017-01-01] dgemm and dtrmm kernels for IBM z13
-<<<<<<< HEAD
+  * [2017-02-26] ztrmm kernel for IBM z13
 
-=======
-  * [2017-02-26] ztrmm kernel for IBM z13
->>>>>>> 848cb27b
