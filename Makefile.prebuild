# This is triggered by Makefile.system and runs before any of the code is built.

export BINARY
export USE_OPENMP

ifdef DYNAMIC_ARCH
override HOST_CFLAGS += -DDYNAMIC_ARCH
endif

ifdef TARGET_CORE
TARGET_MAKE = Makefile_kernel.conf
TARGET_CONF = config_kernel.h
else
TARGET_MAKE = Makefile.conf
TARGET_CONF = config.h
endif

ifdef USE_PERL
SCRIPTSUFFIX = .pl
else
SCRIPTSUFFIX =
endif

# CPUIDEMU = ../../cpuid/table.o

ifdef CPUIDEMU
EXFLAGS = -DCPUIDEMU -DVENDOR=99
endif

ifeq ($(TARGET), MIPS24K)
TARGET_FLAGS = -mips32r2
endif

ifeq ($(TARGET), MIPS1004K)
TARGET_FLAGS = -mips32r2
endif

ifeq ($(TARGET), P5600)
TARGET_FLAGS = -mips32r5
endif

ifeq ($(TARGET), I6400)
TARGET_FLAGS = -mips64r6
endif

ifeq ($(TARGET), P6600)
TARGET_FLAGS = -mips64r6
endif

ifeq ($(TARGET), I6500)
TARGET_FLAGS = -mips64r6
endif

ifeq ($(TARGET), C910V)
TARGET_FLAGS = -march=rv64gcv0p7_zfh_xtheadc -mabi=lp64d
endif

<<<<<<< HEAD
ifeq ($(TARGET), CK860FV)
TARGET_FLAGS = -march=ck860v -mcpu=ck860fv -mfdivdu -mhard-float
=======
ifeq ($(TARGET), x280)
TARGET_FLAGS = -march=rv64imafdcv_zba_zbb_zfh -mabi=lp64d
endif

ifeq ($(TARGET), RISCV64_ZVL256B)
TARGET_FLAGS = -march=rv64imafdcv -mabi=lp64d
endif

ifeq ($(TARGET), RISCV64_ZVL128B)
TARGET_FLAGS = -march=rv64imafdcv -mabi=lp64d
endif

ifeq ($(TARGET), RISCV64_GENERIC)
TARGET_FLAGS = -march=rv64imafdc -mabi=lp64d
>>>>>>> 889c5d02
endif

all: getarch_2nd
	./getarch_2nd  0 >> $(TARGET_MAKE)
	./getarch_2nd  1 >> $(TARGET_CONF)

$(TARGET_CONF): c_check$(SCRIPTSUFFIX) f_check$(SCRIPTSUFFIX) getarch
	./c_check$(SCRIPTSUFFIX) $(TARGET_MAKE) $(TARGET_CONF) "$(CC)" $(TARGET_FLAGS) $(CFLAGS)
ifneq ($(ONLY_CBLAS), 1)
	./f_check$(SCRIPTSUFFIX) $(TARGET_MAKE) $(TARGET_CONF) "$(FC)" $(TARGET_FLAGS)
else
#When we only build CBLAS, we set NOFORTRAN=2
	echo "NOFORTRAN=2" >> $(TARGET_MAKE)
	echo "NO_FBLAS=1" >> $(TARGET_MAKE)
	echo "F_COMPILER=GFORTRAN"  >> $(TARGET_MAKE)
	echo "BU=_"  >> $(TARGET_MAKE)
	echo "#define BUNDERSCORE _" >> $(TARGET_CONF)
	echo "#define NEEDBUNDERSCORE 1" >> $(TARGET_CONF)
endif
	./getarch 0 >> $(TARGET_MAKE)
	./getarch 1 >> $(TARGET_CONF)


getarch : getarch.c cpuid.S dummy $(CPUIDEMU)
	avx512=$$(./c_check$(SCRIPTSUFFIX) - - "$(CC)" $(TARGET_FLAGS) $(CFLAGS) | grep NO_AVX512); \
	rv64gv=$$(./c_check$(SCRIPTSUFFIX) - - "$(CC)" $(TARGET_FLAGS) $(CFLAGS) | grep NO_RV64GV); \
	$(HOSTCC) $(HOST_CFLAGS) $(EXFLAGS) $${avx512:+-D$${avx512}} $${rv64gv:+-D$${rv64gv}} -o $(@F) getarch.c cpuid.S $(CPUIDEMU)

getarch_2nd : getarch_2nd.c $(TARGET_CONF) dummy
ifndef TARGET_CORE
	$(HOSTCC) -I. $(HOST_CFLAGS) -o $(@F) getarch_2nd.c
else
	$(HOSTCC) -I. $(HOST_CFLAGS) -DBUILD_KERNEL -o $(@F) getarch_2nd.c
endif

dummy:

.PHONY: dummy<|MERGE_RESOLUTION|>--- conflicted
+++ resolved
@@ -55,10 +55,9 @@
 TARGET_FLAGS = -march=rv64gcv0p7_zfh_xtheadc -mabi=lp64d
 endif
 
-<<<<<<< HEAD
 ifeq ($(TARGET), CK860FV)
 TARGET_FLAGS = -march=ck860v -mcpu=ck860fv -mfdivdu -mhard-float
-=======
+
 ifeq ($(TARGET), x280)
 TARGET_FLAGS = -march=rv64imafdcv_zba_zbb_zfh -mabi=lp64d
 endif
@@ -73,7 +72,6 @@
 
 ifeq ($(TARGET), RISCV64_GENERIC)
 TARGET_FLAGS = -march=rv64imafdc -mabi=lp64d
->>>>>>> 889c5d02
 endif
 
 all: getarch_2nd
