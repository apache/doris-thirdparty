/***************************************************************************
Copyright (c) 2014, The OpenBLAS Project
All rights reserved.
Redistribution and use in source and binary forms, with or without
modification, are permitted provided that the following conditions are
met:
1. Redistributions of source code must retain the above copyright
notice, this list of conditions and the following disclaimer.
2. Redistributions in binary form must reproduce the above copyright
notice, this list of conditions and the following disclaimer in
the documentation and/or other materials provided with the
distribution.
3. Neither the name of the OpenBLAS project nor the names of
its contributors may be used to endorse or promote products
derived from this software without specific prior written permission.
THIS SOFTWARE IS PROVIDED BY THE COPYRIGHT HOLDERS AND CONTRIBUTORS "AS IS"
AND ANY EXPRESS OR IMPLIED WARRANTIES, INCLUDING, BUT NOT LIMITED TO, THE
IMPLIED WARRANTIES OF MERCHANTABILITY AND FITNESS FOR A PARTICULAR PURPOSE
ARE DISCLAIMED. IN NO EVENT SHALL THE OPENBLAS PROJECT OR CONTRIBUTORS BE
LIABLE FOR ANY DIRECT, INDIRECT, INCIDENTAL, SPECIAL, EXEMPLARY, OR CONSEQUENTIAL
DAMAGES (INCLUDING, BUT NOT LIMITED TO, PROCUREMENT OF SUBSTITUTE GOODS OR
SERVICES; LOSS OF USE, DATA, OR PROFITS; OR BUSINESS INTERRUPTION) HOWEVER
CAUSED AND ON ANY THEORY OF LIABILITY, WHETHER IN CONTRACT, STRICT LIABILITY,
OR TORT (INCLUDING NEGLIGENCE OR OTHERWISE) ARISING IN ANY WAY OUT OF THE
USE OF THIS SOFTWARE, EVEN IF ADVISED OF THE POSSIBILITY OF SUCH DAMAGE.
*****************************************************************************/

/***********************************************************
 * 2014-06-10 Saar
 * 2015-09-07 grisuthedragon 
***********************************************************/

#include <stdio.h>
#include <stdlib.h>
#include "common.h"
#ifdef FUNCTION_PROFILE
#include "functable.h"
#endif

#if defined(DOUBLE)
#define ERROR_NAME "DIMATCOPY"
#else
#define ERROR_NAME "SIMATCOPY"
#endif

#define BlasRowMajor 0
#define BlasColMajor 1
#define BlasNoTrans  0
#define BlasTrans    1

#undef malloc
#undef free

/* Enables the New IMATCOPY code with inplace operation if lda == ldb   */
#define NEW_IMATCOPY

#ifndef CBLAS
void NAME( char* ORDER, char* TRANS, blasint *rows, blasint *cols, FLOAT *alpha, FLOAT *a, blasint *lda, blasint *ldb)
{

	char Order, Trans;
	int order=-1,trans=-1;
	blasint info = -1;
	FLOAT *b;
	size_t msize;

	Order = *ORDER;
	Trans = *TRANS;

	TOUPPER(Order);
	TOUPPER(Trans);

	if ( Order == 'C' ) order = BlasColMajor;
	if ( Order == 'R' ) order = BlasRowMajor;
	if ( Trans == 'N' ) trans = BlasNoTrans;
	if ( Trans == 'R' ) trans = BlasNoTrans;
	if ( Trans == 'T' ) trans = BlasTrans;
	if ( Trans == 'C' ) trans = BlasTrans;
#else 
void CNAME( enum CBLAS_ORDER CORDER, enum CBLAS_TRANSPOSE CTRANS, blasint crows, blasint ccols, FLOAT calpha, FLOAT *a, blasint clda, blasint cldb)
{
	int order=-1,trans=-1;
	blasint info = -1;
	FLOAT *b;
	size_t msize;
	blasint *lda, *ldb, *rows, *cols; 
	FLOAT *alpha; 

	if ( CORDER == CblasColMajor) order = BlasColMajor; 
	if ( CORDER == CblasRowMajor) order = BlasRowMajor; 
	if ( CTRANS == CblasNoTrans || CTRANS == CblasConjNoTrans) trans = BlasNoTrans; 
	if ( CTRANS == CblasTrans   || CTRANS == CblasConjTrans  ) trans = BlasTrans; 

	rows = &crows; 
	cols = &ccols; 
	alpha = &calpha; 
	lda = &clda; 
	ldb = &cldb; 	
#endif 

	if ( order == BlasColMajor)
	{
        	if ( trans == BlasNoTrans  &&  *ldb < MAX(1,*rows) ) info = 8;
        	if ( trans == BlasTrans    &&  *ldb < MAX(1,*cols) ) info = 8;
	}
	if ( order == BlasRowMajor)
	{
        	if ( trans == BlasNoTrans  &&  *ldb < MAX(1,*cols) ) info = 8;
        	if ( trans == BlasTrans    &&  *ldb < MAX(1,*rows) ) info = 8;
	}

	if ( order == BlasColMajor &&  *lda < MAX(1,*rows) ) info = 7;
	if ( order == BlasRowMajor &&  *lda < MAX(1,*cols) ) info = 7;
	if ( *cols < 0 ) info = 4;
	if ( *rows < 0 ) info = 3;
	if ( trans < 0 ) info = 2;
	if ( order < 0 ) info = 1;

	if (info >= 0) {
    		BLASFUNC(xerbla)(ERROR_NAME, &info, sizeof(ERROR_NAME));
    		return;
  	}

	if ((*rows == 0) || (*cols == 0)) return;

#ifdef NEW_IMATCOPY
    if ( *lda == *ldb ) {
        if ( order == BlasColMajor )
        {
            if ( trans == BlasNoTrans )
            {
                IMATCOPY_K_CN(*rows, *cols, *alpha, a, *lda );
                return;
            }
            else if ( *rows == *cols )
            {
                IMATCOPY_K_CT(*rows, *cols, *alpha, a, *lda );
                return;
            }
        }
        else
        {
            if ( trans == BlasNoTrans )
            {
                IMATCOPY_K_RN(*rows, *cols, *alpha, a, *lda );
                return;
            }
            else if ( *rows == *cols )
            {
                IMATCOPY_K_RT(*rows, *cols, *alpha, a, *lda );
                return;
            }
        }
    }
#endif

<<<<<<< HEAD
	msize = (size_t)(*rows) * (*cols) * sizeof(FLOAT);
=======
	if ( *rows >  *cols )
            msize = (size_t)(*rows) * (*ldb)  * sizeof(FLOAT);
    else
            msize = (size_t)(*cols) * (*ldb)  * sizeof(FLOAT);
>>>>>>> 889c5d02

	b = malloc(msize);
	if ( b == NULL )
	{
		printf("Memory alloc failed in imatcopy\n");
		exit(1);
	}

	if ( order == BlasColMajor )
	{
		if ( trans == BlasNoTrans )
		{
			OMATCOPY_K_CN(*rows, *cols, *alpha, a, *lda, b, *rows );
			OMATCOPY_K_CN(*rows, *cols, (FLOAT) 1.0 , b, *rows, a, *ldb );
		}
		else
		{
			OMATCOPY_K_CT(*rows, *cols, *alpha, a, *lda, b, *cols );
			OMATCOPY_K_CN(*cols, *rows, (FLOAT) 1.0, b, *cols, a, *ldb );
		}
	}
	else
	{
		if ( trans == BlasNoTrans )
		{
			OMATCOPY_K_RN(*rows, *cols, *alpha, a, *lda, b, *cols );
			OMATCOPY_K_RN(*rows, *cols, (FLOAT) 1.0, b, *cols, a, *ldb );
		}
		else
		{
			OMATCOPY_K_RT(*rows, *cols, *alpha, a, *lda, b, *rows );
			OMATCOPY_K_RN(*cols, *rows, (FLOAT) 1.0, b, *rows, a, *ldb );
		}
	}

	free(b);
	return;

}

<|MERGE_RESOLUTION|>--- conflicted
+++ resolved
@@ -154,14 +154,10 @@
     }
 #endif
 
-<<<<<<< HEAD
-	msize = (size_t)(*rows) * (*cols) * sizeof(FLOAT);
-=======
 	if ( *rows >  *cols )
             msize = (size_t)(*rows) * (*ldb)  * sizeof(FLOAT);
     else
             msize = (size_t)(*cols) * (*ldb)  * sizeof(FLOAT);
->>>>>>> 889c5d02
 
 	b = malloc(msize);
 	if ( b == NULL )
