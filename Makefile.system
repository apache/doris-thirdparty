#
# Include user definition
#

# TO suppress recursive includes
INCLUDED = 1

ifndef TOPDIR
TOPDIR = .
endif

NETLIB_LAPACK_DIR = $(TOPDIR)/lapack-netlib

# Default C compiler
# - Only set if not specified on the command line or inherited from the environment.
# - CC is an implicit variable so neither '?=' or 'ifndef' can be used.
#   http://stackoverflow.com/questions/4029274/mingw-and-make-variables
# - Default value is 'cc' which is not always a valid command (e.g. MinGW).
ifeq ($(origin CC),default)
CC = gcc
# Change the default compile to clang on Mac OSX.
# http://stackoverflow.com/questions/714100/os-detecting-makefile
UNAME_S := $(shell uname -s)
ifeq ($(UNAME_S),Darwin)
     CC = clang
endif
endif

# Default Fortran compiler (FC) is selected by f_check.

ifndef MAKEFILE_RULE
include $(TOPDIR)/Makefile.rule
else
include $(TOPDIR)/$(MAKEFILE_RULE)
endif

#
#  Beginning of system configuration 
#

ifndef HOSTCC
HOSTCC	 = $(CC)
endif

ifdef TARGET
GETARCH_FLAGS := -DFORCE_$(TARGET)
endif

#TARGET_CORE will override TARGET which is used in DYNAMIC_ARCH=1.
#
ifdef TARGET_CORE
GETARCH_FLAGS := -DFORCE_$(TARGET_CORE)
endif

ifdef INTERFACE64
GETARCH_FLAGS	+= -DUSE64BITINT
endif

ifndef GEMM_MULTITHREAD_THRESHOLD
GEMM_MULTITHREAD_THRESHOLD=4
endif
GETARCH_FLAGS	+= -DGEMM_MULTITHREAD_THRESHOLD=$(GEMM_MULTITHREAD_THRESHOLD) 

ifeq ($(NO_AVX), 1)
GETARCH_FLAGS	+= -DNO_AVX
endif

ifeq ($(DEBUG), 1)
GETARCH_FLAGS	+= -g
endif

ifeq ($(QUIET_MAKE), 1)
MAKE += -s
endif

ifndef NO_PARALLEL_MAKE
NO_PARALLEL_MAKE=0
endif
GETARCH_FLAGS	+= -DNO_PARALLEL_MAKE=$(NO_PARALLEL_MAKE)

ifeq ($(HOSTCC), loongcc)
GETARCH_FLAGS  += -static
endif

# This operation is expensive, so execution should be once.
ifndef GOTOBLAS_MAKEFILE
export GOTOBLAS_MAKEFILE = 1

# Generating Makefile.conf and config.h
DUMMY := $(shell $(MAKE) -C $(TOPDIR) -f Makefile.prebuild CC="$(CC)" FC="$(FC)" HOSTCC="$(HOSTCC)" CFLAGS="$(GETARCH_FLAGS)" BINARY=$(BINARY) USE_OPENMP=$(USE_OPENMP) TARGET_CORE=$(TARGET_CORE) all)

ifndef TARGET_CORE
include $(TOPDIR)/Makefile.conf
else
include $(TOPDIR)/Makefile_kernel.conf
endif

endif

ifndef NUM_THREADS
NUM_THREADS = $(NUM_CORES)
endif

ifeq ($(NUM_THREADS), 1)
override USE_THREAD = 0
endif

ifdef USE_THREAD
ifeq ($(USE_THREAD), 0)
SMP =
else
SMP = 1
endif
else
ifeq ($(NUM_THREAD), 1)
SMP =
else
SMP = 1
endif
endif

ifndef NEED_PIC
NEED_PIC = 1
endif

ARFLAGS	=
CPP	= $(COMPILER) -E
AR	= $(CROSS_SUFFIX)ar
AS	= $(CROSS_SUFFIX)as
LD	= $(CROSS_SUFFIX)ld
RANLIB	= $(CROSS_SUFFIX)ranlib
NM	= $(CROSS_SUFFIX)nm
DLLWRAP = $(CROSS_SUFFIX)dllwrap

#
#  OS dependent settings
#

ifeq ($(OSNAME), Darwin)
export MACOSX_DEPLOYMENT_TARGET=10.2
MD5SUM = md5 -r
endif

ifeq ($(OSNAME), FreeBSD)
MD5SUM = md5 -r
endif

ifeq ($(OSNAME), NetBSD)
MD5SUM = md5 -n
endif

ifeq ($(OSNAME), Linux)
EXTRALIB	+= -lm
endif

ifeq ($(OSNAME), AIX)
EXTRALIB	+= -lm
endif

ifeq ($(OSNAME), WINNT)
NEED_PIC = 0
NO_EXPRECISION = 1

EXTRALIB        += -defaultlib:advapi32

SUFFIX  = obj
PSUFFIX = pobj
LIBSUFFIX = a

ifeq ($(C_COMPILER), CLANG)
CCOMMON_OPT	+= -DMS_ABI
endif

ifeq ($(C_COMPILER), GCC)
#Test for supporting MS_ABI
GCCVERSIONGTEQ4 := $(shell expr `$(CC) -dumpversion | cut -f1 -d.` \>= 4)
GCCVERSIONGT4 := $(shell expr `$(CC) -dumpversion | cut -f1 -d.` \> 4)
GCCMINORVERSIONGTEQ7 := $(shell expr `$(CC) -dumpversion | cut -f2 -d.` \>= 7)
ifeq ($(GCCVERSIONGT4), 1)
# GCC Majar version > 4
# It is compatible with MSVC ABI. 
CCOMMON_OPT	+= -DMS_ABI
endif

ifeq ($(GCCVERSIONGTEQ4), 1)
ifeq ($(GCCMINORVERSIONGTEQ7), 1)
# GCC Version >=4.7
# It is compatible with MSVC ABI. 
CCOMMON_OPT	+= -DMS_ABI
endif
endif
endif

# Ensure the correct stack alignment on Win32
# http://permalink.gmane.org/gmane.comp.lib.openblas.general/97
ifeq ($(ARCH), x86)
CCOMMON_OPT += -mincoming-stack-boundary=2
FCOMMON_OPT += -mincoming-stack-boundary=2
endif

endif

ifeq ($(OSNAME), Interix)
NEED_PIC = 0
NO_EXPRECISION = 1

INTERIX_TOOL_DIR = /opt/gcc.3.3/i586-pc-interix3/bin
endif

ifeq ($(OSNAME), CYGWIN_NT)
NEED_PIC = 0
NO_EXPRECISION = 1
endif

ifneq ($(OSNAME), WINNT)
ifneq ($(OSNAME), CYGWIN_NT)
ifneq ($(OSNAME), Interix)
ifdef SMP
EXTRALIB   += -lpthread
endif
endif
endif
endif

ifdef QUAD_PRECISION
CCOMMON_OPT	+= -DQUAD_PRECISION
NO_EXPRECISION = 1
endif

ifneq ($(ARCH), x86)
ifneq ($(ARCH), x86_64)
NO_EXPRECISION = 1
endif
endif

ifdef UTEST_CHECK
CCOMMON_OPT	+= -DUTEST_CHECK
SANITY_CHECK = 1
endif

ifdef SANITY_CHECK
CCOMMON_OPT	+= -DSANITY_CHECK -DREFNAME=$(*F)f$(BU)
endif

#
#  Architecture dependent settings
#

ifeq ($(ARCH), x86)
ifndef BINARY
NO_BINARY_MODE	= 1
endif
ifndef NO_EXPRECISION
ifeq ($(F_COMPILER), GFORTRAN)
# ifeq logical or. GCC or LSB
ifeq ($(C_COMPILER), $(filter $(C_COMPILER),GCC LSB))
EXPRECISION	= 1
CCOMMON_OPT	+= -DEXPRECISION -m128bit-long-double
FCOMMON_OPT	+= -m128bit-long-double
endif
ifeq ($(C_COMPILER), CLANG)
EXPRECISION	= 1
CCOMMON_OPT	+= -DEXPRECISION 
FCOMMON_OPT	+= -m128bit-long-double
endif
endif
endif
endif

ifeq ($(ARCH), x86_64)
ifndef NO_EXPRECISION
ifeq ($(F_COMPILER), GFORTRAN)
# ifeq logical or. GCC or LSB
ifeq ($(C_COMPILER), $(filter $(C_COMPILER),GCC LSB))
EXPRECISION	= 1
CCOMMON_OPT	+= -DEXPRECISION -m128bit-long-double
FCOMMON_OPT	+= -m128bit-long-double
endif
ifeq ($(C_COMPILER), CLANG)
EXPRECISION	= 1
CCOMMON_OPT	+= -DEXPRECISION 
FCOMMON_OPT	+= -m128bit-long-double
endif
endif
endif
endif

ifeq ($(C_COMPILER), INTEL)
CCOMMON_OPT    += -wd981
endif

ifeq ($(USE_OPENMP), 1)
# ifeq logical or. GCC or LSB
ifeq ($(C_COMPILER), $(filter $(C_COMPILER),GCC LSB))
CCOMMON_OPT    += -fopenmp
endif

ifeq ($(C_COMPILER), CLANG)
$(error OpenBLAS: Clang didn't support OpenMP yet.)
CCOMMON_OPT    += -fopenmp
endif

ifeq ($(C_COMPILER), INTEL)
CCOMMON_OPT    += -openmp
endif

ifeq ($(C_COMPILER), PGI)
CCOMMON_OPT    += -mp
endif

ifeq ($(C_COMPILER), OPEN64)
CCOMMON_OPT    += -mp
CEXTRALIB   += -lstdc++
endif

ifeq ($(C_COMPILER), PATHSCALE)
CCOMMON_OPT    += -mp
endif
endif


ifeq ($(DYNAMIC_ARCH), 1)
ifeq ($(ARCH), x86)
DYNAMIC_CORE = KATMAI COPPERMINE NORTHWOOD PRESCOTT BANIAS \
	       CORE2 PENRYN DUNNINGTON NEHALEM ATHLON OPTERON OPTERON_SSE3 BARCELONA BOBCAT ATOM NANO
ifneq ($(NO_AVX), 1)
<<<<<<< HEAD
DYNAMIC_CORE += SANDYBRIDGE BULLDOZER
=======
DYNAMIC_CORE += SANDYBRIDGE BULLDOZER PILEDRIVER
>>>>>>> a2930664
endif
endif

ifeq ($(ARCH), x86_64)
DYNAMIC_CORE = PRESCOTT CORE2 PENRYN DUNNINGTON NEHALEM OPTERON OPTERON_SSE3 BARCELONA BOBCAT ATOM NANO
ifneq ($(NO_AVX), 1)
<<<<<<< HEAD
DYNAMIC_CORE += SANDYBRIDGE BULLDOZER
=======
DYNAMIC_CORE += SANDYBRIDGE BULLDOZER PILEDRIVER
>>>>>>> a2930664
endif
endif

ifndef DYNAMIC_CORE
DYNAMIC_ARCH =
endif
endif

ifeq ($(ARCH), ia64)
NO_BINARY_MODE	= 1
BINARY_DEFINED	= 1

ifeq ($(F_COMPILER), GFORTRAN)
ifeq ($(C_COMPILER), GCC)
# EXPRECISION	= 1
# CCOMMON_OPT	+= -DEXPRECISION
endif
endif
endif

ifeq ($(ARCH), mips64)
NO_BINARY_MODE	= 1
endif

ifeq ($(ARCH), alpha)
NO_BINARY_MODE	= 1
BINARY_DEFINED	= 1
endif

#
#  C Compiler dependent settings
#


# ifeq logical or. GCC or CLANG or LSB
# http://stackoverflow.com/questions/7656425/makefile-ifeq-logical-or
ifeq ($(C_COMPILER), $(filter $(C_COMPILER),GCC CLANG LSB))
CCOMMON_OPT += -Wall
COMMON_PROF += -fno-inline
NO_UNINITIALIZED_WARN =  -Wno-uninitialized

ifeq ($(QUIET_MAKE), 1)
CCOMMON_OPT += $(NO_UNINITIALIZED_WARN) -Wno-unused
endif

ifdef NO_BINARY_MODE

ifeq ($(ARCH), mips64)
ifdef BINARY64
CCOMMON_OPT += -mabi=64
else
CCOMMON_OPT += -mabi=n32
endif
BINARY_DEFINED = 1
endif

ifeq ($(CORE), LOONGSON3A) 
CCOMMON_OPT += -march=mips64
FCOMMON_OPT += -march=mips64
endif

ifeq ($(CORE), LOONGSON3B) 
CCOMMON_OPT += -march=mips64
FCOMMON_OPT += -march=mips64
endif

ifeq ($(OSNAME), AIX)
BINARY_DEFINED = 1
endif

endif

ifndef BINARY_DEFINED
ifdef BINARY64
CCOMMON_OPT += -m64
else
CCOMMON_OPT += -m32
endif
endif

endif

ifeq ($(C_COMPILER), PGI)
ifdef BINARY64
CCOMMON_OPT += -tp p7-64
else
CCOMMON_OPT += -tp p7
endif
endif

ifeq ($(C_COMPILER), PATHSCALE)
ifdef BINARY64
CCOMMON_OPT += -m64
else
CCOMMON_OPT += -m32
endif
endif

#
#  Fortran Compiler dependent settings
#

ifeq ($(F_COMPILER), G77)
CCOMMON_OPT += -DF_INTERFACE_G77
FCOMMON_OPT += -Wall
ifndef NO_BINARY_MODE
ifdef BINARY64
FCOMMON_OPT += -m64
else
FCOMMON_OPT += -m32
endif
endif
endif

ifeq ($(F_COMPILER), G95)
CCOMMON_OPT += -DF_INTERFACE_G95
FCOMMON_OPT += -Wall
ifndef NO_BINARY_MODE
ifdef BINARY64
FCOMMON_OPT += -m64
else
FCOMMON_OPT += -m32
endif
endif
endif

ifeq ($(F_COMPILER), GFORTRAN)
CCOMMON_OPT += -DF_INTERFACE_GFORT
FCOMMON_OPT += -Wall
#Don't include -lgfortran, when NO_LAPACK=1 or lsbcc
ifneq ($(NO_LAPACK), 1)
ifneq ($(C_COMPILER), LSB)
EXTRALIB += -lgfortran 
endif
endif
ifdef NO_BINARY_MODE
ifeq ($(ARCH), mips64)
ifdef BINARY64
FCOMMON_OPT += -mabi=64
else
FCOMMON_OPT += -mabi=n32
endif
endif
else
ifdef BINARY64
FCOMMON_OPT += -m64
ifdef INTERFACE64
FCOMMON_OPT +=  -fdefault-integer-8
endif
else
FCOMMON_OPT += -m32
endif
endif
ifdef USE_OPENMP
FCOMMON_OPT += -fopenmp
endif
endif

ifeq ($(F_COMPILER), INTEL)
CCOMMON_OPT += -DF_INTERFACE_INTEL
ifdef INTERFACE64
FCOMMON_OPT += -i8
endif
ifdef USE_OPENMP
FCOMMON_OPT += -openmp
endif
endif

ifeq ($(F_COMPILER), FUJITSU)
CCOMMON_OPT += -DF_INTERFACE_FUJITSU
ifdef USE_OPENMP
FCOMMON_OPT += -openmp
endif
endif

ifeq ($(F_COMPILER), IBM)
CCOMMON_OPT += -DF_INTERFACE_IBM
# FCOMMON_OPT	+= -qarch=440
ifdef BINARY64
FCOMMON_OPT += -q64
ifdef INTERFACE64
FCOMMON_OPT += -qintsize=8
endif
else
FCOMMON_OPT += -q32
endif
ifdef USE_OPENMP
FCOMMON_OPT += -openmp
endif
endif

ifeq ($(F_COMPILER), PGI)
CCOMMON_OPT  += -DF_INTERFACE_PGI
COMMON_PROF +=  -DPGICOMPILER
ifdef BINARY64
ifdef INTERFACE64
FCOMMON_OPT += -i8
endif
FCOMMON_OPT += -tp p7-64
else
FCOMMON_OPT += -tp p7
endif
ifdef USE_OPENMP
FCOMMON_OPT += -mp
endif
endif

ifeq ($(F_COMPILER), PATHSCALE)
CCOMMON_OPT  += -DF_INTERFACE_PATHSCALE
ifdef BINARY64
ifdef INTERFACE64
FCOMMON_OPT += -i8
endif
endif

ifneq ($(ARCH), mips64)
ifndef BINARY64
FCOMMON_OPT += -m32
else
FCOMMON_OPT += -m64
endif
else
ifdef BINARY64
FCOMMON_OPT += -mabi=64
else
FCOMMON_OPT += -mabi=n32
endif
endif

ifdef USE_OPENMP
FCOMMON_OPT += -mp
endif
endif

ifeq ($(F_COMPILER), OPEN64)
CCOMMON_OPT  += -DF_INTERFACE_OPEN64
ifdef BINARY64
ifdef INTERFACE64
FCOMMON_OPT += -i8
endif
endif

ifeq ($(ARCH), mips64)
ifndef BINARY64
FCOMMON_OPT += -n32
else
FCOMMON_OPT += -n64
endif
ifeq ($(CORE), LOONGSON3A) 
FCOMMON_OPT += -loongson3 -static
endif

ifeq ($(CORE), LOONGSON3B) 
FCOMMON_OPT += -loongson3 -static
endif

else
ifndef BINARY64
FCOMMON_OPT += -m32
else
FCOMMON_OPT += -m64
endif
endif

ifdef USE_OPENMP
FEXTRALIB   += -lstdc++
FCOMMON_OPT += -mp
endif
endif

ifeq ($(C_COMPILER), OPEN64)

ifeq ($(ARCH), mips64)
ifndef BINARY64
CCOMMON_OPT += -n32
else
CCOMMON_OPT += -n64
endif
ifeq ($(CORE), LOONGSON3A) 
CCOMMON_OPT += -loongson3 -static
endif

ifeq ($(CORE), LOONGSON3B) 
CCOMMON_OPT += -loongson3 -static
endif

else

ifndef BINARY64
CCOMMON_OPT += -m32
else
CCOMMON_OPT += -m64
endif
endif
endif

ifeq ($(C_COMPILER), SUN)
CCOMMON_OPT  += -w
ifeq ($(ARCH), x86)
CCOMMON_OPT  += -m32
else
FCOMMON_OPT  += -m64
endif
endif

ifeq ($(F_COMPILER), SUN)
CCOMMON_OPT  += -DF_INTERFACE_SUN
ifeq ($(ARCH), x86)
FCOMMON_OPT  += -m32
else
FCOMMON_OPT  += -m64
endif
ifdef USE_OPENMP
FCOMMON_OPT += -xopenmp=parallel
endif
endif

ifeq ($(F_COMPILER), COMPAQ)
CCOMMON_OPT  += -DF_INTERFACE_COMPAQ
ifdef USE_OPENMP
FCOMMON_OPT += -openmp
endif
endif

ifdef BINARY64
ifdef INTERFACE64
CCOMMON_OPT	+= 
#-DUSE64BITINT
endif
endif

ifeq ($(NEED_PIC), 1)
ifeq ($(C_COMPILER), IBM)
CCOMMON_OPT += -qpic=large 
else
CCOMMON_OPT += -fPIC 
endif
ifeq ($(F_COMPILER), SUN)
FCOMMON_OPT  += -pic
else
FCOMMON_OPT += -fPIC 
endif
endif

ifeq ($(DYNAMIC_ARCH), 1)
CCOMMON_OPT	+= -DDYNAMIC_ARCH
endif

ifeq ($(NO_LAPACK), 1)
CCOMMON_OPT	+= -DNO_LAPACK
#Disable LAPACK C interface
NO_LAPACKE = 1
endif

ifeq ($(NO_LAPACKE), 1)
CCOMMON_OPT	+= -DNO_LAPACKE
endif

ifeq ($(NO_AVX), 1)
CCOMMON_OPT	+= -DNO_AVX
endif

ifdef SMP
CCOMMON_OPT	+= -DSMP_SERVER

ifeq ($(ARCH), mips64)
ifneq ($(CORE), LOONGSON3B)
USE_SIMPLE_THREADED_LEVEL3 = 1
endif
endif

ifeq ($(USE_OPENMP), 1)
# USE_SIMPLE_THREADED_LEVEL3 = 1
# NO_AFFINITY = 1
CCOMMON_OPT	+= -DUSE_OPENMP
endif

endif

ifeq ($(NO_WARMUP), 1)
CCOMMON_OPT	+= -DNO_WARMUP
endif

ifeq ($(CONSISTENT_FPCSR), 1)
CCOMMON_OPT	+= -DCONSISTENT_FPCSR
endif

# Only for development
# CCOMMON_OPT	 += -DPARAMTEST
# CCOMMON_OPT	 += -DPREFETCHTEST
# CCOMMON_OPT	 += -DNO_SWITCHING
# USE_PAPI = 1

ifdef USE_PAPI
CCOMMON_OPT	 += -DUSE_PAPI
EXTRALIB	 += -lpapi -lperfctr
endif

ifdef DYNAMIC_THREADS
CCOMMON_OPT	 += -DDYNAMIC_THREADS
endif

CCOMMON_OPT	+= -DMAX_CPU_NUMBER=$(NUM_THREADS)

ifdef USE_SIMPLE_THREADED_LEVEL3
CCOMMON_OPT	+= -DUSE_SIMPLE_THREADED_LEVEL3
endif

ifndef LIBNAMESUFFIX
LIBPREFIX = libopenblas
else
LIBPREFIX = libopenblas_$(LIBNAMESUFFIX)
endif

KERNELDIR	= $(TOPDIR)/kernel/$(ARCH)

include $(TOPDIR)/Makefile.$(ARCH)

CCOMMON_OPT	+= -DASMNAME=$(FU)$(*F) -DASMFNAME=$(FU)$(*F)$(BU) -DNAME=$(*F)$(BU) -DCNAME=$(*F) -DCHAR_NAME=\"$(*F)$(BU)\" -DCHAR_CNAME=\"$(*F)\"

ifeq ($(CORE), PPC440)
CCOMMON_OPT	+= -DALLOC_QALLOC
endif

ifeq ($(CORE), PPC440FP2)
STATIC_ALLOCATION = 1
endif

ifneq ($(OSNAME), Linux)
NO_AFFINITY = 1
endif

ifneq ($(ARCH), x86_64)
ifneq ($(ARCH), x86)
ifneq ($(CORE), LOONGSON3B)
NO_AFFINITY = 1
endif
endif
endif

ifdef NO_AFFINITY
CCOMMON_OPT	+= -DNO_AFFINITY
endif

ifdef FUNCTION_PROFILE
CCOMMON_OPT	+= -DFUNCTION_PROFILE
endif

ifdef HUGETLB_ALLOCATION
CCOMMON_OPT	+= -DALLOC_HUGETLB
endif

ifdef HUGETLBFILE_ALLOCATION
CCOMMON_OPT	+= -DALLOC_HUGETLBFILE -DHUGETLB_FILE_NAME=$(HUGETLBFILE_ALLOCATION)
endif

ifdef STATIC_ALLOCATION
CCOMMON_OPT	+= -DALLOC_STATIC
endif

ifdef DEVICEDRIVER_ALLOCATION
CCOMMON_OPT	+= -DALLOC_DEVICEDRIVER -DDEVICEDRIVER_NAME=\"/dev/mapper\"
endif

ifdef MIXED_MEMORY_ALLOCATION
CCOMMON_OPT	+= -DMIXED_MEMORY_ALLOCATION
endif

ifeq ($(OSNAME), SunOS)
TAR	= gtar
PATCH	= gpatch
GREP	= ggrep
else
TAR	= tar
PATCH	= patch
GREP	= grep
endif

ifndef MD5SUM
MD5SUM	= md5sum
endif

AWK	= awk

REVISION = -r$(VERSION)
MAJOR_VERSION = $(word 1,$(subst ., ,$(VERSION)))

ifeq ($(DEBUG), 1)
COMMON_OPT += -g
endif

ifndef COMMON_OPT
COMMON_OPT = -O2
endif


override CFLAGS     += $(COMMON_OPT) $(CCOMMON_OPT) -I$(TOPDIR)
override PFLAGS     += $(COMMON_OPT) $(CCOMMON_OPT) -I$(TOPDIR) -DPROFILE $(COMMON_PROF)

override FFLAGS     += $(COMMON_OPT) $(FCOMMON_OPT)
override FPFLAGS    += $(COMMON_OPT) $(FCOMMON_OPT) $(COMMON_PROF)
#MAKEOVERRIDES =

LAPACK_CFLAGS = $(CFLAGS)
LAPACK_CFLAGS += -DHAVE_LAPACK_CONFIG_H 
ifdef INTERFACE64
LAPACK_CFLAGS +=  -DLAPACK_ILP64
endif
ifeq ($(C_COMPILER), LSB)
LAPACK_CFLAGS +=  -DLAPACK_COMPLEX_STRUCTURE
endif

ifndef SUFFIX
SUFFIX  = o
endif

ifndef PSUFFIX
PSUFFIX = po
endif

ifndef LIBSUFFIX
LIBSUFFIX = a
endif

ifneq ($(DYNAMIC_ARCH), 1)
ifndef SMP
LIBNAME		= $(LIBPREFIX)_$(LIBCORE)$(REVISION).$(LIBSUFFIX)
LIBNAME_P	= $(LIBPREFIX)_$(LIBCORE)$(REVISION)_p.$(LIBSUFFIX)
else
LIBNAME		= $(LIBPREFIX)_$(LIBCORE)p$(REVISION).$(LIBSUFFIX)
LIBNAME_P	= $(LIBPREFIX)_$(LIBCORE)p$(REVISION)_p.$(LIBSUFFIX)
endif
else
ifndef SMP
LIBNAME		= $(LIBPREFIX)$(REVISION).$(LIBSUFFIX)
LIBNAME_P	= $(LIBPREFIX)$(REVISION)_p.$(LIBSUFFIX)
else
LIBNAME		= $(LIBPREFIX)p$(REVISION).$(LIBSUFFIX)
LIBNAME_P	= $(LIBPREFIX)p$(REVISION)_p.$(LIBSUFFIX)
endif
endif


LIBDLLNAME   = $(LIBPREFIX).dll
LIBSONAME    = $(LIBNAME:.$(LIBSUFFIX)=.so)
LIBDYNNAME   = $(LIBNAME:.$(LIBSUFFIX)=.dylib)
LIBDEFNAME   = $(LIBNAME:.$(LIBSUFFIX)=.def)
LIBEXPNAME   = $(LIBNAME:.$(LIBSUFFIX)=.exp)
LIBZIPNAME   = $(LIBNAME:.$(LIBSUFFIX)=.zip)

LIBS		= $(TOPDIR)/$(LIBNAME)
LIBS_P		= $(TOPDIR)/$(LIBNAME_P)

export OSNAME
export ARCH
export CORE
export LIBCORE
export PGCPATH
export CONFIG
export CC
export FC
export BU
export FU
export USE_THREAD
export NUM_THREADS
export NUM_CORES
export SMP
export MAKEFILE_RULE
export NEED_PIC
export BINARY
export BINARY32
export BINARY64
export F_COMPILER
export C_COMPILER
export USE_OPENMP
export CROSS
export CROSS_SUFFIX
export NOFORTRAN
export EXTRALIB
export CEXTRALIB
export FEXTRALIB
export HAVE_SSE
export HAVE_SSE2
export HAVE_SSE3
export HAVE_SSSE3
export HAVE_SSE4_1
export HAVE_SSE4_2
export HAVE_SSE4A
export HAVE_SSE5
export HAVE_AVX
export KERNELDIR
export FUNCTION_PROFILE
export TARGET_CORE

export SGEMM_UNROLL_M
export SGEMM_UNROLL_N
export DGEMM_UNROLL_M
export DGEMM_UNROLL_N
export QGEMM_UNROLL_M
export QGEMM_UNROLL_N
export CGEMM_UNROLL_M
export CGEMM_UNROLL_N
export ZGEMM_UNROLL_M
export ZGEMM_UNROLL_N
export XGEMM_UNROLL_M
export XGEMM_UNROLL_N
export CGEMM3M_UNROLL_M
export CGEMM3M_UNROLL_N
export ZGEMM3M_UNROLL_M
export ZGEMM3M_UNROLL_N
export XGEMM3M_UNROLL_M
export XGEMM3M_UNROLL_N


ifdef USE_CUDA
export CUDADIR
export CUCC
export CUFLAGS
export CULIB
endif

.SUFFIXES: .$(PSUFFIX) .$(SUFFIX) .f

.f.$(SUFFIX):
	$(FC) $(FFLAGS) -c $<  -o $(@F)

.f.$(PSUFFIX):
	$(FC) $(FPFLAGS) -pg -c $<  -o $(@F)


ifdef BINARY64
PATHSCALEPATH	= /opt/pathscale/lib/3.1
PGIPATH		= /opt/pgi/linux86-64/7.1-5/lib
else
PATHSCALEPATH	= /opt/pathscale/lib/3.1/32
PGIPATH		= /opt/pgi/linux86/7.1-5/lib
endif

ACMLPATH	= /opt/acml/4.3.0
ifneq ($(OSNAME), Darwin)
MKLPATH         = /opt/intel/mkl/10.2.2.025/lib
else
MKLPATH         = /Library/Frameworks/Intel_MKL.framework/Versions/10.0.1.014/lib
endif
ATLASPATH	= /opt/atlas/3.9.17/opteron
FLAMEPATH	= $(HOME)/flame/lib
ifneq ($(OSNAME), SunOS)
SUNPATH		= /opt/sunstudio12.1
else
SUNPATH		= /opt/SUNWspro
endif
<|MERGE_RESOLUTION|>--- conflicted
+++ resolved
@@ -324,22 +324,14 @@
 DYNAMIC_CORE = KATMAI COPPERMINE NORTHWOOD PRESCOTT BANIAS \
 	       CORE2 PENRYN DUNNINGTON NEHALEM ATHLON OPTERON OPTERON_SSE3 BARCELONA BOBCAT ATOM NANO
 ifneq ($(NO_AVX), 1)
-<<<<<<< HEAD
-DYNAMIC_CORE += SANDYBRIDGE BULLDOZER
-=======
 DYNAMIC_CORE += SANDYBRIDGE BULLDOZER PILEDRIVER
->>>>>>> a2930664
 endif
 endif
 
 ifeq ($(ARCH), x86_64)
 DYNAMIC_CORE = PRESCOTT CORE2 PENRYN DUNNINGTON NEHALEM OPTERON OPTERON_SSE3 BARCELONA BOBCAT ATOM NANO
 ifneq ($(NO_AVX), 1)
-<<<<<<< HEAD
-DYNAMIC_CORE += SANDYBRIDGE BULLDOZER
-=======
 DYNAMIC_CORE += SANDYBRIDGE BULLDOZER PILEDRIVER
->>>>>>> a2930664
 endif
 endif
 
