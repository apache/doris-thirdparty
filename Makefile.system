--- conflicted
+++ resolved
@@ -496,8 +496,6 @@
 FCOMMON_OPT += -mfloat-abi=softfp
 endif
 
-<<<<<<< HEAD
-=======
 ifeq ($(OSNAME), Android)
 ifeq ($(ARM_SOFTFP_ABI), 1)
 EXTRALIB	+= -lm
@@ -505,7 +503,6 @@
 EXTRALIB	+= -Wl,-lm_hard
 endif
 endif
->>>>>>> 3db2adf8
 endif
 
 ifeq ($(ARCH), arm64)
