--- conflicted
+++ resolved
@@ -1306,12 +1306,6 @@
 
 override CFLAGS     += $(COMMON_OPT) $(CCOMMON_OPT) -I$(TOPDIR)
 override PFLAGS     += $(COMMON_OPT) $(CCOMMON_OPT) -I$(TOPDIR) -DPROFILE $(COMMON_PROF)
-<<<<<<< HEAD
-ifeq ($(F_COMPILER), FLANG)
-override FFLAGS     += $(filter-out -O2 -O3,$(COMMON_OPT)) -O1 $(FCOMMON_OPT)
-else
-=======
->>>>>>> 4fa283de
 override FFLAGS     += $(COMMON_OPT) $(FCOMMON_OPT)
 override FPFLAGS    += $(FCOMMON_OPT) $(COMMON_PROF)
 #MAKEOVERRIDES =
