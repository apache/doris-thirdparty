/*****************************************************************************
Copyright (c) 2011,2012 Lab of Parallel Software and Computational Science,ISCAS
All rights reserved.

Redistribution and use in source and binary forms, with or without
modification, are permitted provided that the following conditions are
met:

   1. Redistributions of source code must retain the above copyright
      notice, this list of conditions and the following disclaimer.

   2. Redistributions in binary form must reproduce the above copyright
      notice, this list of conditions and the following disclaimer in
      the documentation and/or other materials provided with the
      distribution.
   3. Neither the name of the ISCAS nor the names of its contributors may 
      be used to endorse or promote products derived from this software 
      without specific prior written permission.

THIS SOFTWARE IS PROVIDED BY THE COPYRIGHT HOLDERS AND CONTRIBUTORS "AS IS" 
AND ANY EXPRESS OR IMPLIED WARRANTIES, INCLUDING, BUT NOT LIMITED TO, THE 
IMPLIED WARRANTIES OF MERCHANTABILITY AND FITNESS FOR A PARTICULAR PURPOSE 
ARE DISCLAIMED. IN NO EVENT SHALL THE COPYRIGHT OWNER OR CONTRIBUTORS BE 
LIABLE FOR ANY DIRECT, INDIRECT, INCIDENTAL, SPECIAL, EXEMPLARY, OR CONSEQUENTIAL 
DAMAGES (INCLUDING, BUT NOT LIMITED TO, PROCUREMENT OF SUBSTITUTE GOODS OR 
SERVICES; LOSS OF USE, DATA, OR PROFITS; OR BUSINESS INTERRUPTION) HOWEVER 
CAUSED AND ON ANY THEORY OF LIABILITY, WHETHER IN CONTRACT, STRICT LIABILITY, 
OR TORT (INCLUDING NEGLIGENCE OR OTHERWISE) ARISING IN ANY WAY OUT OF THE 
USE OF THIS SOFTWARE, EVEN IF ADVISED OF THE POSSIBILITY OF SUCH DAMAGE.

**********************************************************************************/

/*********************************************************************/
/* Copyright 2009, 2010 The University of Texas at Austin.           */
/* All rights reserved.                                              */
/*                                                                   */
/* Redistribution and use in source and binary forms, with or        */
/* without modification, are permitted provided that the following   */
/* conditions are met:                                               */
/*                                                                   */
/*   1. Redistributions of source code must retain the above         */
/*      copyright notice, this list of conditions and the following  */
/*      disclaimer.                                                  */
/*                                                                   */
/*   2. Redistributions in binary form must reproduce the above      */
/*      copyright notice, this list of conditions and the following  */
/*      disclaimer in the documentation and/or other materials       */
/*      provided with the distribution.                              */
/*                                                                   */
/*    THIS  SOFTWARE IS PROVIDED  BY THE  UNIVERSITY OF  TEXAS AT    */
/*    AUSTIN  ``AS IS''  AND ANY  EXPRESS OR  IMPLIED WARRANTIES,    */
/*    INCLUDING, BUT  NOT LIMITED  TO, THE IMPLIED  WARRANTIES OF    */
/*    MERCHANTABILITY  AND FITNESS FOR  A PARTICULAR  PURPOSE ARE    */
/*    DISCLAIMED.  IN  NO EVENT SHALL THE UNIVERSITY  OF TEXAS AT    */
/*    AUSTIN OR CONTRIBUTORS BE  LIABLE FOR ANY DIRECT, INDIRECT,    */
/*    INCIDENTAL,  SPECIAL, EXEMPLARY,  OR  CONSEQUENTIAL DAMAGES    */
/*    (INCLUDING, BUT  NOT LIMITED TO,  PROCUREMENT OF SUBSTITUTE    */
/*    GOODS  OR  SERVICES; LOSS  OF  USE,  DATA,  OR PROFITS;  OR    */
/*    BUSINESS INTERRUPTION) HOWEVER CAUSED  AND ON ANY THEORY OF    */
/*    LIABILITY, WHETHER  IN CONTRACT, STRICT  LIABILITY, OR TORT    */
/*    (INCLUDING NEGLIGENCE OR OTHERWISE)  ARISING IN ANY WAY OUT    */
/*    OF  THE  USE OF  THIS  SOFTWARE,  EVEN  IF ADVISED  OF  THE    */
/*    POSSIBILITY OF SUCH DAMAGE.                                    */
/*                                                                   */
/* The views and conclusions contained in the software and           */
/* documentation are those of the authors and should not be          */
/* interpreted as representing official policies, either expressed   */
/* or implied, of The University of Texas at Austin.                 */
/*********************************************************************/

#if defined(__WIN32__) || defined(__WIN64__) || defined(__CYGWIN32__) || defined(__CYGWIN64__)
#define OS_WINDOWS
#endif

#include <stdio.h>
#include <string.h>
#ifdef OS_WINDOWS
#include <windows.h>
#endif
#if defined(__FreeBSD__) || defined(__APPLE__)
#include <sys/types.h>
#include <sys/sysctl.h>
#endif
#ifdef linux
#include <sys/sysinfo.h>
#include <unistd.h>
#endif

/* #define FORCE_P2		*/
/* #define FORCE_KATMAI		*/
/* #define FORCE_COPPERMINE	*/
/* #define FORCE_NORTHWOOD	*/
/* #define FORCE_PRESCOTT	*/
/* #define FORCE_BANIAS		*/
/* #define FORCE_YONAH		*/
/* #define FORCE_CORE2		*/
/* #define FORCE_PENRYN		*/
/* #define FORCE_DUNNINGTON	*/
/* #define FORCE_NEHALEM	*/
/* #define FORCE_SANDYBRIDGE	*/
/* #define FORCE_ATOM		*/
/* #define FORCE_ATHLON		*/
/* #define FORCE_OPTERON	*/
/* #define FORCE_OPTERON_SSE3	*/
/* #define FORCE_BARCELONA	*/
/* #define FORCE_SHANGHAI	*/
/* #define FORCE_ISTANBUL	*/
/* #define FORCE_BOBCAT		*/
/* #define FORCE_BULLDOZER	*/
/* #define FORCE_PILEDRIVER     */
/* #define FORCE_SSE_GENERIC	*/
/* #define FORCE_VIAC3		*/
/* #define FORCE_NANO		*/
/* #define FORCE_POWER3		*/
/* #define FORCE_POWER4		*/
/* #define FORCE_POWER5		*/
/* #define FORCE_POWER6		*/
/* #define FORCE_PPCG4		*/
/* #define FORCE_PPC970		*/
/* #define FORCE_PPC970MP	*/
/* #define FORCE_PPC440		*/
/* #define FORCE_PPC440FP2	*/
/* #define FORCE_CELL		*/
/* #define FORCE_SICORTEX	*/
/* #define FORCE_LOONGSON3A	*/
/* #define FORCE_LOONGSON3B	*/
/* #define FORCE_ITANIUM2	*/
/* #define FORCE_SPARC		*/
/* #define FORCE_SPARCV7	*/
/* #define FORCE_GENERIC	*/

#ifdef FORCE_P2
#define FORCE
#define FORCE_INTEL
#define ARCHITECTURE    "X86"
#define SUBARCHITECTURE "PENTIUM2"
#define ARCHCONFIG   "-DPENTIUM2 " \
		     "-DL1_DATA_SIZE=16384 -DL1_DATA_LINESIZE=32 " \
		     "-DL2_SIZE=512488 -DL2_LINESIZE=32 " \
		     "-DDTB_DEFAULT_ENTRIES=64 -DDTB_SIZE=4096 " \
		     "-DHAVE_CMOV -DHAVE_MMX"
#define LIBNAME   "p2"
#define CORENAME  "P5"
#endif

#ifdef FORCE_KATMAI
#define FORCE
#define FORCE_INTEL
#define ARCHITECTURE    "X86"
#define SUBARCHITECTURE "PENTIUM3"
#define ARCHCONFIG   "-DPENTIUM3 " \
		     "-DL1_DATA_SIZE=16384 -DL1_DATA_LINESIZE=32 " \
		     "-DL2_SIZE=524288 -DL2_LINESIZE=32 " \
		     "-DDTB_DEFAULT_ENTRIES=64 -DDTB_SIZE=4096 " \
		     "-DHAVE_CMOV -DHAVE_MMX -DHAVE_SSE "
#define LIBNAME   "katmai"
#define CORENAME  "KATMAI"
#endif

#ifdef FORCE_COPPERMINE
#define FORCE
#define FORCE_INTEL
#define ARCHITECTURE    "X86"
#define SUBARCHITECTURE "PENTIUM3"
#define ARCHCONFIG   "-DPENTIUM3 " \
		     "-DL1_DATA_SIZE=16384 -DL1_DATA_LINESIZE=32 " \
		     "-DL2_SIZE=262144 -DL2_LINESIZE=32 " \
		     "-DDTB_DEFAULT_ENTRIES=64 -DDTB_SIZE=4096 " \
		     "-DHAVE_CMOV -DHAVE_MMX -DHAVE_SSE "
#define LIBNAME   "coppermine"
#define CORENAME  "COPPERMINE"
#endif

#ifdef FORCE_NORTHWOOD
#define FORCE
#define FORCE_INTEL
#define ARCHITECTURE    "X86"
#define SUBARCHITECTURE "PENTIUM4"
#define ARCHCONFIG   "-DPENTIUM4 " \
		     "-DL1_DATA_SIZE=8192 -DL1_DATA_LINESIZE=64 " \
		     "-DL2_SIZE=524288 -DL2_LINESIZE=64 " \
		     "-DDTB_DEFAULT_ENTRIES=64 -DDTB_SIZE=4096 -DL2_ASSOCIATIVE=8 " \
		     "-DHAVE_CMOV -DHAVE_MMX -DHAVE_SSE -DHAVE_SSE2 "
#define LIBNAME   "northwood"
#define CORENAME  "NORTHWOOD"
#endif

#ifdef FORCE_PRESCOTT
#define FORCE
#define FORCE_INTEL
#define ARCHITECTURE    "X86"
#define SUBARCHITECTURE "PENTIUM4"
#define ARCHCONFIG   "-DPENTIUM4 " \
		     "-DL1_DATA_SIZE=16384 -DL1_DATA_LINESIZE=64 " \
		     "-DL2_SIZE=1048576 -DL2_LINESIZE=64 " \
		     "-DDTB_DEFAULT_ENTRIES=64 -DDTB_SIZE=4096 -DL2_ASSOCIATIVE=8 " \
		     "-DHAVE_CMOV -DHAVE_MMX -DHAVE_SSE -DHAVE_SSE2 -DHAVE_SSE3"
#define LIBNAME   "prescott"
#define CORENAME  "PRESCOTT"
#endif

#ifdef FORCE_BANIAS
#define FORCE
#define FORCE_INTEL
#define ARCHITECTURE    "X86"
#define SUBARCHITECTURE "BANIAS"
#define ARCHCONFIG   "-DPENTIUMM " \
		     "-DL1_DATA_SIZE=32768 -DL1_DATA_LINESIZE=64 " \
		     "-DL2_SIZE=1048576 -DL2_LINESIZE=64 " \
		     "-DDTB_DEFAULT_ENTRIES=64 -DDTB_SIZE=4096 " \
		     "-DHAVE_CMOV -DHAVE_MMX -DHAVE_SSE -DHAVE_SSE2 "
#define LIBNAME   "banias"
#define CORENAME  "BANIAS"
#endif

#ifdef FORCE_YONAH
#define FORCE
#define FORCE_INTEL
#define ARCHITECTURE    "X86"
#define SUBARCHITECTURE "YONAH"
#define ARCHCONFIG   "-DPENTIUMM " \
		     "-DL1_DATA_SIZE=32768 -DL1_DATA_LINESIZE=64 " \
		     "-DL2_SIZE=1048576 -DL2_LINESIZE=64 " \
		     "-DDTB_DEFAULT_ENTRIES=64 -DDTB_SIZE=4096 " \
		     "-DHAVE_CMOV -DHAVE_MMX -DHAVE_SSE -DHAVE_SSE2 "
#define LIBNAME   "yonah"
#define CORENAME  "YONAH"
#endif

#ifdef FORCE_CORE2
#define FORCE
#define FORCE_INTEL
#define ARCHITECTURE    "X86"
#define SUBARCHITECTURE "CONRORE"
#define ARCHCONFIG   "-DCORE2 " \
		     "-DL1_DATA_SIZE=32768 -DL1_DATA_LINESIZE=64 " \
		     "-DL2_SIZE=1048576 -DL2_LINESIZE=64 " \
		     "-DDTB_DEFAULT_ENTRIES=256 -DDTB_SIZE=4096 " \
		     "-DHAVE_CMOV -DHAVE_MMX -DHAVE_SSE -DHAVE_SSE2 -DHAVE_SSE3 -DHAVE_SSSE3"
#define LIBNAME   "core2"
#define CORENAME  "CORE2"
#endif

#ifdef FORCE_PENRYN
#define FORCE
#define FORCE_INTEL
#define ARCHITECTURE    "X86"
#define SUBARCHITECTURE "PENRYN"
#define ARCHCONFIG   "-DPENRYN " \
		     "-DL1_DATA_SIZE=32768 -DL1_DATA_LINESIZE=64 " \
		     "-DL2_SIZE=1048576 -DL2_LINESIZE=64 " \
		     "-DDTB_DEFAULT_ENTRIES=256 -DDTB_SIZE=4096 " \
		     "-DHAVE_CMOV -DHAVE_MMX -DHAVE_SSE -DHAVE_SSE2 -DHAVE_SSE3 -DHAVE_SSSE3 -DHAVE_SSE4_1"
#define LIBNAME   "penryn"
#define CORENAME  "PENRYN"
#endif

#ifdef FORCE_DUNNINGTON
#define FORCE
#define FORCE_INTEL
#define ARCHITECTURE    "X86"
#define SUBARCHITECTURE "DUNNINGTON"
#define ARCHCONFIG   "-DDUNNINGTON " \
		     "-DL1_DATA_SIZE=32768 -DL1_DATA_LINESIZE=64 " \
		     "-DL2_SIZE=1048576 -DL2_LINESIZE=64 " \
		     "-DL3_SIZE=16777216 -DL3_LINESIZE=64 " \
		     "-DDTB_DEFAULT_ENTRIES=256 -DDTB_SIZE=4096 " \
		     "-DHAVE_CMOV -DHAVE_MMX -DHAVE_SSE -DHAVE_SSE2 -DHAVE_SSE3 -DHAVE_SSSE3 -DHAVE_SSE4_1"
#define LIBNAME   "dunnington"
#define CORENAME  "DUNNINGTON"
#endif

#ifdef FORCE_NEHALEM
#define FORCE
#define FORCE_INTEL
#define ARCHITECTURE    "X86"
#define SUBARCHITECTURE "NEHALEM"
#define ARCHCONFIG   "-DNEHALEM " \
		     "-DL1_DATA_SIZE=32768 -DL1_DATA_LINESIZE=64 " \
		     "-DL2_SIZE=262144 -DL2_LINESIZE=64 " \
		     "-DDTB_DEFAULT_ENTRIES=64 -DDTB_SIZE=4096 " \
		     "-DHAVE_CMOV -DHAVE_MMX -DHAVE_SSE -DHAVE_SSE2 -DHAVE_SSE3 -DHAVE_SSSE3 -DHAVE_SSE4_1 -DHAVE_SSE4_2"
#define LIBNAME   "nehalem"
#define CORENAME  "NEHALEM"
#endif

#ifdef FORCE_SANDYBRIDGE
#define FORCE
#define FORCE_INTEL
#define ARCHITECTURE    "X86"
#define SUBARCHITECTURE "SANDYBRIDGE"
#define ARCHCONFIG   "-DSANDYBRIDGE " \
		     "-DL1_DATA_SIZE=32768 -DL1_DATA_LINESIZE=64 " \
		     "-DL2_SIZE=262144 -DL2_LINESIZE=64 " \
		     "-DDTB_DEFAULT_ENTRIES=64 -DDTB_SIZE=4096 " \
		     "-DHAVE_CMOV -DHAVE_MMX -DHAVE_SSE -DHAVE_SSE2 -DHAVE_SSE3 -DHAVE_SSSE3 -DHAVE_SSE4_1 -DHAVE_SSE4_2 -DHAVE_AVX"
#define LIBNAME   "sandybridge"
#define CORENAME  "SANDYBRIDGE"
#endif

#ifdef FORCE_HASWELL
#define FORCE
#define FORCE_INTEL
#define ARCHITECTURE    "X86"
#define SUBARCHITECTURE "HASWELL"
#define ARCHCONFIG   "-DHASWELL " \
		     "-DL1_DATA_SIZE=32768 -DL1_DATA_LINESIZE=64 " \
		     "-DL2_SIZE=262144 -DL2_LINESIZE=64 " \
		     "-DDTB_DEFAULT_ENTRIES=64 -DDTB_SIZE=4096 " \
		     "-DHAVE_CMOV -DHAVE_MMX -DHAVE_SSE -DHAVE_SSE2 -DHAVE_SSE3 -DHAVE_SSSE3 -DHAVE_SSE4_1 -DHAVE_SSE4_2 -DHAVE_AVX " \
                     "-DFMA3"
#define LIBNAME   "haswell"
#define CORENAME  "HASWELL"
#endif

#ifdef FORCE_ATOM
#define FORCE
#define FORCE_INTEL
#define ARCHITECTURE    "X86"
#define SUBARCHITECTURE "ATOM"
#define ARCHCONFIG   "-DATOM " \
		     "-DL1_DATA_SIZE=24576 -DL1_DATA_LINESIZE=64 " \
		     "-DL2_SIZE=524288 -DL2_LINESIZE=64 " \
		     "-DDTB_DEFAULT_ENTRIES=64 -DDTB_SIZE=4096 -DL2_ASSOCIATIVE=4 " \
		     "-DHAVE_CMOV -DHAVE_MMX -DHAVE_SSE -DHAVE_SSE2 -DHAVE_SSE3 -DHAVE_SSSE3"
#define LIBNAME   "atom"
#define CORENAME  "ATOM"
#endif

#ifdef FORCE_ATHLON
#define FORCE
#define FORCE_INTEL
#define ARCHITECTURE    "X86"
#define SUBARCHITECTURE "ATHLON"
#define ARCHCONFIG   "-DATHLON " \
		     "-DL1_DATA_SIZE=65536 -DL1_DATA_LINESIZE=64 " \
		     "-DL2_SIZE=1048576 -DL2_LINESIZE=64 " \
		     "-DDTB_DEFAULT_ENTRIES=32 -DDTB_SIZE=4096 -DHAVE_3DNOW  " \
		     "-DHAVE_3DNOWEX -DHAVE_MMX -DHAVE_SSE "
#define LIBNAME   "athlon"
#define CORENAME  "ATHLON"
#endif

#ifdef FORCE_OPTERON
#define FORCE
#define FORCE_INTEL
#define ARCHITECTURE    "X86"
#define SUBARCHITECTURE "OPTERON"
#define ARCHCONFIG   "-DOPTERON " \
		     "-DL1_DATA_SIZE=65536 -DL1_DATA_LINESIZE=64 " \
		     "-DL2_SIZE=1048576 -DL2_LINESIZE=64 " \
		     "-DDTB_DEFAULT_ENTRIES=32 -DDTB_SIZE=4096 -DHAVE_3DNOW " \
		     "-DHAVE_3DNOWEX -DHAVE_MMX -DHAVE_SSE -DHAVE_SSE2 "
#define LIBNAME   "opteron"
#define CORENAME  "OPTERON"
#endif

#ifdef FORCE_OPTERON_SSE3
#define FORCE
#define FORCE_INTEL
#define ARCHITECTURE    "X86"
#define SUBARCHITECTURE "OPTERON"
#define ARCHCONFIG   "-DOPTERON " \
		     "-DL1_DATA_SIZE=65536 -DL1_DATA_LINESIZE=64 " \
		     "-DL2_SIZE=1048576 -DL2_LINESIZE=64 " \
		     "-DDTB_DEFAULT_ENTRIES=32 -DDTB_SIZE=4096 -DHAVE_3DNOW " \
		     "-DHAVE_3DNOWEX -DHAVE_MMX -DHAVE_SSE -DHAVE_SSE2 -DHAVE_SSE3"
#define LIBNAME   "opteron"
#define CORENAME  "OPTERON"
#endif

#if defined(FORCE_BARCELONA) || defined(FORCE_SHANGHAI) || defined(FORCE_ISTANBUL)
#define FORCE
#define FORCE_INTEL
#define ARCHITECTURE    "X86"
#define SUBARCHITECTURE "BARCELONA"
#define ARCHCONFIG   "-DBARCELONA " \
		     "-DL1_DATA_SIZE=65536 -DL1_DATA_LINESIZE=64 " \
		     "-DL2_SIZE=524288 -DL2_LINESIZE=64  -DL3_SIZE=2097152 " \
		     "-DDTB_DEFAULT_ENTRIES=48 -DDTB_SIZE=4096 " \
		     "-DHAVE_MMX -DHAVE_SSE -DHAVE_SSE2 -DHAVE_SSE3 " \
		     "-DHAVE_SSE4A -DHAVE_MISALIGNSSE -DHAVE_128BITFPU -DHAVE_FASTMOVU"
#define LIBNAME   "barcelona"
#define CORENAME  "BARCELONA"
#endif

#if defined(FORCE_BOBCAT) 
#define FORCE
#define FORCE_INTEL
#define ARCHITECTURE    "X86"
#define SUBARCHITECTURE "BOBCAT"
#define ARCHCONFIG   "-DBOBCAT " \
		     "-DL1_DATA_SIZE=32768 -DL1_DATA_LINESIZE=64 " \
		     "-DL2_SIZE=524288 -DL2_LINESIZE=64 " \
		     "-DDTB_DEFAULT_ENTRIES=40 -DDTB_SIZE=4096 " \
		     "-DHAVE_MMX -DHAVE_SSE -DHAVE_SSE2 -DHAVE_SSE3 -DHAVE_SSSE3 " \
		     "-DHAVE_SSE4A -DHAVE_MISALIGNSSE -DHAVE_CFLUSH -DHAVE_CMOV"
#define LIBNAME   "bobcat"
#define CORENAME  "BOBCAT"
#endif

#if defined (FORCE_BULLDOZER)
#define FORCE
#define FORCE_INTEL
#define ARCHITECTURE    "X86"
#define SUBARCHITECTURE "BULLDOZER"
#define ARCHCONFIG   "-DBULLDOZER " \
		     "-DL1_DATA_SIZE=49152 -DL1_DATA_LINESIZE=64 " \
		     "-DL2_SIZE=1024000 -DL2_LINESIZE=64  -DL3_SIZE=16777216 " \
		     "-DDTB_DEFAULT_ENTRIES=32 -DDTB_SIZE=4096 " \
		     "-DHAVE_MMX -DHAVE_SSE -DHAVE_SSE2 -DHAVE_SSE3 " \
		     "-DHAVE_SSE4A -DHAVE_MISALIGNSSE -DHAVE_128BITFPU -DHAVE_FASTMOVU " \
                     "-DHAVE_AVX -DHAVE_FMA4"
#define LIBNAME   "bulldozer"
#define CORENAME  "BULLDOZER"
#endif

#if defined (FORCE_PILEDRIVER)
#define FORCE
#define FORCE_INTEL
#define ARCHITECTURE    "X86"
#define SUBARCHITECTURE "PILEDRIVER"
#define ARCHCONFIG   "-DPILEDRIVER " \
		     "-DL1_DATA_SIZE=16384 -DL1_DATA_LINESIZE=64 " \
		     "-DL2_SIZE=2097152 -DL2_LINESIZE=64  -DL3_SIZE=12582912 " \
		     "-DDTB_DEFAULT_ENTRIES=64 -DDTB_SIZE=4096 " \
		     "-DHAVE_MMX -DHAVE_SSE -DHAVE_SSE2 -DHAVE_SSE3 -DHAVE_SSE4_1 -DHAVE_SSE4_2 " \
		     "-DHAVE_SSE4A -DHAVE_MISALIGNSSE -DHAVE_128BITFPU -DHAVE_FASTMOVU -DHAVE_CFLUSH " \
                     "-DHAVE_AVX -DHAVE_FMA4 -DHAVE_FMA3"
#define LIBNAME   "piledriver"
#define CORENAME  "PILEDRIVER"
#endif

#ifdef FORCE_SSE_GENERIC
#define FORCE
#define FORCE_INTEL
#define ARCHITECTURE    "X86"
#define SUBARCHITECTURE "GENERIC"
#define ARCHCONFIG   "-DGENERIC " \
		     "-DL1_DATA_SIZE=16384 -DL1_DATA_LINESIZE=64 " \
		     "-DL2_SIZE=524288 -DL2_LINESIZE=64 " \
		     "-DDTB_DEFAULT_ENTRIES=64 -DDTB_SIZE=4096 -DL2_ASSOCIATIVE=8 " \
		     "-DHAVE_CMOV -DHAVE_MMX -DHAVE_SSE -DHAVE_SSE2"
#define LIBNAME   "generic"
#define CORENAME  "GENERIC"
#endif

#ifdef FORCE_VIAC3
#define FORCE
#define FORCE_INTEL
#define ARCHITECTURE    "X86"
#define SUBARCHITECTURE "VIAC3"
#define ARCHCONFIG   "-DVIAC3 " \
		     "-DL1_DATA_SIZE=65536 -DL1_DATA_LINESIZE=32 " \
		     "-DL2_SIZE=65536 -DL2_LINESIZE=32 " \
		     "-DDTB_DEFAULT_ENTRIES=128 -DDTB_SIZE=4096 " \
		     "-DHAVE_MMX -DHAVE_SSE "
#define LIBNAME   "viac3"
#define CORENAME  "VIAC3"
#endif

#ifdef FORCE_NANO
#define FORCE
#define FORCE_INTEL
#define ARCHITECTURE    "X86"
#define SUBARCHITECTURE "NANO"
#define ARCHCONFIG   "-DNANO " \
		     "-DL1_DATA_SIZE=65536 -DL1_DATA_LINESIZE=64 " \
		     "-DL2_SIZE=1048576 -DL2_LINESIZE=64 " \
		     "-DDTB_DEFAULT_ENTRIES=128 -DDTB_SIZE=4096 -DL2_ASSOCIATIVE=8 " \
		     "-DHAVE_CMOV -DHAVE_MMX -DHAVE_SSE -DHAVE_SSE2 -DHAVE_SSE3 -DHAVE_SSSE3"
#define LIBNAME   "nano"
#define CORENAME  "NANO"
#endif

#ifdef FORCE_POWER3
#define FORCE
#define ARCHITECTURE    "POWER"
#define SUBARCHITECTURE "POWER3"
#define SUBDIRNAME      "power"
#define ARCHCONFIG   "-DPOWER3 " \
		     "-DL1_DATA_SIZE=65536 -DL1_DATA_LINESIZE=128 " \
		     "-DL2_SIZE=2097152 -DL2_LINESIZE=128 " \
		     "-DDTB_DEFAULT_ENTRIES=256 -DDTB_SIZE=4096 -DL2_ASSOCIATIVE=8 "
#define LIBNAME   "power3"
#define CORENAME  "POWER3"
#endif

#ifdef FORCE_POWER4
#define FORCE
#define ARCHITECTURE    "POWER"
#define SUBARCHITECTURE "POWER4"
#define SUBDIRNAME      "power"
#define ARCHCONFIG   "-DPOWER4 " \
		     "-DL1_DATA_SIZE=32768 -DL1_DATA_LINESIZE=128 " \
		     "-DL2_SIZE=1509949 -DL2_LINESIZE=128 " \
		     "-DDTB_DEFAULT_ENTRIES=128 -DDTB_SIZE=4096 -DL2_ASSOCIATIVE=6 "
#define LIBNAME   "power4"
#define CORENAME  "POWER4"
#endif

#ifdef FORCE_POWER5
#define FORCE
#define ARCHITECTURE    "POWER"
#define SUBARCHITECTURE "POWER5"
#define SUBDIRNAME      "power"
#define ARCHCONFIG   "-DPOWER5 " \
		     "-DL1_DATA_SIZE=32768 -DL1_DATA_LINESIZE=128 " \
		     "-DL2_SIZE=1509949 -DL2_LINESIZE=128 " \
		     "-DDTB_DEFAULT_ENTRIES=128 -DDTB_SIZE=4096 -DL2_ASSOCIATIVE=6 "
#define LIBNAME   "power5"
#define CORENAME  "POWER5"
#endif

#ifdef FORCE_POWER6
#define FORCE
#define ARCHITECTURE    "POWER"
#define SUBARCHITECTURE "POWER6"
#define SUBDIRNAME      "power"
#define ARCHCONFIG   "-DPOWER6 " \
		     "-DL1_DATA_SIZE=65536 -DL1_DATA_LINESIZE=128 " \
		     "-DL2_SIZE=4194304 -DL2_LINESIZE=128 " \
		     "-DDTB_DEFAULT_ENTRIES=128 -DDTB_SIZE=4096 -DL2_ASSOCIATIVE=8 "
#define LIBNAME   "power6"
#define CORENAME  "POWER6"
#endif

#ifdef FORCE_PPCG4
#define FORCE
#define ARCHITECTURE    "POWER"
#define SUBARCHITECTURE "PPCG4"
#define SUBDIRNAME      "power"
#define ARCHCONFIG   "-DPPCG4 " \
		     "-DL1_DATA_SIZE=32768 -DL1_DATA_LINESIZE=32 " \
		     "-DL2_SIZE=262144 -DL2_LINESIZE=32 " \
		     "-DDTB_DEFAULT_ENTRIES=128 -DDTB_SIZE=4096 -DL2_ASSOCIATIVE=8 "
#define LIBNAME   "ppcg4"
#define CORENAME  "PPCG4"
#endif

#ifdef FORCE_PPC970
#define FORCE
#define ARCHITECTURE    "POWER"
#define SUBARCHITECTURE "PPC970"
#define SUBDIRNAME      "power"
#define ARCHCONFIG   "-DPPC970 " \
		     "-DL1_DATA_SIZE=32768 -DL1_DATA_LINESIZE=128 " \
		     "-DL2_SIZE=512488 -DL2_LINESIZE=128 " \
		     "-DDTB_DEFAULT_ENTRIES=128 -DDTB_SIZE=4096 -DL2_ASSOCIATIVE=8 "
#define LIBNAME   "ppc970"
#define CORENAME  "PPC970"
#endif

#ifdef FORCE_PPC970MP
#define FORCE
#define ARCHITECTURE    "POWER"
#define SUBARCHITECTURE "PPC970"
#define SUBDIRNAME      "power"
#define ARCHCONFIG   "-DPPC970 " \
		     "-DL1_DATA_SIZE=32768 -DL1_DATA_LINESIZE=128 " \
		     "-DL2_SIZE=1024976 -DL2_LINESIZE=128 " \
		     "-DDTB_DEFAULT_ENTRIES=128 -DDTB_SIZE=4096 -DL2_ASSOCIATIVE=8 "
#define LIBNAME   "ppc970mp"
#define CORENAME  "PPC970"
#endif

#ifdef FORCE_PPC440
#define FORCE
#define ARCHITECTURE    "POWER"
#define SUBARCHITECTURE "PPC440"
#define SUBDIRNAME      "power"
#define ARCHCONFIG   "-DPPC440 " \
		     "-DL1_DATA_SIZE=32768 -DL1_DATA_LINESIZE=32 " \
		     "-DL2_SIZE=16384 -DL2_LINESIZE=128 " \
		     "-DDTB_DEFAULT_ENTRIES=64 -DDTB_SIZE=4096 -DL2_ASSOCIATIVE=16 "
#define LIBNAME   "ppc440"
#define CORENAME  "PPC440"
#endif

#ifdef FORCE_PPC440FP2
#define FORCE
#define ARCHITECTURE    "POWER"
#define SUBARCHITECTURE "PPC440FP2"
#define SUBDIRNAME      "power"
#define ARCHCONFIG   "-DPPC440FP2 " \
		     "-DL1_DATA_SIZE=32768 -DL1_DATA_LINESIZE=32 " \
		     "-DL2_SIZE=16384 -DL2_LINESIZE=128 " \
		     "-DDTB_DEFAULT_ENTRIES=64 -DDTB_SIZE=4096 -DL2_ASSOCIATIVE=16 "
#define LIBNAME   "ppc440FP2"
#define CORENAME  "PPC440FP2"
#endif

#ifdef FORCE_CELL
#define FORCE
#define ARCHITECTURE    "POWER"
#define SUBARCHITECTURE "CELL"
#define SUBDIRNAME      "power"
#define ARCHCONFIG   "-DCELL " \
		     "-DL1_DATA_SIZE=262144 -DL1_DATA_LINESIZE=128 " \
		     "-DL2_SIZE=512488 -DL2_LINESIZE=128 " \
		     "-DDTB_DEFAULT_ENTRIES=128 -DDTB_SIZE=4096 -DL2_ASSOCIATIVE=8 "
#define LIBNAME   "cell"
#define CORENAME  "CELL"
#endif

#ifdef FORCE_SICORTEX
#define FORCE
#define ARCHITECTURE    "MIPS"
#define SUBARCHITECTURE "SICORTEX"
#define SUBDIRNAME      "mips"
#define ARCHCONFIG   "-DSICORTEX " \
		     "-DL1_DATA_SIZE=32768 -DL1_DATA_LINESIZE=32 " \
		     "-DL2_SIZE=512488 -DL2_LINESIZE=32 " \
		     "-DDTB_DEFAULT_ENTRIES=32 -DDTB_SIZE=4096 -DL2_ASSOCIATIVE=8 "
#define LIBNAME   "mips"
#define CORENAME  "sicortex"
#endif


#ifdef FORCE_LOONGSON3A
#define FORCE
#define ARCHITECTURE    "MIPS"
#define SUBARCHITECTURE "LOONGSON3A"
#define SUBDIRNAME      "mips64"
#define ARCHCONFIG   "-DLOONGSON3A " \
       "-DL1_DATA_SIZE=65536 -DL1_DATA_LINESIZE=32 " \
       "-DL2_SIZE=512488 -DL2_LINESIZE=32 " \
       "-DDTB_DEFAULT_ENTRIES=64 -DDTB_SIZE=4096 -DL2_ASSOCIATIVE=4 "
#define LIBNAME   "loongson3a"
#define CORENAME  "LOONGSON3A"
#else
#endif

#ifdef FORCE_LOONGSON3B
#define FORCE
#define ARCHITECTURE    "MIPS"
#define SUBARCHITECTURE "LOONGSON3B"
#define SUBDIRNAME      "mips64"
#define ARCHCONFIG   "-DLOONGSON3B " \
       "-DL1_DATA_SIZE=65536 -DL1_DATA_LINESIZE=32 " \
       "-DL2_SIZE=512488 -DL2_LINESIZE=32 " \
       "-DDTB_DEFAULT_ENTRIES=64 -DDTB_SIZE=4096 -DL2_ASSOCIATIVE=4 "
#define LIBNAME   "loongson3b"
#define CORENAME  "LOONGSON3B"
#else
#endif

#ifdef FORCE_ITANIUM2
#define FORCE
#define ARCHITECTURE    "IA64"
#define SUBARCHITECTURE "ITANIUM2"
#define SUBDIRNAME      "ia64"
#define ARCHCONFIG   "-DITANIUM2 " \
		     "-DL1_DATA_SIZE=262144 -DL1_DATA_LINESIZE=128 " \
		     "-DL2_SIZE=1572864 -DL2_LINESIZE=128 -DDTB_SIZE=16384 -DDTB_DEFAULT_ENTRIES=128 "
#define LIBNAME   "itanium2"
#define CORENAME  "itanium2"
#endif

#ifdef FORCE_SPARC
#define FORCE
#define ARCHITECTURE    "SPARC"
#define SUBARCHITECTURE "SPARC"
#define SUBDIRNAME      "sparc"
#define ARCHCONFIG   "-DSPARC -DV9 " \
		     "-DL1_DATA_SIZE=65536 -DL1_DATA_LINESIZE=64 " \
		     "-DL2_SIZE=1572864 -DL2_LINESIZE=64 -DDTB_SIZE=8192 -DDTB_DEFAULT_ENTRIES=64 "
#define LIBNAME   "sparc"
#define CORENAME  "sparc"
#endif

#ifdef FORCE_SPARCV7
#define FORCE
#define ARCHITECTURE    "SPARC"
#define SUBARCHITECTURE "SPARC"
#define SUBDIRNAME      "sparc"
#define ARCHCONFIG   "-DSPARC -DV7 " \
		     "-DL1_DATA_SIZE=65536 -DL1_DATA_LINESIZE=64 " \
		     "-DL2_SIZE=1572864 -DL2_LINESIZE=64 -DDTB_SIZE=8192 -DDTB_DEFAULT_ENTRIES=64 "
#define LIBNAME   "sparcv7"
#define CORENAME  "sparcv7"
#endif

#ifdef FORCE_GENERIC
#define FORCE
#define ARCHITECTURE    "GENERIC"
#define SUBARCHITECTURE "GENERIC"
#define SUBDIRNAME      "generic"
#define ARCHCONFIG   "-DGENERIC " \
		     "-DL1_DATA_SIZE=32768 -DL1_DATA_LINESIZE=128 " \
		     "-DL2_SIZE=512488 -DL2_LINESIZE=128 " \
		     "-DDTB_DEFAULT_ENTRIES=128 -DDTB_SIZE=4096 -DL2_ASSOCIATIVE=8 "
#define LIBNAME   "generic"
#define CORENAME  "generic"
#endif

#ifdef FORCE_ARMV7
#define FORCE
#define ARCHITECTURE    "ARM"
#define SUBARCHITECTURE "ARMV7"
#define SUBDIRNAME      "arm"
#define ARCHCONFIG   "-DARMV7 " \
       "-DL1_DATA_SIZE=65536 -DL1_DATA_LINESIZE=32 " \
       "-DL2_SIZE=512488 -DL2_LINESIZE=32 " \
       "-DDTB_DEFAULT_ENTRIES=64 -DDTB_SIZE=4096 -DL2_ASSOCIATIVE=4 " \
       "-DHAVE_VFPV3 -DHAVE_VFP"
#define LIBNAME   "armv7"
#define CORENAME  "ARMV7"
#else
#endif

#ifdef FORCE_ARMV6
#define FORCE
#define ARCHITECTURE    "ARM"
#define SUBARCHITECTURE "ARMV6"
#define SUBDIRNAME      "arm"
#define ARCHCONFIG   "-DARMV6 " \
       "-DL1_DATA_SIZE=65536 -DL1_DATA_LINESIZE=32 " \
       "-DL2_SIZE=512488 -DL2_LINESIZE=32 " \
       "-DDTB_DEFAULT_ENTRIES=64 -DDTB_SIZE=4096 -DL2_ASSOCIATIVE=4 " \
       "-DHAVE_VFP"
#define LIBNAME   "armv6"
#define CORENAME  "ARMV6"
#else
#endif

#ifdef FORCE_ARMV8
#define FORCE
#define ARCHITECTURE    "ARM64"
#define SUBARCHITECTURE "ARMV8"
#define SUBDIRNAME      "arm64"
#define ARCHCONFIG   "-DARMV8 " \
       "-DL1_DATA_SIZE=65536 -DL1_DATA_LINESIZE=32 " \
       "-DL2_SIZE=512488 -DL2_LINESIZE=32 " \
       "-DDTB_DEFAULT_ENTRIES=64 -DDTB_SIZE=4096 -DL2_ASSOCIATIVE=4 " \
       "-DHAVE_VFP -DHAVE_VFPV3 -DHAVE_VFPV4"
#define LIBNAME   "armv8"
#define CORENAME  "ARMV8"
#else
#endif


<<<<<<< HEAD


=======
>>>>>>> b3254eec
#ifndef FORCE

#if defined(__powerpc__) || defined(__powerpc) || defined(powerpc) || \
    defined(__PPC__) || defined(PPC) || defined(_POWER) || defined(__POWERPC__) 

#ifndef POWER
#define POWER
#endif
#define OPENBLAS_SUPPORTED
#endif


#if defined(__i386__) || (__x86_64__)
#include "cpuid_x86.c"
#define OPENBLAS_SUPPORTED
#endif

#ifdef __ia64__
#include "cpuid_ia64.c"
#define OPENBLAS_SUPPORTED
#endif

#ifdef __alpha
#include "cpuid_alpha.c"
#define OPENBLAS_SUPPORTED
#endif

#ifdef POWER
#include "cpuid_power.c"
#define OPENBLAS_SUPPORTED
#endif

#ifdef sparc
#include "cpuid_sparc.c"
#define OPENBLAS_SUPPORTED
#endif

#ifdef __mips__
#include "cpuid_mips.c"
#define OPENBLAS_SUPPORTED
#endif

#ifdef __arm__
#include "cpuid_arm.c"
#define OPENBLAS_SUPPORTED
#endif


#ifndef OPENBLAS_SUPPORTED
#error "This arch/CPU is not supported by OpenBLAS."
#endif

#endif

static int get_num_cores(void) {

#ifdef OS_WINDOWS
  SYSTEM_INFO sysinfo;
#elif defined(__FreeBSD__) || defined(__APPLE__)
  int m[2], count;
  size_t len;
#endif
  
#ifdef linux
  //returns the number of processors which are currently online
  return sysconf(_SC_NPROCESSORS_ONLN);
  
#elif defined(OS_WINDOWS)

  GetSystemInfo(&sysinfo);
  return sysinfo.dwNumberOfProcessors;

#elif defined(__FreeBSD__) || defined(__APPLE__)
  m[0] = CTL_HW;
  m[1] = HW_NCPU;
  len = sizeof(int);
  sysctl(m, 2, &count, &len, NULL, 0);

  return count;
#else
  return 2;
#endif
}

int main(int argc, char *argv[]){

#ifdef FORCE
  char buffer[8192], *p, *q;
  int length;
#endif

  if (argc == 1) return 0;

  switch (argv[1][0]) {

  case '0' : /* for Makefile */

#ifdef FORCE
    printf("CORE=%s\n", CORENAME);
#else    
#if defined(__i386__) || defined(__x86_64__) || defined(POWER) || defined(__mips__) || defined(__arm__)
    printf("CORE=%s\n", get_corename());
#endif
#endif

#ifdef FORCE
    printf("LIBCORE=%s\n", LIBNAME);
#else
    printf("LIBCORE=");
    get_libname();
    printf("\n");
#endif

    printf("NUM_CORES=%d\n", get_num_cores());

#if defined(__arm__) && !defined(FORCE)
<<<<<<< HEAD
	get_features();
#endif



=======
        get_features();
#endif


>>>>>>> b3254eec
#if defined(__i386__) || defined(__x86_64__)
#ifndef FORCE
    get_sse();
#else

    sprintf(buffer, "%s", ARCHCONFIG);

    p = &buffer[0];

    while (*p) {
      if ((*p == '-') && (*(p + 1) == 'D')) {
	p += 2;

	while ((*p != ' ') && (*p != '\0')) {

	  if (*p == '=') {
	    printf("=");
	    p ++;
	    while ((*p != ' ') && (*p != '\0')) {
	      printf("%c", *p);
	      p ++;
	    }
	  } else {
	    printf("%c", *p);
	    p ++;
	    if ((*p == ' ') || (*p =='\0')) printf("=1");
	  }
	}

	printf("\n");
      } else p ++;
    }
#endif
#endif

#if NO_PARALLEL_MAKE==1
    printf("MAKE += -j 1\n");
#else
#ifndef OS_WINDOWS
    printf("MAKE += -j %d\n", get_num_cores());
#endif
#endif

    break;

  case '1' : /* For config.h */
#ifdef FORCE
    sprintf(buffer, "%s -DCORE_%s\n", ARCHCONFIG, CORENAME);

    p = &buffer[0];
    while (*p) {
      if ((*p == '-') && (*(p + 1) == 'D')) {
	p += 2;
	printf("#define ");

	while ((*p != ' ') && (*p != '\0')) {

	  if (*p == '=') {
	    printf(" ");
	    p ++;
	    while ((*p != ' ') && (*p != '\0')) {
	      printf("%c", *p);
	      p ++;
	    }
	  } else {
	    printf("%c", *p);
	    p ++;
	  }
	}

	printf("\n");
      } else p ++;
    }
#else
    get_cpuconfig();
#endif
 break;

  case '2' : /* SMP */
    if (get_num_cores() > 1) printf("SMP=1\n");
    break;
  }

  fflush(stdout);

  return 0;
}
<|MERGE_RESOLUTION|>--- conflicted
+++ resolved
@@ -740,22 +740,15 @@
 #endif
 
 
-<<<<<<< HEAD
-
-
-=======
->>>>>>> b3254eec
 #ifndef FORCE
 
 #if defined(__powerpc__) || defined(__powerpc) || defined(powerpc) || \
-    defined(__PPC__) || defined(PPC) || defined(_POWER) || defined(__POWERPC__) 
-
+    defined(__PPC__) || defined(PPC) || defined(_POWER) || defined(__POWERPC__)
 #ifndef POWER
 #define POWER
 #endif
 #define OPENBLAS_SUPPORTED
 #endif
-
 
 #if defined(__i386__) || (__x86_64__)
 #include "cpuid_x86.c"
@@ -796,6 +789,8 @@
 #ifndef OPENBLAS_SUPPORTED
 #error "This arch/CPU is not supported by OpenBLAS."
 #endif
+
+#else
 
 #endif
 
@@ -861,18 +856,10 @@
     printf("NUM_CORES=%d\n", get_num_cores());
 
 #if defined(__arm__) && !defined(FORCE)
-<<<<<<< HEAD
-	get_features();
-#endif
-
-
-
-=======
         get_features();
 #endif
 
 
->>>>>>> b3254eec
 #if defined(__i386__) || defined(__x86_64__)
 #ifndef FORCE
     get_sse();
