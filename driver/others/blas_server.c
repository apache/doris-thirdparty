--- conflicted
+++ resolved
@@ -459,106 +459,7 @@
     start = rpcc();
 #endif
 
-<<<<<<< HEAD
   if(queue) {
-=======
-    if (queue) {
-      int (*routine)(blas_arg_t *, void *, void *, void *, void *, BLASLONG) = (int (*)(blas_arg_t *, void *, void *, void *, void *, BLASLONG))queue -> routine;
-
-      atomic_store_queue(&thread_status[cpu].queue, (blas_queue_t *)1);
-
-      sa = queue -> sa;
-      sb = queue -> sb;
-
-#ifdef SMP_DEBUG
-      if (queue -> args) {
-	fprintf(STDERR, "Server[%2ld] Calculation started.  Mode = 0x%03x M = %3ld N=%3ld K=%3ld\n",
-		cpu, queue->mode, queue-> args ->m, queue->args->n, queue->args->k);
-      }
-#endif
-
-#ifdef CONSISTENT_FPCSR
-#ifdef __aarch64__
-      __asm__ __volatile__ ("msr fpcr, %0" : : "r" (queue -> sse_mode));
-#else
-      __asm__ __volatile__ ("ldmxcsr %0" : : "m" (queue -> sse_mode));
-      __asm__ __volatile__ ("fldcw %0"   : : "m" (queue -> x87_mode));
-#endif
-#endif
-
-#ifdef MONITOR
-      main_status[cpu] = MAIN_RUNNING1;
-#endif
-
-//For Loongson servers, like the 3C5000 (featuring 16 cores), applying an
-//offset to the buffer is essential for minimizing cache conflicts and optimizing performance.
-#if defined(LOONGSON3R5) && !defined(NO_AFFINITY)
-      char model_name[128];
-      get_cpu_model(model_name);
-      if ((strstr(model_name, "3C5000") != NULL) || (strstr(model_name, "3D5000") != NULL))
-        if (sa == NULL) sa = (void *)((BLASLONG)buffer + (WhereAmI() & 0xf) * GEMM_OFFSET_A);
-#endif
-      if (sa == NULL) sa = (void *)((BLASLONG)buffer + GEMM_OFFSET_A);
-
-      if (sb == NULL) {
-	if (!(queue -> mode & BLAS_COMPLEX)){
-#ifdef EXPRECISION
-	  if ((queue -> mode & BLAS_PREC) == BLAS_XDOUBLE){
-	    sb = (void *)(((BLASLONG)sa + ((QGEMM_P * QGEMM_Q * sizeof(xdouble)
-					+ GEMM_ALIGN) & ~GEMM_ALIGN)) + GEMM_OFFSET_B);
-	  } else
-#endif
-	  if ((queue -> mode & BLAS_PREC) == BLAS_DOUBLE) {
-#ifdef BUILD_DOUBLE
-	    sb = (void *)(((BLASLONG)sa + ((DGEMM_P * DGEMM_Q * sizeof(double)
-					+ GEMM_ALIGN) & ~GEMM_ALIGN)) + GEMM_OFFSET_B);
-#endif
-	  } else if ((queue -> mode & BLAS_PREC) == BLAS_SINGLE) {
-#ifdef BUILD_SINGLE
-	    sb = (void *)(((BLASLONG)sa + ((SGEMM_P * SGEMM_Q * sizeof(float)
-					+ GEMM_ALIGN) & ~GEMM_ALIGN)) + GEMM_OFFSET_B);
-#endif
-    } else {
-          /* Other types in future */
-      }
-	} else {
-#ifdef EXPRECISION
-	  if ((queue -> mode & BLAS_PREC) == BLAS_XDOUBLE){
-	    sb = (void *)(((BLASLONG)sa + ((XGEMM_P * XGEMM_Q * 2 * sizeof(xdouble)
-					+ GEMM_ALIGN) & ~GEMM_ALIGN)) + GEMM_OFFSET_B);
-	  } else
-#endif
-	  if ((queue -> mode & BLAS_PREC) == BLAS_DOUBLE){
-#ifdef BUILD_COMPLEX16
-	    sb = (void *)(((BLASLONG)sa + ((ZGEMM_P * ZGEMM_Q * 2 * sizeof(double)
-					+ GEMM_ALIGN) & ~GEMM_ALIGN)) + GEMM_OFFSET_B);
-#endif
-	  } else if ((queue -> mode & BLAS_PREC) == BLAS_SINGLE) {
-#ifdef BUILD_COMPLEX
-	    sb = (void *)(((BLASLONG)sa + ((CGEMM_P * CGEMM_Q * 2 * sizeof(float)
-					+ GEMM_ALIGN) & ~GEMM_ALIGN)) + GEMM_OFFSET_B);
-#endif
-      } else {
-          /* Other types in future */
-      }
-	}
-	queue->sb=sb;
-      }
-
-#ifdef MONITOR
-	main_status[cpu] = MAIN_RUNNING2;
-#endif
-
-      if (queue -> mode & BLAS_LEGACY) {
-	legacy_exec(routine, queue -> mode, queue -> args, sb);
-      } else
-	if (queue -> mode & BLAS_PTHREAD) {
-	  void (*pthreadcompat)(void *) = (void(*)(void*))queue -> routine;
-	  (pthreadcompat)(queue -> args);
-	} else
-	  (routine)(queue -> args, queue -> range_m, queue -> range_n, sa, sb, queue -> position);
->>>>>>> de465ffd
-
     exec_threads(cpu, queue, 0);
   }
 
@@ -1170,10 +1071,18 @@
 #endif
 
 #ifdef MONITOR
-    main_status[cpu] = MAIN_RUNNING1;
-#endif
-
-    if (sa == NULL) sa = (void *)((BLASLONG)buffer + GEMM_OFFSET_A);
+      main_status[cpu] = MAIN_RUNNING1;
+#endif
+
+//For Loongson servers, like the 3C5000 (featuring 16 cores), applying an
+//offset to the buffer is essential for minimizing cache conflicts and optimizing performance.
+#if defined(LOONGSON3R5) && !defined(NO_AFFINITY)
+      char model_name[128];
+      get_cpu_model(model_name);
+      if ((strstr(model_name, "3C5000") != NULL) || (strstr(model_name, "3D5000") != NULL))
+        if (sa == NULL) sa = (void *)((BLASLONG)buffer + (WhereAmI() & 0xf) * GEMM_OFFSET_A);
+#endif
+      if (sa == NULL) sa = (void *)((BLASLONG)buffer + GEMM_OFFSET_A);
 
     if (sb == NULL) {
 if (!(queue -> mode & BLAS_COMPLEX)){
