/*****************************************************************************
Copyright (c) 2011-2014, The OpenBLAS Project
All rights reserved.

Redistribution and use in source and binary forms, with or without
modification, are permitted provided that the following conditions are
met:

   1. Redistributions of source code must retain the above copyright
      notice, this list of conditions and the following disclaimer.

   2. Redistributions in binary form must reproduce the above copyright
      notice, this list of conditions and the following disclaimer in
      the documentation and/or other materials provided with the
      distribution.
   3. Neither the name of the OpenBLAS project nor the names of
      its contributors may be used to endorse or promote products
      derived from this software without specific prior written
      permission.

THIS SOFTWARE IS PROVIDED BY THE COPYRIGHT HOLDERS AND CONTRIBUTORS "AS IS"
AND ANY EXPRESS OR IMPLIED WARRANTIES, INCLUDING, BUT NOT LIMITED TO, THE
IMPLIED WARRANTIES OF MERCHANTABILITY AND FITNESS FOR A PARTICULAR PURPOSE
ARE DISCLAIMED. IN NO EVENT SHALL THE COPYRIGHT OWNER OR CONTRIBUTORS BE
LIABLE FOR ANY DIRECT, INDIRECT, INCIDENTAL, SPECIAL, EXEMPLARY, OR CONSEQUENTIAL
DAMAGES (INCLUDING, BUT NOT LIMITED TO, PROCUREMENT OF SUBSTITUTE GOODS OR
SERVICES; LOSS OF USE, DATA, OR PROFITS; OR BUSINESS INTERRUPTION) HOWEVER
CAUSED AND ON ANY THEORY OF LIABILITY, WHETHER IN CONTRACT, STRICT LIABILITY,
OR TORT (INCLUDING NEGLIGENCE OR OTHERWISE) ARISING IN ANY WAY OUT OF THE
USE OF THIS SOFTWARE, EVEN IF ADVISED OF THE POSSIBILITY OF SUCH DAMAGE.

**********************************************************************************/

/*********************************************************************/
/* Copyright 2009, 2010 The University of Texas at Austin.           */
/* All rights reserved.                                              */
/*                                                                   */
/* Redistribution and use in source and binary forms, with or        */
/* without modification, are permitted provided that the following   */
/* conditions are met:                                               */
/*                                                                   */
/*   1. Redistributions of source code must retain the above         */
/*      copyright notice, this list of conditions and the following  */
/*      disclaimer.                                                  */
/*                                                                   */
/*   2. Redistributions in binary form must reproduce the above      */
/*      copyright notice, this list of conditions and the following  */
/*      disclaimer in the documentation and/or other materials       */
/*      provided with the distribution.                              */
/*                                                                   */
/*    THIS  SOFTWARE IS PROVIDED  BY THE  UNIVERSITY OF  TEXAS AT    */
/*    AUSTIN  ``AS IS''  AND ANY  EXPRESS OR  IMPLIED WARRANTIES,    */
/*    INCLUDING, BUT  NOT LIMITED  TO, THE IMPLIED  WARRANTIES OF    */
/*    MERCHANTABILITY  AND FITNESS FOR  A PARTICULAR  PURPOSE ARE    */
/*    DISCLAIMED.  IN  NO EVENT SHALL THE UNIVERSITY  OF TEXAS AT    */
/*    AUSTIN OR CONTRIBUTORS BE  LIABLE FOR ANY DIRECT, INDIRECT,    */
/*    INCIDENTAL,  SPECIAL, EXEMPLARY,  OR  CONSEQUENTIAL DAMAGES    */
/*    (INCLUDING, BUT  NOT LIMITED TO,  PROCUREMENT OF SUBSTITUTE    */
/*    GOODS  OR  SERVICES; LOSS  OF  USE,  DATA,  OR PROFITS;  OR    */
/*    BUSINESS INTERRUPTION) HOWEVER CAUSED  AND ON ANY THEORY OF    */
/*    LIABILITY, WHETHER  IN CONTRACT, STRICT  LIABILITY, OR TORT    */
/*    (INCLUDING NEGLIGENCE OR OTHERWISE)  ARISING IN ANY WAY OUT    */
/*    OF  THE  USE OF  THIS  SOFTWARE,  EVEN  IF ADVISED  OF  THE    */
/*    POSSIBILITY OF SUCH DAMAGE.                                    */
/*                                                                   */
/* The views and conclusions contained in the software and           */
/* documentation are those of the authors and should not be          */
/* interpreted as representing official policies, either expressed   */
/* or implied, of The University of Texas at Austin.                 */
/*********************************************************************/

//#undef  DEBUG

#include "common.h"

#if defined(USE_TLS) && ( !defined(__GLIBC_PREREQ) ||  __GLIBC_PREREQ(2,20))
#warning "using tls version of memory.c"
#include <errno.h>

#if defined(OS_WINDOWS) && !defined(OS_CYGWIN_NT)
#define ALLOC_WINDOWS
#ifndef MEM_LARGE_PAGES
#define MEM_LARGE_PAGES  0x20000000
#endif
#else
#define ALLOC_MMAP
#define ALLOC_MALLOC
#endif

#include <stdlib.h>
#include <stdio.h>
#include <fcntl.h>

#if !defined(OS_WINDOWS) || defined(OS_CYGWIN_NT)
#include <sys/mman.h>
#ifndef NO_SYSV_IPC
#include <sys/shm.h>
#endif
#include <sys/ipc.h>
#endif

#include <sys/types.h>

#ifdef OS_LINUX
#include <sys/sysinfo.h>
#include <sched.h>
#include <errno.h>
#include <linux/unistd.h>
#include <sys/syscall.h>
#include <sys/time.h>
#include <sys/resource.h>
#endif

#ifdef OS_HAIKU
#include <unistd.h>
#endif

#if defined(OS_FREEBSD) || defined(OS_OPENBSD) || defined(OS_DRAGONFLY) || defined(OS_DARWIN)
#include <sys/sysctl.h>
#include <sys/resource.h>
#endif

#if defined(OS_WINDOWS) && (defined(__MINGW32__) || defined(__MINGW64__))
#include <conio.h>
#undef  printf
#define printf	_cprintf
#endif

#ifdef OS_LINUX

#ifndef MPOL_PREFERRED
#define MPOL_PREFERRED  1
#endif

#endif

#if (defined(PPC440) || !defined(OS_LINUX) || defined(HPL)) && !defined(NO_WARMUP)
#define NO_WARMUP
#endif

#ifndef SHM_HUGETLB
#define SHM_HUGETLB 04000
#endif

#ifndef FIXED_PAGESIZE
#define FIXED_PAGESIZE 4096
#endif

<<<<<<< HEAD
=======
#ifndef BUFFERS_PER_THREAD
#ifdef USE_OPENMP_UNUSED
#define BUFFERS_PER_THREAD (MAX_CPU_NUMBER * 2 * MAX_PARALLEL_NUMBER)
#else
#define BUFFERS_PER_THREAD NUM_BUFFERS
#endif
#endif

>>>>>>> 52d3f7af
#define BITMASK(a, b, c) ((((a) >> (b)) & (c)))

#if defined(_MSC_VER) && !defined(__clang__)
#define CONSTRUCTOR __cdecl
#define DESTRUCTOR __cdecl
#elif (defined(OS_DARWIN) || defined(OS_SUNOS)) && defined(C_GCC)
#define CONSTRUCTOR	__attribute__ ((constructor))
#define DESTRUCTOR	__attribute__ ((destructor))
#elif __GNUC__ && INIT_PRIORITY && ((GCC_VERSION >= 40300) || (CLANG_VERSION >= 20900))
#define CONSTRUCTOR	__attribute__ ((constructor(101)))
#define DESTRUCTOR	__attribute__ ((destructor(101)))
#else
#define CONSTRUCTOR	__attribute__ ((constructor))
#define DESTRUCTOR	__attribute__ ((destructor))
#endif

#ifdef DYNAMIC_ARCH
gotoblas_t *gotoblas = NULL;
#endif
extern void openblas_warning(int verbose, const char * msg);

#ifndef SMP

#define blas_cpu_number 1
#define blas_num_threads 1

/* Dummy Function */
int  goto_get_num_procs  (void) { return 1;};
void goto_set_num_threads(int num_threads) {};

#else

#if defined(OS_LINUX) || defined(OS_SUNOS) || defined(OS_NETBSD)
#ifndef NO_AFFINITY
int get_num_procs(void);
#else
int get_num_procs(void) {
  static int nums = 0;
cpu_set_t *cpusetp;
size_t size;
int ret;
int i,n;

  if (!nums) nums = sysconf(_SC_NPROCESSORS_CONF);
#if !defined(OS_LINUX)
     return nums;
#endif

#if !defined(__GLIBC_PREREQ)
   return nums;
#else
 #if !__GLIBC_PREREQ(2, 3)
   return nums;
 #endif

 #if !__GLIBC_PREREQ(2, 7)
  ret = sched_getaffinity(0,sizeof(cpu_set_t), cpusetp);
  if (ret!=0) return nums;
  n=0;
  #if !__GLIBC_PREREQ(2, 6)
  for (i=0;i<nums;i++)
     if (CPU_ISSET(i,cpusetp)) n++;
  nums=n;
  #else
  nums = CPU_COUNT(sizeof(cpu_set_t),cpusetp);
  #endif
  return nums;
 #else
  cpusetp = CPU_ALLOC(nums);
  if (cpusetp == NULL) return nums;
  size = CPU_ALLOC_SIZE(nums);
  ret = sched_getaffinity(0,size,cpusetp);
  if (ret!=0) return nums;
  ret = CPU_COUNT_S(size,cpusetp);
  if (ret > 0 && ret < nums) nums = ret;
  CPU_FREE(cpusetp);
  return nums;
 #endif
#endif
}
#endif
#endif

#ifdef OS_ANDROID
int get_num_procs(void) {
  static int nums = 0;
  if (!nums) nums = sysconf(_SC_NPROCESSORS_CONF);
  return nums;
}
#endif

#ifdef OS_HAIKU
int get_num_procs(void) {
  static int nums = 0;
  if (!nums) nums = sysconf(_SC_NPROCESSORS_CONF);
  return nums;
}
#endif

#ifdef OS_WINDOWS

int get_num_procs(void) {

  static int nums = 0;

  if (nums == 0) {

    SYSTEM_INFO sysinfo;

    GetSystemInfo(&sysinfo);

    nums = sysinfo.dwNumberOfProcessors;
  }

  return nums;
}

#endif

#if defined(OS_FREEBSD) || defined(OS_OPENBSD) || defined(OS_DRAGONFLY)

int get_num_procs(void) {

  static int nums = 0;

  int m[2];
  size_t len;

  if (nums == 0) {
    m[0] = CTL_HW;
    m[1] = HW_NCPU;
    len = sizeof(int);
    sysctl(m, 2, &nums, &len, NULL, 0);
  }

  return nums;
}

#endif

#if defined(OS_DARWIN)
int get_num_procs(void) {
  static int nums = 0;
  size_t len;
  if (nums == 0){
    len = sizeof(int);
    sysctlbyname("hw.physicalcpu", &nums, &len, NULL, 0);
  }
  return nums;
}
/*
void set_stack_limit(int limitMB){
  int result=0;
  struct rlimit rl;
  rlim_t StackSize;

  StackSize=limitMB*1024*1024;
  result=getrlimit(RLIMIT_STACK, &rl);
  if(result==0){
    if(rl.rlim_cur < StackSize){
      rl.rlim_cur=StackSize;
      result=setrlimit(RLIMIT_STACK, &rl);
      if(result !=0){
        fprintf(stderr, "OpenBLAS: set stack limit error =%d\n", result);
      }
    }
  }
}
*/
#endif


/*
OpenBLAS uses the numbers of CPU cores in multithreading.
It can be set by openblas_set_num_threads(int num_threads);
*/
int blas_cpu_number  = 0;
/*
The numbers of threads in the thread pool.
This value is equal or large than blas_cpu_number. This means some threads are sleep.
*/
int blas_num_threads = 0;

int  goto_get_num_procs  (void) {
  return blas_cpu_number;
}

static void blas_memory_init();

void openblas_fork_handler()
{
  // This handler shuts down the OpenBLAS-managed PTHREAD pool when OpenBLAS is
  // built with "make USE_OPENMP=0".
  // Hanging can still happen when OpenBLAS is built against the libgomp
  // implementation of OpenMP. The problem is tracked at:
  //   http://gcc.gnu.org/bugzilla/show_bug.cgi?id=60035
  // In the mean time build with USE_OPENMP=0 or link against another
  // implementation of OpenMP.
#if !((defined(OS_WINDOWS) && !defined(OS_CYGWIN_NT)) || defined(OS_ANDROID)) && defined(SMP_SERVER)
  int err;
  err = pthread_atfork ((void (*)(void)) BLASFUNC(blas_thread_shutdown), NULL, blas_memory_init);
  if(err != 0)
    openblas_warning(0, "OpenBLAS Warning ... cannot install fork handler. You may meet hang after fork.\n");
#endif
}

extern int openblas_num_threads_env();
extern int openblas_goto_num_threads_env();
extern int openblas_omp_num_threads_env();

int blas_get_cpu_number(void){
#if defined(OS_LINUX) || defined(OS_WINDOWS) || defined(OS_FREEBSD) || defined(OS_OPENBSD) || defined(OS_DRAGONFLY) || defined(OS_DARWIN) || defined(OS_ANDROID)
  int max_num;
#endif
  int blas_goto_num   = 0;
  int blas_omp_num    = 0;

  if (blas_num_threads) return blas_num_threads;

#if defined(OS_LINUX) || defined(OS_WINDOWS) || defined(OS_FREEBSD) || defined(OS_OPENBSD) || defined(OS_DRAGONFLY) || defined(OS_DARWIN) || defined(OS_ANDROID)
  max_num = get_num_procs();
#endif

  // blas_goto_num = 0;
#ifndef USE_OPENMP_UNUSED
  blas_goto_num=openblas_num_threads_env();
  if (blas_goto_num < 0) blas_goto_num = 0;

  if (blas_goto_num == 0) {
    blas_goto_num=openblas_goto_num_threads_env();
    if (blas_goto_num < 0) blas_goto_num = 0;
  }

#endif

  // blas_omp_num = 0;
  blas_omp_num=openblas_omp_num_threads_env();
  if (blas_omp_num < 0) blas_omp_num = 0;

  if (blas_goto_num > 0) blas_num_threads = blas_goto_num;
  else if (blas_omp_num > 0) blas_num_threads = blas_omp_num;
  else blas_num_threads = MAX_CPU_NUMBER;

#if defined(OS_LINUX) || defined(OS_WINDOWS) || defined(OS_FREEBSD) || defined(OS_OPENBSD) || defined(OS_DRAGONFLY) || defined(OS_DARWIN) || defined(OS_ANDROID)
  if (blas_num_threads > max_num) blas_num_threads = max_num;
#endif

  if (blas_num_threads > MAX_CPU_NUMBER) blas_num_threads = MAX_CPU_NUMBER;

#ifdef DEBUG
  printf( "Adjusted number of threads : %3d\n", blas_num_threads);
#endif

  blas_cpu_number = blas_num_threads;

  return blas_num_threads;
}
#endif


int openblas_get_num_procs(void) {
#ifndef SMP
  return 1;
#else
  return get_num_procs();
#endif
}

int openblas_get_num_threads(void) {
#ifndef SMP
  return 1;
#else
  // init blas_cpu_number if needed
  blas_get_cpu_number();
  return blas_cpu_number;
#endif
}

int hugetlb_allocated = 0;

#if defined(OS_WINDOWS)
#define LIKELY_ONE(x) (x)
#else
#define LIKELY_ONE(x) (__builtin_expect(x, 1))
#endif

/* Stores information about the allocation and how to release it */
struct alloc_t {
  /* Whether this allocation is being used */
  int used;
  /* Any special attributes needed when releasing this allocation */
  int attr;
  /* Function that can properly release this memory */
  void (*release_func)(struct alloc_t *);
  /* Pad to 64-byte alignment */
  char pad[64 - 2 * sizeof(int) - sizeof(void(*))];
};

/* Convenience macros for storing release funcs */
#define STORE_RELEASE_FUNC(address, func)                   \
  if (address != (void *)-1) {                              \
    struct alloc_t *alloc_info = (struct alloc_t *)address; \
    alloc_info->release_func = func;                        \
  }

#define STORE_RELEASE_FUNC_WITH_ATTR(address, func, attr)   \
  if (address != (void *)-1) {                              \
    struct alloc_t *alloc_info = (struct alloc_t *)address; \
    alloc_info->release_func = func;                        \
    alloc_info->attr = attr;                                \
  }

/* The number of bytes that will be allocated for each buffer. When allocating
   memory, we store an alloc_t followed by the actual buffer memory. This means
   that each allocation always has its associated alloc_t, without the need
   for an auxiliary tracking structure. */
static const int allocation_block_size = BUFFER_SIZE + sizeof(struct alloc_t);

<<<<<<< HEAD
#if defined(SMP)
#  if defined(OS_WINDOWS)
static DWORD local_storage_key = 0;
DWORD lsk;
=======
/* Clang supports TLS from version 2.8 */
#if defined(__clang__) && __clang_major__ > 2 || \
    (__clang_minor__ == 2 || __clang_minor__ == 8)
#define HAS_COMPILER_TLS
#endif

/* GCC supports TLS from version 4.1 */
#if !defined(__clang__) && defined(__GNUC__) && \
    (__GNUC__ > 4 || (__GNUC__ == 4 && __GNUC_MINOR__ >= 1))
#define HAS_COMPILER_TLS
#endif

/* MSVC supports TLS from version 2005 */
#if defined(_MSC_VER) && _MSC_VER >= 1400
#define HAS_COMPILER_TLS
#endif

/* Versions of XCode before 8 did not properly support TLS */
#if defined(__apple_build_version__) && __apple_build_version__ < 8000042
#undef HAS_COMPILER_TLS
#endif

/* Android NDK's before version 12b did not support TLS */
#if defined(__ANDROID__) && defined(__clang__)
#if __has_include(<android/ndk-version.h>)
#include <android/ndk-version.h>
#endif
#if defined(__ANDROID__) && defined(__clang__) && defined(__NDK_MAJOR__) && \
    defined(__NDK_MINOR__) &&                                               \
    ((__NDK_MAJOR__ < 12) || ((__NDK_MAJOR__ == 12) && (__NDK_MINOR__ < 1)))
#undef HAS_COMPILER_TLS
#endif
#endif

/* Holds pointers to allocated memory */
#if defined(SMP) && !defined(USE_OPENMP_UNUSED)
/* This is the number of threads than can be spawned by the server, which is the
   server plus the number of threads in the thread pool */
#  define MAX_ALLOCATING_THREADS MAX_CPU_NUMBER * 2 * MAX_PARALLEL_NUMBER * 2
static int next_memory_table_pos = 0;
#  if defined(HAS_COMPILER_TLS)
/* Use compiler generated thread-local-storage */
static int THREAD_LOCAL local_memory_table_pos = 0;
>>>>>>> 52d3f7af
#  else
static pthread_key_t local_storage_key = 0;
pthread_key_t lsk;
#  endif /* defined(OS_WINDOWS) */
#endif /* defined(SMP) */

#if defined(OS_LINUX) && !defined(NO_WARMUP)
static int hot_alloc = 0;
#endif

/* Global lock for memory allocation */

#if   defined(USE_PTHREAD_LOCK)
static pthread_mutex_t    alloc_lock = PTHREAD_MUTEX_INITIALIZER;
#elif defined(USE_PTHREAD_SPINLOCK)
static pthread_spinlock_t alloc_lock = 0;
#else
static BLASULONG  alloc_lock = 0UL;
#endif

#if   defined(USE_PTHREAD_LOCK)
static pthread_mutex_t    key_lock = PTHREAD_MUTEX_INITIALIZER;
#elif defined(USE_PTHREAD_SPINLOCK)
static pthread_spinlock_t key_lock = 0;
#else
static BLASULONG  key_lock = 0UL;
#endif

/* Returns a pointer to the start of the per-thread memory allocation data */
static __inline struct alloc_t ** get_memory_table() {
<<<<<<< HEAD
#if defined(SMP)
LOCK_COMMAND(&key_lock);
lsk=local_storage_key;
UNLOCK_COMMAND(&key_lock);
  if (!lsk) {
    blas_memory_init();
  }
#  if defined(OS_WINDOWS)
  struct alloc_t ** local_memory_table = (struct alloc_t **)TlsGetValue(local_storage_key);
#  else
  struct alloc_t ** local_memory_table = (struct alloc_t **)pthread_getspecific(local_storage_key);
#  endif /* defined(OS_WINDOWS) */
#else
  static struct alloc_t ** local_memory_table = NULL;
#endif /* defined(SMP) */
#if defined (SMP)
LOCK_COMMAND(&key_lock);
lsk=local_storage_key;
UNLOCK_COMMAND(&key_lock);
  if (lsk && !local_memory_table) {
=======
#if defined(SMP) && !defined(USE_OPENMP_UNUSED)
#  if !defined(HAS_COMPILER_TLS)
#    if defined(OS_WINDOWS)
  int local_memory_table_pos = (int)::TlsGetValue(local_storage_key);
#    else
  int local_memory_table_pos = (int)pthread_getspecific(local_storage_key);
#    endif /* defined(OS_WINDOWS) */
#  endif /* !defined(HAS_COMPILER_TLS) */
  if (!local_memory_table_pos) {
    LOCK_COMMAND(&alloc_lock);
    local_memory_table_pos = next_memory_table_pos++;
    if (next_memory_table_pos > MAX_ALLOCATING_THREADS)
      printf("OpenBLAS : Program will terminate because you tried to start too many threads.\n");
    UNLOCK_COMMAND(&alloc_lock);
#  if !defined(HAS_COMPILER_TLS)
#    if defined(OS_WINDOWS)
    ::TlsSetValue(local_storage_key, (void*)local_memory_table_pos);
#    else
    pthread_setspecific(local_storage_key, (void*)local_memory_table_pos);
#    endif /* defined(OS_WINDOWS) */
#  endif /* !defined(HAS_COMPILER_TLS) */
  }
  return local_memory_table[local_memory_table_pos];
>>>>>>> 52d3f7af
#else
 if (!local_memory_table) {
#endif /* defined(SMP) */
    local_memory_table = (struct alloc_t **)malloc(sizeof(struct alloc_t *) * NUM_BUFFERS);
    memset(local_memory_table, 0, sizeof(struct alloc_t *) * NUM_BUFFERS);
#if defined(SMP)
#  if defined(OS_WINDOWS)
LOCK_COMMAND(&key_lock);
    TlsSetValue(local_storage_key, (void*)local_memory_table);
UNLOCK_COMMAND(&key_lock);
#  else
LOCK_COMMAND(&key_lock);
    pthread_setspecific(local_storage_key, (void*)local_memory_table);
UNLOCK_COMMAND(&key_lock);
#  endif /* defined(OS_WINDOWS) */
#endif /* defined(SMP) */
  }
  return local_memory_table;
}

#ifdef ALLOC_MMAP

static void alloc_mmap_free(struct alloc_t *alloc_info){

  if (munmap(alloc_info, allocation_block_size)) {
    printf("OpenBLAS : munmap failed\n");
  }
}



#ifdef NO_WARMUP

static void *alloc_mmap(void *address){
  void *map_address;

  if (address){
    map_address = mmap(address,
		       allocation_block_size,
		       MMAP_ACCESS, MMAP_POLICY | MAP_FIXED, -1, 0);
  } else {
    map_address = mmap(address,
		       allocation_block_size,
		       MMAP_ACCESS, MMAP_POLICY, -1, 0);
  }

  STORE_RELEASE_FUNC(map_address, alloc_mmap_free);

#ifdef OS_LINUX
  my_mbind(map_address, allocation_block_size, MPOL_PREFERRED, NULL, 0, 0);
#endif

  return map_address;
}

#else

#define BENCH_ITERATION 4
#define SCALING		2

static inline BLASULONG run_bench(BLASULONG address, BLASULONG size) {

  BLASULONG original, *p;
  BLASULONG start, stop, min;
  int iter, i, count;

  min = (BLASULONG)-1;

  original = *(BLASULONG *)(address + size - PAGESIZE);

  *(BLASULONG *)(address + size - PAGESIZE) = (BLASULONG)address;

  for (iter = 0; iter < BENCH_ITERATION; iter ++ ) {

    p = (BLASULONG *)address;

    count = size / PAGESIZE;

    start = rpcc();

    for (i = 0; i < count; i ++) {
      p = (BLASULONG *)(*p);
    }

    stop = rpcc();

    if (min > stop - start) min = stop - start;
  }

  *(BLASULONG *)(address + size - PAGESIZE +  0) = original;
  *(BLASULONG *)(address + size - PAGESIZE +  8) = (BLASULONG)p;

  return min;
}

static void *alloc_mmap(void *address){
  void *map_address, *best_address;
  BLASULONG best, start, current, original;
  BLASULONG allocsize;

  if (address){
    /* Just give up use advanced operation */
    map_address = mmap(address, allocation_block_size, MMAP_ACCESS, MMAP_POLICY | MAP_FIXED, -1, 0);

#ifdef OS_LINUX
    my_mbind(map_address, allocation_block_size, MPOL_PREFERRED, NULL, 0, 0);
#endif

  } else {
#if defined(OS_LINUX) && !defined(NO_WARMUP)
    if (hot_alloc == 0) {
      map_address = mmap(NULL, allocation_block_size, MMAP_ACCESS, MMAP_POLICY, -1, 0);

#ifdef OS_LINUX
      my_mbind(map_address, allocation_block_size, MPOL_PREFERRED, NULL, 0, 0);
#endif

    } else {
#endif

      map_address = mmap(NULL, allocation_block_size * SCALING,
			 MMAP_ACCESS, MMAP_POLICY, -1, 0);

      if (map_address != (void *)-1) {

#ifdef OS_LINUX
#ifdef DEBUG
		  int ret=0;
		  ret=my_mbind(map_address, allocation_block_size * SCALING, MPOL_PREFERRED, NULL, 0, 0);
		  if(ret==-1){
			  int errsv=errno;
			  perror("OpenBLAS alloc_mmap:");
			  printf("error code=%d,\tmap_address=%lx\n",errsv,map_address);
		  }

#else
		  my_mbind(map_address, allocation_block_size * SCALING, MPOL_PREFERRED, NULL, 0, 0);
#endif
#endif


	allocsize = DGEMM_P * DGEMM_Q * sizeof(double);

	start   = (BLASULONG)map_address;
	current = (SCALING - 1) * allocation_block_size;
	original = current;

	while(current > 0 && current <= original) {
	  *(BLASLONG *)start = (BLASLONG)start + PAGESIZE;
	  start += PAGESIZE;
	  current -= PAGESIZE;
	}

	*(BLASLONG *)(start - PAGESIZE) = (BLASULONG)map_address;

	start = (BLASULONG)map_address;

	best = (BLASULONG)-1;
	best_address = map_address;

	while ((start + allocsize  < (BLASULONG)map_address + (SCALING - 1) * allocation_block_size)) {

	  current = run_bench(start, allocsize);

	  if (best > current) {
	    best = current;
	    best_address = (void *)start;
	  }

	  start += PAGESIZE;

	}

      if ((BLASULONG)best_address > (BLASULONG)map_address)
	munmap(map_address,  (BLASULONG)best_address - (BLASULONG)map_address);

      munmap((void *)((BLASULONG)best_address + allocation_block_size), (SCALING - 1) * allocation_block_size + (BLASULONG)map_address - (BLASULONG)best_address);

      map_address = best_address;

#if defined(OS_LINUX) && !defined(NO_WARMUP)
      hot_alloc = 2;
#endif
      }
    }
#if defined(OS_LINUX) && !defined(NO_WARMUP)
  }
#endif

  STORE_RELEASE_FUNC(map_address, alloc_mmap_free);

  return map_address;
}

#endif

#endif


#ifdef ALLOC_MALLOC

static void alloc_malloc_free(struct alloc_t *alloc_info){

  free(alloc_info);

}

static void *alloc_malloc(void *address){

  void *map_address;

  map_address = (void *)malloc(allocation_block_size + FIXED_PAGESIZE);

  if (map_address == (void *)NULL) map_address = (void *)-1;

  STORE_RELEASE_FUNC(map_address, alloc_malloc_free);

  return map_address;

}

#endif

#ifdef ALLOC_QALLOC

void *qalloc(int flags, size_t bytes);
void *qfree (void *address);

#define QNONCACHE 0x1
#define QCOMMS    0x2
#define QFAST     0x4

static void alloc_qalloc_free(struct alloc_t *alloc_info){

  qfree(alloc_info);

}

static void *alloc_qalloc(void *address){
  void *map_address;

  map_address = (void *)qalloc(QCOMMS | QFAST, allocation_block_size + FIXED_PAGESIZE);

  if (map_address == (void *)NULL) map_address = (void *)-1;

  STORE_RELEASE_FUNC(map_address, alloc_qalloc_free);

  return (void *)(((BLASULONG)map_address + FIXED_PAGESIZE - 1) & ~(FIXED_PAGESIZE - 1));
}

#endif

#ifdef ALLOC_WINDOWS

static void alloc_windows_free(struct alloc_t *alloc_info){

  VirtualFree(alloc_info, allocation_block_size, MEM_DECOMMIT);

}

static void *alloc_windows(void *address){
  void *map_address;

  map_address  = VirtualAlloc(address,
			      allocation_block_size,
			      MEM_RESERVE | MEM_COMMIT,
			      PAGE_READWRITE);

  if (map_address == (void *)NULL) map_address = (void *)-1;

  STORE_RELEASE_FUNC(map_address, alloc_windows_free);

  return map_address;
}

#endif

#ifdef ALLOC_DEVICEDRIVER
#ifndef DEVICEDRIVER_NAME
#define DEVICEDRIVER_NAME "/dev/mapper"
#endif

static void alloc_devicedirver_free(struct alloc_t *alloc_info){

  int attr = alloc_info -> attr;
  if (munmap(address, allocation_block_size)) {
    printf("OpenBLAS : Bugphysarea unmap failed.\n");
  }

  if (close(attr)) {
    printf("OpenBLAS : Bugphysarea close failed.\n");
  }

}

static void *alloc_devicedirver(void *address){

  int fd;
  void *map_address;

  if ((fd = open(DEVICEDRIVER_NAME, O_RDWR | O_SYNC)) < 0) {

    return (void *)-1;

  }

  map_address = mmap(address, allocation_block_size,
		     PROT_READ | PROT_WRITE,
		     MAP_FILE | MAP_SHARED,
		     fd, 0);

  STORE_RELEASE_FUNC_WITH_ATTR(map_address, alloc_devicedirver_free, fd);

  return map_address;
}

#endif

#ifdef ALLOC_SHM

static void alloc_shm_free(struct alloc_t *alloc_info){

  if (shmdt(alloc_info)) {
    printf("OpenBLAS : Shared memory unmap failed.\n");
    }
}

static void *alloc_shm(void *address){
  void *map_address;
  int shmid;

  shmid = shmget(IPC_PRIVATE, allocation_block_size,IPC_CREAT | 0600);

  map_address = (void *)shmat(shmid, address, 0);

  if (map_address != (void *)-1){

#ifdef OS_LINUX
    my_mbind(map_address, allocation_block_size, MPOL_PREFERRED, NULL, 0, 0);
#endif

    shmctl(shmid, IPC_RMID, 0);

    struct alloc_t *alloc_info = (struct alloc_t *)map_address;
    alloc_info->release_func = alloc_shm_free;
    alloc_info->attr = shmid;
  }

  return map_address;
}

#if defined OS_LINUX  || defined OS_AIX  || defined __sun__  || defined OS_WINDOWS

static void alloc_hugetlb_free(struct alloc_t *alloc_info){

#if defined(OS_LINUX) || defined(OS_AIX)
  if (shmdt(alloc_info)) {
    printf("OpenBLAS : Hugepage unmap failed.\n");
  }
#endif

#ifdef __sun__

  munmap(alloc_info, allocation_block_size);

#endif

#ifdef OS_WINDOWS

  VirtualFree(alloc_info, allocation_block_size, MEM_LARGE_PAGES | MEM_DECOMMIT);

#endif

}

static void *alloc_hugetlb(void *address){

  void *map_address = (void *)-1;

#if defined(OS_LINUX) || defined(OS_AIX)
  int shmid;

  shmid = shmget(IPC_PRIVATE, allocation_block_size,
#ifdef OS_LINUX
		 SHM_HUGETLB |
#endif
#ifdef OS_AIX
		 SHM_LGPAGE | SHM_PIN |
#endif
		 IPC_CREAT | SHM_R | SHM_W);

  if (shmid != -1) {
    map_address = (void *)shmat(shmid, address, SHM_RND);

#ifdef OS_LINUX
    my_mbind(map_address, allocation_block_size, MPOL_PREFERRED, NULL, 0, 0);
#endif

    if (map_address != (void *)-1){
      shmctl(shmid, IPC_RMID, 0);
    }
  }
#endif

#ifdef __sun__
  struct memcntl_mha mha;

  mha.mha_cmd = MHA_MAPSIZE_BSSBRK;
  mha.mha_flags = 0;
  mha.mha_pagesize = HUGE_PAGESIZE;
  memcntl(NULL, 0, MC_HAT_ADVISE, (char *)&mha, 0, 0);

  map_address = (BLASULONG)memalign(HUGE_PAGESIZE, allocation_block_size);
#endif

#ifdef OS_WINDOWS

  HANDLE hToken;
  TOKEN_PRIVILEGES tp;

  if (OpenProcessToken(GetCurrentProcess(), TOKEN_ADJUST_PRIVILEGES, &hToken) != TRUE) return (void *) -1;

  tp.PrivilegeCount = 1;
  tp.Privileges[0].Attributes = SE_PRIVILEGE_ENABLED;

  if (LookupPrivilegeValue(NULL, SE_LOCK_MEMORY_NAME, &tp.Privileges[0].Luid) != TRUE) {
      CloseHandle(hToken);
      return (void*)-1;
  }

  if (AdjustTokenPrivileges(hToken, FALSE, &tp, 0, NULL, NULL) != TRUE) {
      CloseHandle(hToken);
      return (void*)-1;
  }

  map_address  = (void *)VirtualAlloc(address,
				      allocation_block_size,
				      MEM_LARGE_PAGES | MEM_RESERVE | MEM_COMMIT,
				      PAGE_READWRITE);

  tp.Privileges[0].Attributes = 0;
  AdjustTokenPrivileges(hToken, FALSE, &tp, 0, NULL, NULL);

  if (map_address == (void *)NULL) map_address = (void *)-1;

#endif

  STORE_RELEASE_FUNC(map_address, alloc_hugetlb_free);

  return map_address;
}
#endif

#endif

#ifdef  ALLOC_HUGETLBFILE

static int hugetlb_pid = 0;

static void alloc_hugetlbfile_free(struct alloc_t *alloc_info){

  int attr = alloc_info -> attr;
  if (munmap(alloc_info, allocation_block_size)) {
    printf("OpenBLAS : HugeTLBfs unmap failed.\n");
  }

  if (close(attr)) {
    printf("OpenBLAS : HugeTLBfs close failed.\n");
  }
}

static void *alloc_hugetlbfile(void *address){

  void *map_address = (void *)-1;
  int fd;
  char filename[64];

  if (!hugetlb_pid) hugetlb_pid = getpid();

  sprintf(filename, "%s/gotoblas.%d", HUGETLB_FILE_NAME, hugetlb_pid);

  if ((fd = open(filename, O_RDWR | O_CREAT, 0700)) < 0) {
    return (void *)-1;
  }

  unlink(filename);

  map_address = mmap(address, allocation_block_size,
		     PROT_READ | PROT_WRITE,
		     MAP_SHARED,
		     fd, 0);

  STORE_RELEASE_FUNC_WITH_ATTR(map_address, alloc_hugetlbfile_free, fd);

  return map_address;
}
#endif


#ifdef SEEK_ADDRESS
static BLASULONG base_address      = 0UL;
#else
static BLASULONG base_address      = BASE_ADDRESS;
#endif

#if __STDC_VERSION__ >= 201112L
static _Atomic int memory_initialized = 0;
#else
static volatile int memory_initialized = 0;
#endif

/*       Memory allocation routine           */
/* procpos ... indicates where it comes from */
/*                0 : Level 3 functions      */
/*                1 : Level 2 functions      */
/*                2 : Thread                 */

	static void blas_memory_cleanup(void* ptr){
  if (ptr) {
    struct alloc_t ** table = (struct alloc_t **)ptr;
    int pos;
    for (pos = 0; pos < NUM_BUFFERS; pos ++){
      struct alloc_t *alloc_info = table[pos];
      if (alloc_info) {
        alloc_info->release_func(alloc_info);
        table[pos] = (void *)0;
      }
    }
    free(table);
  }
}

static void blas_memory_init(){
<<<<<<< HEAD
#if defined(SMP)
#  if defined(OS_WINDOWS)
  local_storage_key = TlsAlloc();
#  else
  pthread_key_create(&local_storage_key, blas_memory_cleanup);
#  endif /* defined(OS_WINDOWS) */
#endif /* defined(SMP) */
=======
#if defined(SMP) && !defined(USE_OPENMP_UNUSED)
  next_memory_table_pos = 0;
#  if !defined(HAS_COMPILER_TLS)
#    if defined(OS_WINDOWS)
  local_storage_key = ::TlsAlloc();
#    else
  pthread_key_create(&local_storage_key, NULL);
#    endif /* defined(OS_WINDOWS) */
#  endif /* defined(HAS_COMPILER_TLS) */
#endif /* defined(SMP) && !defined(USE_OPENMP) */
  memset(local_memory_table, 0, sizeof(local_memory_table));
>>>>>>> 52d3f7af
}

void *blas_memory_alloc(int procpos){

  int position;

  void *map_address;

  void *(*memoryalloc[])(void *address) = {
#ifdef ALLOC_DEVICEDRIVER
    alloc_devicedirver,
#endif
/* Hugetlb implicitly assumes ALLOC_SHM */
#ifdef ALLOC_SHM
    alloc_shm,
#endif
#if ((defined ALLOC_SHM) && (defined OS_LINUX  || defined OS_AIX  || defined __sun__  || defined OS_WINDOWS))
    alloc_hugetlb,
#endif
#ifdef ALLOC_MMAP
    alloc_mmap,
#endif
#ifdef ALLOC_QALLOC
    alloc_qalloc,
#endif
#ifdef ALLOC_WINDOWS
    alloc_windows,
#endif
#ifdef ALLOC_MALLOC
    alloc_malloc,
#endif
    NULL,
  };
  void *(**func)(void *address);
  struct alloc_t * alloc_info;
  struct alloc_t ** alloc_table;


#if defined(SMP) && !defined(USE_OPENMP)
int mi;
LOCK_COMMAND(&alloc_lock);
mi=memory_initialized;
UNLOCK_COMMAND(&alloc_lock);
  if (!LIKELY_ONE(mi)) {
#else
  if (!LIKELY_ONE(memory_initialized)) {
#endif
#if defined(SMP) && !defined(USE_OPENMP)
    /* Only allow a single thread to initialize memory system */
    LOCK_COMMAND(&alloc_lock);

    if (!memory_initialized) {
#endif
      blas_memory_init();
#ifdef DYNAMIC_ARCH
      gotoblas_dynamic_init();
#endif

#if defined(SMP) && defined(OS_LINUX) && !defined(NO_AFFINITY)
      gotoblas_affinity_init();
#endif

#ifdef SMP
      if (!blas_num_threads) blas_cpu_number = blas_get_cpu_number();
#endif

#if defined(ARCH_X86) || defined(ARCH_X86_64) || defined(ARCH_IA64) || defined(ARCH_MIPS64) || defined(ARCH_ARM64)
#ifndef DYNAMIC_ARCH
      blas_set_parameter();
#endif
#endif

      memory_initialized = 1;

#if defined(SMP) && !defined(USE_OPENMP)
    }
    UNLOCK_COMMAND(&alloc_lock);
#endif
  }

#ifdef DEBUG
  printf("Alloc Start ...\n");
#endif

  position = 0;
  alloc_table = get_memory_table();
  do {
      if (!alloc_table[position] || !alloc_table[position]->used) goto allocation;
    position ++;

  } while (position < NUM_BUFFERS);

  goto error;

  allocation :

#ifdef DEBUG
  printf("  Position -> %d\n", position);
#endif

  alloc_info = alloc_table[position];
  if (!alloc_info) {
    do {
#ifdef DEBUG
      printf("Allocation Start : %lx\n", base_address);
#endif

      map_address = (void *)-1;

      func = &memoryalloc[0];

      while ((func != NULL) && (map_address == (void *) -1)) {

  map_address = (*func)((void *)base_address);

#ifdef ALLOC_DEVICEDRIVER
	if ((*func ==  alloc_devicedirver) && (map_address == (void *)-1)) {
	    fprintf(stderr, "OpenBLAS Warning ... Physically contiguous allocation failed.\n");
	}
#endif

#ifdef ALLOC_HUGETLBFILE
	if ((*func == alloc_hugetlbfile) && (map_address == (void *)-1)) {
#ifndef OS_WINDOWS
	    fprintf(stderr, "OpenBLAS Warning ... HugeTLB(File) allocation failed.\n");
#endif
	}
#endif

#if (defined ALLOC_SHM) && (defined OS_LINUX  || defined OS_AIX  || defined __sun__  || defined OS_WINDOWS)
	if ((*func == alloc_hugetlb) && (map_address != (void *)-1)) hugetlb_allocated = 1;
#endif

	func ++;
      }

#ifdef DEBUG
      printf("  Success -> %08lx\n", map_address);
#endif
      if (((BLASLONG) map_address) == -1) base_address = 0UL;

      if (base_address) base_address += allocation_block_size + FIXED_PAGESIZE;

    } while ((BLASLONG)map_address == -1);

    alloc_table[position] = alloc_info = map_address;

#ifdef DEBUG
    printf("  Mapping Succeeded. %p(%d)\n", (void *)alloc_info, position);
#endif
  }

#ifdef DEBUG
  printf("Mapped   : %p  %3d\n\n", (void *)alloc_info, position);
#endif

  alloc_info->used = 1;

  return (void *)(((char *)alloc_info) + sizeof(struct alloc_t));

 error:
  printf("OpenBLAS : Program will terminate because you tried to allocate too many memory regions.\n");

  return NULL;
}

void blas_memory_free(void *buffer){
#ifdef DEBUG
  int position;
  struct alloc_t ** alloc_table;
#endif
  /* Since we passed an offset pointer to the caller, get back to the actual allocation */
  struct alloc_t *alloc_info = (void *)(((char *)buffer) - sizeof(struct alloc_t));

#ifdef DEBUG
  printf("Unmapped Start : %p ...\n", alloc_info);
#endif

  alloc_info->used = 0;

#ifdef DEBUG
  printf("Unmap Succeeded.\n\n");
#endif

  return;

#ifdef DEBUG
  alloc_table = get_memory_table();
  for (position = 0; position < NUM_BUFFERS; position++){
    if (alloc_table[position]) {
      printf("%4ld  %p : %d\n", position, alloc_table[position], alloc_table[position]->used);
    }
  }
#endif
  return;
}

void *blas_memory_alloc_nolock(int unused) {
  void *map_address;
  map_address = (void *)malloc(BUFFER_SIZE + FIXED_PAGESIZE);
  return map_address;
}

void blas_memory_free_nolock(void * map_address) {
  free(map_address);
}

void blas_shutdown(void){
#ifdef SMP
  BLASFUNC(blas_thread_shutdown)();
#endif
<<<<<<< HEAD
#ifdef SMP
  /* Only cleanupIf we were built for threading and TLS was initialized */
  if (local_storage_key)
#endif
    blas_memory_cleanup((void*)get_memory_table());
=======

  for (thread = 0; thread < MAX_ALLOCATING_THREADS; thread ++){
    for (pos = 0; pos < BUFFERS_PER_THREAD; pos ++){
      struct alloc_t *alloc_info = local_memory_table[thread][pos];
      if (alloc_info) {
        alloc_info->release_func(alloc_info);
        local_memory_table[thread][pos] = (void *)0;
      }
    }
  }
>>>>>>> 52d3f7af

#ifdef SEEK_ADDRESS
  base_address      = 0UL;
#else
  base_address      = BASE_ADDRESS;
#endif

  return;
}

#if defined(OS_LINUX) && !defined(NO_WARMUP)

#ifdef SMP
#if   defined(USE_PTHREAD_LOCK)
static pthread_mutex_t    init_lock = PTHREAD_MUTEX_INITIALIZER;
#elif defined(USE_PTHREAD_SPINLOCK)
static pthread_spinlock_t init_lock = 0;
#else
static BLASULONG   init_lock = 0UL;
#endif
#endif

static void _touch_memory(blas_arg_t *arg, BLASLONG *range_m, BLASLONG *range_n,
			  void *sa, void *sb, BLASLONG pos) {

#if !defined(ARCH_POWER) && !defined(ARCH_SPARC)

  size_t size;
  BLASULONG buffer;

  size   = allocation_block_size - PAGESIZE;
  buffer = (BLASULONG)sa + GEMM_OFFSET_A;

#if defined(OS_LINUX) && !defined(NO_WARMUP)
    if (hot_alloc != 2) {
#endif

#ifdef SMP
  LOCK_COMMAND(&init_lock);
#endif

  while (size > 0) {
    *(int *)buffer = size;
    buffer  += PAGESIZE;
    size    -= PAGESIZE;
  }

#ifdef SMP
  UNLOCK_COMMAND(&init_lock);
#endif

  size = MIN((allocation_block_size - PAGESIZE), L2_SIZE);
  buffer = (BLASULONG)sa + GEMM_OFFSET_A;

  while (size > 0) {
    *(int *)buffer = size;
    buffer  += 64;
    size    -= 64;
  }

#if defined(OS_LINUX) && !defined(NO_WARMUP)
    }
#endif

#endif
}

#ifdef SMP

static void _init_thread_memory(void *buffer) {

  blas_queue_t queue[MAX_CPU_NUMBER];
  int num_cpu;

  for (num_cpu = 0; num_cpu < blas_num_threads; num_cpu++) {

    blas_queue_init(&queue[num_cpu]);
    queue[num_cpu].mode    = BLAS_DOUBLE | BLAS_REAL;
    queue[num_cpu].routine = &_touch_memory;
    queue[num_cpu].args    = NULL;
    queue[num_cpu].next    = &queue[num_cpu + 1];
  }

  queue[num_cpu - 1].next = NULL;
  queue[0].sa = buffer;

  exec_blas(num_cpu, queue);

}
#endif

static void gotoblas_memory_init(void) {

  void *buffer;

  hot_alloc = 1;

  buffer = (void *)blas_memory_alloc(0);

#ifdef SMP
  if (blas_cpu_number == 0) blas_get_cpu_number();
#ifdef SMP_SERVER
  if (blas_server_avail == 0) blas_thread_init();
#endif

  _init_thread_memory((void *)((BLASULONG)buffer + GEMM_OFFSET_A));

#else

  _touch_memory(NULL, NULL, NULL, (void *)((BLASULONG)buffer + GEMM_OFFSET_A), NULL, 0);

#endif

  blas_memory_free(buffer);
}
#endif

/* Initialization for all function; this function should be called before main */

static int gotoblas_initialized = 0;
extern void openblas_read_env();

void CONSTRUCTOR gotoblas_init(void) {

  if (gotoblas_initialized) return;

#ifdef SMP
  openblas_fork_handler();
#endif

  openblas_read_env();

#ifdef PROFILE
   moncontrol (0);
#endif

#ifdef DYNAMIC_ARCH
   gotoblas_dynamic_init();
#endif

#if defined(SMP) && defined(OS_LINUX) && !defined(NO_AFFINITY)
   gotoblas_affinity_init();
#endif

#if defined(OS_LINUX) && !defined(NO_WARMUP)
   gotoblas_memory_init();
#endif

//#if defined(OS_LINUX)
#if 0
   struct rlimit curlimit;
   if ( getrlimit(RLIMIT_STACK, &curlimit ) == 0 )
   {
	if ( curlimit.rlim_cur != curlimit.rlim_max )
	{
		curlimit.rlim_cur = curlimit.rlim_max;
		setrlimit(RLIMIT_STACK, &curlimit);
	}
   }
#endif

#ifdef SMP
  if (blas_cpu_number == 0) blas_get_cpu_number();
#ifdef SMP_SERVER
  if (blas_server_avail == 0) blas_thread_init();
#endif
#endif

#ifdef FUNCTION_PROFILE
   gotoblas_profile_init();
#endif

   gotoblas_initialized = 1;

#ifdef PROFILE
   moncontrol (1);
#endif

}

void DESTRUCTOR gotoblas_quit(void) {

  if (gotoblas_initialized == 0) return;

  blas_shutdown();

#ifdef PROFILE
   moncontrol (0);
#endif

#ifdef FUNCTION_PROFILE
   gotoblas_profile_quit();
#endif

#if defined(SMP) && defined(OS_LINUX) && !defined(NO_AFFINITY)
   gotoblas_affinity_quit();
#endif

#ifdef DYNAMIC_ARCH
   gotoblas_dynamic_quit();
#endif

   gotoblas_initialized = 0;

#ifdef PROFILE
   moncontrol (1);
#endif
}

#if defined(_MSC_VER) && !defined(__clang__)
BOOL APIENTRY DllMain(HMODULE hModule, DWORD  ul_reason_for_call, LPVOID lpReserved)
{
  switch (ul_reason_for_call)
  {
    case DLL_PROCESS_ATTACH:
      gotoblas_init();
      break;
    case DLL_THREAD_ATTACH:
      break;
    case DLL_THREAD_DETACH:
#if defined(SMP)
      blas_memory_cleanup((void*)get_memory_table());
#endif
      break;
    case DLL_PROCESS_DETACH:
      gotoblas_quit();
      break;
    default:
      break;
  }
  return TRUE;
}

/*
  This is to allow static linking.
  Code adapted from Google performance tools:
  https://gperftools.googlecode.com/git-history/perftools-1.0/src/windows/port.cc
  Reference:
  https://sourceware.org/ml/pthreads-win32/2008/msg00028.html
  http://ci.boost.org/svn-trac/browser/trunk/libs/thread/src/win32/tss_pe.cpp
*/
static int on_process_term(void)
{
	gotoblas_quit();
	return 0;
}
#ifdef _WIN64
#pragma comment(linker, "/INCLUDE:_tls_used")
#else
#pragma comment(linker, "/INCLUDE:__tls_used")
#endif

#ifdef _WIN64
#pragma const_seg(".CRT$XLB")
#else
#pragma data_seg(".CRT$XLB")
#endif
static void (APIENTRY *dll_callback)(HINSTANCE h, DWORD ul_reason_for_call, PVOID pv) = DllMain;
#ifdef _WIN64
#pragma const_seg()
#else
#pragma data_seg()
#endif

#ifdef _WIN64
#pragma const_seg(".CRT$XTU")
#else
#pragma data_seg(".CRT$XTU")
#endif
static int(*p_process_term)(void) = on_process_term;
#ifdef _WIN64
#pragma const_seg()
#else
#pragma data_seg()
#endif
#endif

#if (defined(C_PGI) || (!defined(C_SUN) && defined(F_INTERFACE_SUN))) && (defined(ARCH_X86) || defined(ARCH_X86_64))
/* Don't call me; this is just work around for PGI / Sun bug */
void gotoblas_dummy_for_PGI(void) {

  gotoblas_init();
  gotoblas_quit();

#if 0
  asm ("\t.section\t.ctors,\"aw\",@progbits; .align 8; .quad gotoblas_init; .section .text");
  asm ("\t.section\t.dtors,\"aw\",@progbits; .align 8; .quad gotoblas_quit; .section .text");
#else
  asm (".section .init,\"ax\"; call gotoblas_init@PLT; .section .text");
  asm (".section .fini,\"ax\"; call gotoblas_quit@PLT; .section .text");
#endif
}
#endif

#else
#include <errno.h>

#ifdef OS_WINDOWS
#define ALLOC_WINDOWS
#ifndef MEM_LARGE_PAGES
#define MEM_LARGE_PAGES  0x20000000
#endif
#else
#define ALLOC_MMAP
#define ALLOC_MALLOC
#endif

#include <stdlib.h>
#include <stdio.h>
#include <fcntl.h>

#ifndef OS_WINDOWS
#include <sys/mman.h>
#ifndef NO_SYSV_IPC
#include <sys/shm.h>
#endif
#include <sys/ipc.h>
#endif

#include <sys/types.h>

#ifdef OS_LINUX
#include <sys/sysinfo.h>
#include <sched.h>
#include <errno.h>
#include <linux/unistd.h>
#include <sys/syscall.h>
#include <sys/time.h>
#include <sys/resource.h>
#endif

#if defined(OS_FREEBSD) || defined(OS_DARWIN)
#include <sys/sysctl.h>
#include <sys/resource.h>
#endif

#if defined(OS_WINDOWS) && (defined(__MINGW32__) || defined(__MINGW64__))
#include <conio.h>
#undef  printf
#define printf	_cprintf
#endif

#ifdef OS_LINUX

#ifndef MPOL_PREFERRED
#define MPOL_PREFERRED  1
#endif

#endif

#if (defined(PPC440) || !defined(OS_LINUX) || defined(HPL)) && !defined(NO_WARMUP)
#define NO_WARMUP
#endif

#ifndef SHM_HUGETLB
#define SHM_HUGETLB 04000
#endif

#ifndef FIXED_PAGESIZE
#define FIXED_PAGESIZE 4096
#endif

#define BITMASK(a, b, c) ((((a) >> (b)) & (c)))

#if defined(_MSC_VER) && !defined(__clang__)
#define CONSTRUCTOR __cdecl
#define DESTRUCTOR __cdecl
#elif (defined(OS_DARWIN) || defined(OS_SUNOS)) && defined(C_GCC)
#define CONSTRUCTOR	__attribute__ ((constructor))
#define DESTRUCTOR	__attribute__ ((destructor))
#else
#define CONSTRUCTOR	__attribute__ ((constructor(101)))
#define DESTRUCTOR	__attribute__ ((destructor(101)))
#endif

#ifdef DYNAMIC_ARCH
gotoblas_t *gotoblas = NULL;
#endif
extern void openblas_warning(int verbose, const char * msg);

#ifndef SMP

#define blas_cpu_number 1
#define blas_num_threads 1

/* Dummy Function */
int  goto_get_num_procs  (void) { return 1;};
void goto_set_num_threads(int num_threads) {};

#else

#if defined(OS_LINUX) || defined(OS_SUNOS) || defined(OS_NETBSD)
#ifndef NO_AFFINITY
int get_num_procs(void);
#else
int get_num_procs(void) {
  static int nums = 0;
cpu_set_t *cpusetp;
size_t size;
int ret;
int i,n;

  if (!nums) nums = sysconf(_SC_NPROCESSORS_CONF);
#if !defined(OS_LINUX)
     return nums;
#endif

#if !defined(__GLIBC_PREREQ)
   return nums;
#else
 #if !__GLIBC_PREREQ(2, 3)
   return nums;
 #endif

 #if !__GLIBC_PREREQ(2, 7)
  ret = sched_getaffinity(0,sizeof(cpu_set_t), cpusetp);
  if (ret!=0) return nums;
  n=0;
  #if !__GLIBC_PREREQ(2, 6)
  for (i=0;i<nums;i++)
     if (CPU_ISSET(i,cpusetp)) n++;
  nums=n;
  #else
  nums = CPU_COUNT(sizeof(cpu_set_t),cpusetp);
  #endif
  return nums;
 #else
  cpusetp = CPU_ALLOC(nums);
  if (cpusetp == NULL) return nums;
  size = CPU_ALLOC_SIZE(nums);
  ret = sched_getaffinity(0,size,cpusetp);
  if (ret!=0) return nums;
  nums = CPU_COUNT_S(size,cpusetp);
  CPU_FREE(cpusetp);
  return nums;
 #endif
#endif
}
#endif
#endif

#ifdef OS_ANDROID
int get_num_procs(void) {
  static int nums = 0;
  if (!nums) nums = sysconf(_SC_NPROCESSORS_CONF);
  return nums;
}
#endif

#ifdef OS_WINDOWS

int get_num_procs(void) {

  static int nums = 0;

  if (nums == 0) {

    SYSTEM_INFO sysinfo;

    GetSystemInfo(&sysinfo);

    nums = sysinfo.dwNumberOfProcessors;
  }

  return nums;
}

#endif

#if defined(OS_FREEBSD)

int get_num_procs(void) {

  static int nums = 0;

  int m[2];
  size_t len;

  if (nums == 0) {
    m[0] = CTL_HW;
    m[1] = HW_NCPU;
    len = sizeof(int);
    sysctl(m, 2, &nums, &len, NULL, 0);
  }

  return nums;
}

#endif

#if defined(OS_DARWIN)
int get_num_procs(void) {
  static int nums = 0;
  size_t len;
  if (nums == 0){
    len = sizeof(int);
    sysctlbyname("hw.physicalcpu", &nums, &len, NULL, 0);
  }
  return nums;
}
/*
void set_stack_limit(int limitMB){
  int result=0;
  struct rlimit rl;
  rlim_t StackSize;

  StackSize=limitMB*1024*1024;
  result=getrlimit(RLIMIT_STACK, &rl);
  if(result==0){
    if(rl.rlim_cur < StackSize){
      rl.rlim_cur=StackSize;
      result=setrlimit(RLIMIT_STACK, &rl);
      if(result !=0){
        fprintf(stderr, "OpenBLAS: set stack limit error =%d\n", result);
      }
    }
  }
}
*/
#endif


/*
OpenBLAS uses the numbers of CPU cores in multithreading.
It can be set by openblas_set_num_threads(int num_threads);
*/
int blas_cpu_number  = 0;
/*
The numbers of threads in the thread pool.
This value is equal or large than blas_cpu_number. This means some threads are sleep.
*/
int blas_num_threads = 0;

int  goto_get_num_procs  (void) {
  return blas_cpu_number;
}

void openblas_fork_handler()
{
  // This handler shuts down the OpenBLAS-managed PTHREAD pool when OpenBLAS is
  // built with "make USE_OPENMP=0".
  // Hanging can still happen when OpenBLAS is built against the libgomp
  // implementation of OpenMP. The problem is tracked at:
  //   http://gcc.gnu.org/bugzilla/show_bug.cgi?id=60035
  // In the mean time build with USE_OPENMP=0 or link against another
  // implementation of OpenMP.
#if !(defined(OS_WINDOWS) || defined(OS_ANDROID)) && defined(SMP_SERVER)
  int err;
  err = pthread_atfork ((void (*)(void)) BLASFUNC(blas_thread_shutdown), NULL, NULL);
  if(err != 0)
    openblas_warning(0, "OpenBLAS Warning ... cannot install fork handler. You may meet hang after fork.\n");
#endif
}

extern int openblas_num_threads_env();
extern int openblas_goto_num_threads_env();
extern int openblas_omp_num_threads_env();

int blas_get_cpu_number(void){
#if defined(OS_LINUX) || defined(OS_WINDOWS) || defined(OS_FREEBSD) || defined(OS_DARWIN) || defined(OS_ANDROID)
  int max_num;
#endif
  int blas_goto_num   = 0;
  int blas_omp_num    = 0;

  if (blas_num_threads) return blas_num_threads;

#if defined(OS_LINUX) || defined(OS_WINDOWS) || defined(OS_FREEBSD) || defined(OS_DARWIN) || defined(OS_ANDROID)
  max_num = get_num_procs();
#endif

  blas_goto_num = 0;
#ifndef USE_OPENMP
  blas_goto_num=openblas_num_threads_env();
  if (blas_goto_num < 0) blas_goto_num = 0;

  if (blas_goto_num == 0) {
    blas_goto_num=openblas_goto_num_threads_env();
    if (blas_goto_num < 0) blas_goto_num = 0;
  }

#endif

  blas_omp_num = 0;
  blas_omp_num=openblas_omp_num_threads_env();
  if (blas_omp_num < 0) blas_omp_num = 0;

  if (blas_goto_num > 0) blas_num_threads = blas_goto_num;
  else if (blas_omp_num > 0) blas_num_threads = blas_omp_num;
  else blas_num_threads = MAX_CPU_NUMBER;

#if defined(OS_LINUX) || defined(OS_WINDOWS) || defined(OS_FREEBSD) || defined(OS_DARWIN) || defined(OS_ANDROID)
  if (blas_num_threads > max_num) blas_num_threads = max_num;
#endif

  if (blas_num_threads > MAX_CPU_NUMBER) blas_num_threads = MAX_CPU_NUMBER;

#ifdef DEBUG
  printf( "Adjusted number of threads : %3d\n", blas_num_threads);
#endif

  blas_cpu_number = blas_num_threads;

  return blas_num_threads;
}
#endif


int openblas_get_num_procs(void) {
#ifndef SMP
  return 1;
#else
  return get_num_procs();
#endif
}

int openblas_get_num_threads(void) {
#ifndef SMP
  return 1;
#else
  // init blas_cpu_number if needed
  blas_get_cpu_number();
  return blas_cpu_number;
#endif
}

struct release_t {
  void *address;
  void (*func)(struct release_t *);
  long attr;
};

int hugetlb_allocated = 0;

static struct release_t release_info[NUM_BUFFERS];
static int release_pos = 0;

#if defined(OS_LINUX) && !defined(NO_WARMUP)
static int hot_alloc = 0;
#endif

/* Global lock for memory allocation */

#if   defined(USE_PTHREAD_LOCK)
static pthread_mutex_t    alloc_lock = PTHREAD_MUTEX_INITIALIZER;
#elif defined(USE_PTHREAD_SPINLOCK)
static pthread_spinlock_t alloc_lock = 0;
#else
static BLASULONG  alloc_lock = 0UL;
#endif

#ifdef ALLOC_MMAP

static void alloc_mmap_free(struct release_t *release){

  if (munmap(release -> address, BUFFER_SIZE)) {
    printf("OpenBLAS : munmap failed\n");
  }
}



#ifdef NO_WARMUP

static void *alloc_mmap(void *address){
  void *map_address;

  if (address){
    map_address = mmap(address,
		       BUFFER_SIZE,
		       MMAP_ACCESS, MMAP_POLICY | MAP_FIXED, -1, 0);
  } else {
    map_address = mmap(address,
		       BUFFER_SIZE,
		       MMAP_ACCESS, MMAP_POLICY, -1, 0);
  }

  if (map_address != (void *)-1) {
    LOCK_COMMAND(&alloc_lock);
    release_info[release_pos].address = map_address;
    release_info[release_pos].func    = alloc_mmap_free;
    release_pos ++;
    UNLOCK_COMMAND(&alloc_lock);
  }

#ifdef OS_LINUX
  my_mbind(map_address, BUFFER_SIZE, MPOL_PREFERRED, NULL, 0, 0);
#endif

  return map_address;
}

#else

#define BENCH_ITERATION 4
#define SCALING		2

static inline BLASULONG run_bench(BLASULONG address, BLASULONG size) {

  BLASULONG original, *p;
  BLASULONG start, stop, min;
  int iter, i, count;

  min = (BLASULONG)-1;

  original = *(BLASULONG *)(address + size - PAGESIZE);

  *(BLASULONG *)(address + size - PAGESIZE) = (BLASULONG)address;

  for (iter = 0; iter < BENCH_ITERATION; iter ++ ) {

    p = (BLASULONG *)address;

    count = size / PAGESIZE;

    start = rpcc();

    for (i = 0; i < count; i ++) {
      p = (BLASULONG *)(*p);
    }

    stop = rpcc();

    if (min > stop - start) min = stop - start;
  }

  *(BLASULONG *)(address + size - PAGESIZE +  0) = original;
  *(BLASULONG *)(address + size - PAGESIZE +  8) = (BLASULONG)p;

  return min;
}

static void *alloc_mmap(void *address){
  void *map_address, *best_address;
  BLASULONG best, start, current;
  BLASULONG allocsize;

  if (address){
    /* Just give up use advanced operation */
    map_address = mmap(address, BUFFER_SIZE, MMAP_ACCESS, MMAP_POLICY | MAP_FIXED, -1, 0);

#ifdef OS_LINUX
    my_mbind(map_address, BUFFER_SIZE, MPOL_PREFERRED, NULL, 0, 0);
#endif

  } else {
#if defined(OS_LINUX) && !defined(NO_WARMUP)
    if (hot_alloc == 0) {
      map_address = mmap(NULL, BUFFER_SIZE, MMAP_ACCESS, MMAP_POLICY, -1, 0);

#ifdef OS_LINUX
      my_mbind(map_address, BUFFER_SIZE, MPOL_PREFERRED, NULL, 0, 0);
#endif

    } else {
#endif

      map_address = mmap(NULL, BUFFER_SIZE * SCALING,
			 MMAP_ACCESS, MMAP_POLICY, -1, 0);

      if (map_address != (void *)-1) {

#ifdef OS_LINUX
#ifdef DEBUG
		  int ret=0;
		  ret=my_mbind(map_address, BUFFER_SIZE * SCALING, MPOL_PREFERRED, NULL, 0, 0);
		  if(ret==-1){
			  int errsv=errno;
			  perror("OpenBLAS alloc_mmap:");
			  printf("error code=%d,\tmap_address=%lx\n",errsv,map_address);
		  }

#else
		  my_mbind(map_address, BUFFER_SIZE * SCALING, MPOL_PREFERRED, NULL, 0, 0);
#endif
#endif


	allocsize = DGEMM_P * DGEMM_Q * sizeof(double);

	start   = (BLASULONG)map_address;
	current = (SCALING - 1) * BUFFER_SIZE;

	while(current > 0) {
	  *(BLASLONG *)start = (BLASLONG)start + PAGESIZE;
	  start += PAGESIZE;
	  current -= PAGESIZE;
	}

	*(BLASLONG *)(start - PAGESIZE) = (BLASULONG)map_address;

	start = (BLASULONG)map_address;

	best = (BLASULONG)-1;
	best_address = map_address;

	while ((start + allocsize  < (BLASULONG)map_address + (SCALING - 1) * BUFFER_SIZE)) {

	  current = run_bench(start, allocsize);

	  if (best > current) {
	    best = current;
	    best_address = (void *)start;
	  }

	  start += PAGESIZE;

	}

      if ((BLASULONG)best_address > (BLASULONG)map_address)
	munmap(map_address,  (BLASULONG)best_address - (BLASULONG)map_address);

      munmap((void *)((BLASULONG)best_address + BUFFER_SIZE), (SCALING - 1) * BUFFER_SIZE + (BLASULONG)map_address - (BLASULONG)best_address);

      map_address = best_address;

#if defined(OS_LINUX) && !defined(NO_WARMUP)
      hot_alloc = 2;
#endif
      }
    }
#if defined(OS_LINUX) && !defined(NO_WARMUP)
  }
#endif
  LOCK_COMMAND(&alloc_lock);

  if (map_address != (void *)-1) {
    release_info[release_pos].address = map_address;
    release_info[release_pos].func    = alloc_mmap_free;
    release_pos ++;
  }
  UNLOCK_COMMAND(&alloc_lock);

  return map_address;
}

#endif

#endif


#ifdef ALLOC_MALLOC

static void alloc_malloc_free(struct release_t *release){

  free(release -> address);

}

static void *alloc_malloc(void *address){

  void *map_address;

  map_address = (void *)malloc(BUFFER_SIZE + FIXED_PAGESIZE);

  if (map_address == (void *)NULL) map_address = (void *)-1;

  if (map_address != (void *)-1) {
    release_info[release_pos].address = map_address;
    release_info[release_pos].func    = alloc_malloc_free;
    release_pos ++;
  }

  return map_address;

}

#endif

#ifdef ALLOC_QALLOC

void *qalloc(int flags, size_t bytes);
void *qfree (void *address);

#define QNONCACHE 0x1
#define QCOMMS    0x2
#define QFAST     0x4

static void alloc_qalloc_free(struct release_t *release){

  qfree(release -> address);

}

static void *alloc_qalloc(void *address){
  void *map_address;

  map_address = (void *)qalloc(QCOMMS | QFAST, BUFFER_SIZE + FIXED_PAGESIZE);

  if (map_address == (void *)NULL) map_address = (void *)-1;

  if (map_address != (void *)-1) {
    release_info[release_pos].address = map_address;
    release_info[release_pos].func    = alloc_qalloc_free;
    release_pos ++;
  }

  return (void *)(((BLASULONG)map_address + FIXED_PAGESIZE - 1) & ~(FIXED_PAGESIZE - 1));
}

#endif

#ifdef ALLOC_WINDOWS

static void alloc_windows_free(struct release_t *release){

  VirtualFree(release -> address, BUFFER_SIZE, MEM_DECOMMIT);

}

static void *alloc_windows(void *address){
  void *map_address;

  map_address  = VirtualAlloc(address,
			      BUFFER_SIZE,
			      MEM_RESERVE | MEM_COMMIT,
			      PAGE_READWRITE);

  if (map_address == (void *)NULL) map_address = (void *)-1;

  if (map_address != (void *)-1) {
    release_info[release_pos].address = map_address;
    release_info[release_pos].func    = alloc_windows_free;
    release_pos ++;
  }

  return map_address;
}

#endif

#ifdef ALLOC_DEVICEDRIVER
#ifndef DEVICEDRIVER_NAME
#define DEVICEDRIVER_NAME "/dev/mapper"
#endif

static void alloc_devicedirver_free(struct release_t *release){

  if (munmap(release -> address, BUFFER_SIZE)) {
    printf("OpenBLAS : Bugphysarea unmap failed.\n");
  }

  if (close(release -> attr)) {
    printf("OpenBLAS : Bugphysarea close failed.\n");
  }

}

static void *alloc_devicedirver(void *address){

  int fd;
  void *map_address;

  if ((fd = open(DEVICEDRIVER_NAME, O_RDWR | O_SYNC)) < 0) {

    return (void *)-1;

  }

  map_address = mmap(address, BUFFER_SIZE,
		     PROT_READ | PROT_WRITE,
		     MAP_FILE | MAP_SHARED,
		     fd, 0);

  if (map_address != (void *)-1) {
    release_info[release_pos].address = map_address;
    release_info[release_pos].attr    = fd;
    release_info[release_pos].func    = alloc_devicedirver_free;
    release_pos ++;
  }

  return map_address;
}

#endif

#ifdef ALLOC_SHM

static void alloc_shm_free(struct release_t *release){

  if (shmdt(release -> address)) {
    printf("OpenBLAS : Shared memory unmap failed.\n");
    }
}

static void *alloc_shm(void *address){
  void *map_address;
  int shmid;

  shmid = shmget(IPC_PRIVATE, BUFFER_SIZE,IPC_CREAT | 0600);

  map_address = (void *)shmat(shmid, address, 0);

  if (map_address != (void *)-1){

#ifdef OS_LINUX
    my_mbind(map_address, BUFFER_SIZE, MPOL_PREFERRED, NULL, 0, 0);
#endif

    shmctl(shmid, IPC_RMID, 0);

    release_info[release_pos].address = map_address;
    release_info[release_pos].attr    = shmid;
    release_info[release_pos].func    = alloc_shm_free;
    release_pos ++;
  }

  return map_address;
}

#if defined OS_LINUX  || defined OS_AIX  || defined __sun__  || defined OS_WINDOWS

static void alloc_hugetlb_free(struct release_t *release){

#if defined(OS_LINUX) || defined(OS_AIX)
  if (shmdt(release -> address)) {
    printf("OpenBLAS : Hugepage unmap failed.\n");
  }
#endif

#ifdef __sun__

  munmap(release -> address, BUFFER_SIZE);

#endif

#ifdef OS_WINDOWS

  VirtualFree(release -> address, BUFFER_SIZE, MEM_LARGE_PAGES | MEM_DECOMMIT);

#endif

}

static void *alloc_hugetlb(void *address){

  void *map_address = (void *)-1;

#if defined(OS_LINUX) || defined(OS_AIX)
  int shmid;

  shmid = shmget(IPC_PRIVATE, BUFFER_SIZE,
#ifdef OS_LINUX
		 SHM_HUGETLB |
#endif
#ifdef OS_AIX
		 SHM_LGPAGE | SHM_PIN |
#endif
		 IPC_CREAT | SHM_R | SHM_W);

  if (shmid != -1) {
    map_address = (void *)shmat(shmid, address, SHM_RND);

#ifdef OS_LINUX
    my_mbind(map_address, BUFFER_SIZE, MPOL_PREFERRED, NULL, 0, 0);
#endif

    if (map_address != (void *)-1){
      shmctl(shmid, IPC_RMID, 0);
    }
  }
#endif

#ifdef __sun__
  struct memcntl_mha mha;

  mha.mha_cmd = MHA_MAPSIZE_BSSBRK;
  mha.mha_flags = 0;
  mha.mha_pagesize = HUGE_PAGESIZE;
  memcntl(NULL, 0, MC_HAT_ADVISE, (char *)&mha, 0, 0);

  map_address = (BLASULONG)memalign(HUGE_PAGESIZE, BUFFER_SIZE);
#endif

#ifdef OS_WINDOWS

  HANDLE hToken;
  TOKEN_PRIVILEGES tp;

  if (OpenProcessToken(GetCurrentProcess(), TOKEN_ADJUST_PRIVILEGES, &hToken) != TRUE) return (void *) -1;

  tp.PrivilegeCount = 1;
  tp.Privileges[0].Attributes = SE_PRIVILEGE_ENABLED;
  
  if (LookupPrivilegeValue(NULL, SE_LOCK_MEMORY_NAME, &tp.Privileges[0].Luid) != TRUE) {
      CloseHandle(hToken);
      return (void*)-1;
  }

  if (AdjustTokenPrivileges(hToken, FALSE, &tp, 0, NULL, NULL) != TRUE) {
      CloseHandle(hToken);
      return (void*)-1;
  }

  map_address  = (void *)VirtualAlloc(address,
				      BUFFER_SIZE,
				      MEM_LARGE_PAGES | MEM_RESERVE | MEM_COMMIT,
				      PAGE_READWRITE);

  tp.Privileges[0].Attributes = 0;
  AdjustTokenPrivileges(hToken, FALSE, &tp, 0, NULL, NULL);

  if (map_address == (void *)NULL) map_address = (void *)-1;

#endif

  if (map_address != (void *)-1){
    release_info[release_pos].address = map_address;
    release_info[release_pos].func    = alloc_hugetlb_free;
    release_pos ++;
  }

  return map_address;
}
#endif

#endif

#ifdef  ALLOC_HUGETLBFILE

static int hugetlb_pid = 0;

static void alloc_hugetlbfile_free(struct release_t *release){

  if (munmap(release -> address, BUFFER_SIZE)) {
    printf("OpenBLAS : HugeTLBfs unmap failed.\n");
  }

  if (close(release -> attr)) {
    printf("OpenBLAS : HugeTLBfs close failed.\n");
  }
}

static void *alloc_hugetlbfile(void *address){

  void *map_address = (void *)-1;
  int fd;
  char filename[64];

  if (!hugetlb_pid) hugetlb_pid = getpid();

  sprintf(filename, "%s/gotoblas.%d", HUGETLB_FILE_NAME, hugetlb_pid);

  if ((fd = open(filename, O_RDWR | O_CREAT, 0700)) < 0) {
    return (void *)-1;
  }

  unlink(filename);

  map_address = mmap(address, BUFFER_SIZE,
		     PROT_READ | PROT_WRITE,
		     MAP_SHARED,
		     fd, 0);

  if (map_address != (void *)-1) {
    release_info[release_pos].address = map_address;
    release_info[release_pos].attr    = fd;
    release_info[release_pos].func    = alloc_hugetlbfile_free;
    release_pos ++;
  }

  return map_address;
}
#endif


#ifdef SEEK_ADDRESS
static BLASULONG base_address      = 0UL;
#else
static BLASULONG base_address      = BASE_ADDRESS;
#endif

static volatile struct {
  BLASULONG lock;
  void *addr;
#if defined(WHEREAMI) && !defined(USE_OPENMP)
  int   pos;
#endif
  int used;
#ifndef __64BIT__
  char dummy[48];
#else
  char dummy[40];
#endif

} memory[NUM_BUFFERS];

static int memory_initialized = 0;

/*       Memory allocation routine           */
/* procpos ... indicates where it comes from */
/*                0 : Level 3 functions      */
/*                1 : Level 2 functions      */
/*                2 : Thread                 */

void *blas_memory_alloc(int procpos){

  int position;
#if defined(WHEREAMI) && !defined(USE_OPENMP)
  int mypos;
#endif

  void *map_address;

  void *(*memoryalloc[])(void *address) = {
#ifdef ALLOC_DEVICEDRIVER
    alloc_devicedirver,
#endif
/* Hugetlb implicitly assumes ALLOC_SHM */
#ifdef ALLOC_SHM
    alloc_shm,
#endif
#if ((defined ALLOC_SHM) && (defined OS_LINUX  || defined OS_AIX  || defined __sun__  || defined OS_WINDOWS))
    alloc_hugetlb,
#endif
#ifdef ALLOC_MMAP
    alloc_mmap,
#endif
#ifdef ALLOC_QALLOC
    alloc_qalloc,
#endif
#ifdef ALLOC_WINDOWS
    alloc_windows,
#endif
#ifdef ALLOC_MALLOC
    alloc_malloc,
#endif
    NULL,
  };
  void *(**func)(void *address);
  LOCK_COMMAND(&alloc_lock);

  if (!memory_initialized) {

#if defined(WHEREAMI) && !defined(USE_OPENMP)
    for (position = 0; position < NUM_BUFFERS; position ++){
      memory[position].addr   = (void *)0;
      memory[position].pos    = -1;
      memory[position].used   = 0;
      memory[position].lock   = 0;
    }
#endif

#ifdef DYNAMIC_ARCH
    gotoblas_dynamic_init();
#endif

#if defined(SMP) && defined(OS_LINUX) && !defined(NO_AFFINITY)
    gotoblas_affinity_init();
#endif

#ifdef SMP
    if (!blas_num_threads) blas_cpu_number = blas_get_cpu_number();
#endif

#if defined(ARCH_X86) || defined(ARCH_X86_64) || defined(ARCH_IA64) || defined(ARCH_MIPS64) || defined(ARCH_ARM64)
#ifndef DYNAMIC_ARCH
    blas_set_parameter();
#endif
#endif

    memory_initialized = 1;

  }
  UNLOCK_COMMAND(&alloc_lock);

#ifdef DEBUG
  printf("Alloc Start ...\n");
#endif

#if defined(WHEREAMI) && !defined(USE_OPENMP)

  mypos = WhereAmI();

  position = mypos;
  while (position >= NUM_BUFFERS) position >>= 1;

  do {
    if (!memory[position].used && (memory[position].pos == mypos)) {
      LOCK_COMMAND(&alloc_lock);
/*      blas_lock(&memory[position].lock);*/

      if (!memory[position].used) goto allocation;

      UNLOCK_COMMAND(&alloc_lock);
/*      blas_unlock(&memory[position].lock);*/
    }

    position ++;

  } while (position < NUM_BUFFERS);


#endif

  position = 0;

  do {
/*    if (!memory[position].used) { */
      LOCK_COMMAND(&alloc_lock);
/*      blas_lock(&memory[position].lock);*/

      if (!memory[position].used) goto allocation;
      
      UNLOCK_COMMAND(&alloc_lock);
/*      blas_unlock(&memory[position].lock);*/
/*    } */

    position ++;

  } while (position < NUM_BUFFERS);

  goto error;

  allocation :

#ifdef DEBUG
  printf("  Position -> %d\n", position);
#endif

  memory[position].used = 1;

  UNLOCK_COMMAND(&alloc_lock);
/*  blas_unlock(&memory[position].lock);*/

  if (!memory[position].addr) {
    do {
#ifdef DEBUG
      printf("Allocation Start : %lx\n", base_address);
#endif

      map_address = (void *)-1;

      func = &memoryalloc[0];

      while ((func != NULL) && (map_address == (void *) -1)) {

	map_address = (*func)((void *)base_address);

#ifdef ALLOC_DEVICEDRIVER
	if ((*func ==  alloc_devicedirver) && (map_address == (void *)-1)) {
	    fprintf(stderr, "OpenBLAS Warning ... Physically contigous allocation was failed.\n");
	}
#endif

#ifdef ALLOC_HUGETLBFILE
	if ((*func == alloc_hugetlbfile) && (map_address == (void *)-1)) {
#ifndef OS_WINDOWS
	    fprintf(stderr, "OpenBLAS Warning ... HugeTLB(File) allocation was failed.\n");
#endif
	}
#endif

#if (defined ALLOC_SHM) && (defined OS_LINUX  || defined OS_AIX  || defined __sun__  || defined OS_WINDOWS)
	if ((*func == alloc_hugetlb) && (map_address != (void *)-1)) hugetlb_allocated = 1;
#endif

	func ++;
      }

#ifdef DEBUG
      printf("  Success -> %08lx\n", map_address);
#endif
      if (((BLASLONG) map_address) == -1) base_address = 0UL;

      if (base_address) base_address += BUFFER_SIZE + FIXED_PAGESIZE;

    } while ((BLASLONG)map_address == -1);

    LOCK_COMMAND(&alloc_lock);
    memory[position].addr = map_address;
    UNLOCK_COMMAND(&alloc_lock);

#ifdef DEBUG
    printf("  Mapping Succeeded. %p(%d)\n", (void *)memory[position].addr, position);
#endif
  }

#if defined(WHEREAMI) && !defined(USE_OPENMP)

  if (memory[position].pos == -1) memory[position].pos = mypos;

#endif

#ifdef DYNAMIC_ARCH

  if (memory_initialized == 1) {

    LOCK_COMMAND(&alloc_lock);

    if (memory_initialized == 1) {

      if (!gotoblas) gotoblas_dynamic_init();

      memory_initialized = 2;
    }

    UNLOCK_COMMAND(&alloc_lock);

  }
#endif


#ifdef DEBUG
  printf("Mapped   : %p  %3d\n\n",
	  (void *)memory[position].addr, position);
#endif

  return (void *)memory[position].addr;

 error:
  printf("BLAS : Program is Terminated. Because you tried to allocate too many memory regions.\n");

  return NULL;
}

void blas_memory_free(void *free_area){

  int position;

#ifdef DEBUG
  printf("Unmapped Start : %p ...\n", free_area);
#endif

  position = 0;
  LOCK_COMMAND(&alloc_lock);

  while ((position < NUM_BUFFERS) && (memory[position].addr != free_area))
    position++;

  if (memory[position].addr != free_area) goto error;

#ifdef DEBUG
  printf("  Position : %d\n", position);
#endif

  // arm: ensure all writes are finished before other thread takes this memory
  WMB;

  memory[position].used = 0;
  UNLOCK_COMMAND(&alloc_lock);

#ifdef DEBUG
  printf("Unmap Succeeded.\n\n");
#endif

  return;

 error:
  printf("BLAS : Bad memory unallocation! : %4d  %p\n", position,  free_area);

#ifdef DEBUG
  for (position = 0; position < NUM_BUFFERS; position++)
    printf("%4ld  %p : %d\n", position, memory[position].addr, memory[position].used);
#endif
  UNLOCK_COMMAND(&alloc_lock);

  return;
}

void *blas_memory_alloc_nolock(int unused) {
  void *map_address;
  map_address = (void *)malloc(BUFFER_SIZE + FIXED_PAGESIZE);
  return map_address;
}

void blas_memory_free_nolock(void * map_address) {
  free(map_address);
}

void blas_shutdown(void){

  int pos;

#ifdef SMP
  BLASFUNC(blas_thread_shutdown)();
#endif

  LOCK_COMMAND(&alloc_lock);

  for (pos = 0; pos < release_pos; pos ++) {
    release_info[pos].func(&release_info[pos]);
  }

#ifdef SEEK_ADDRESS
  base_address      = 0UL;
#else
  base_address      = BASE_ADDRESS;
#endif

  for (pos = 0; pos < NUM_BUFFERS; pos ++){
    memory[pos].addr   = (void *)0;
    memory[pos].used   = 0;
#if defined(WHEREAMI) && !defined(USE_OPENMP)
    memory[pos].pos    = -1;
#endif
    memory[pos].lock   = 0;
  }

  UNLOCK_COMMAND(&alloc_lock);

  return;
}

#if defined(OS_LINUX) && !defined(NO_WARMUP)

#ifdef SMP
#if   defined(USE_PTHREAD_LOCK)
static pthread_mutex_t    init_lock = PTHREAD_MUTEX_INITIALIZER;
#elif defined(USE_PTHREAD_SPINLOCK)
static pthread_spinlock_t init_lock = 0;
#else
static BLASULONG   init_lock = 0UL;
#endif
#endif

static void _touch_memory(blas_arg_t *arg, BLASLONG *range_m, BLASLONG *range_n,
			  void *sa, void *sb, BLASLONG pos) {

#if !defined(ARCH_POWER) && !defined(ARCH_SPARC)

  size_t size;
  BLASULONG buffer;

  size   = BUFFER_SIZE - PAGESIZE;
  buffer = (BLASULONG)sa + GEMM_OFFSET_A;

#if defined(OS_LINUX) && !defined(NO_WARMUP)
    if (hot_alloc != 2) {
#endif

#ifdef SMP
  LOCK_COMMAND(&init_lock);
#endif

  while (size > 0) {
    *(int *)buffer = size;
    buffer  += PAGESIZE;
    size    -= PAGESIZE;
  }

#ifdef SMP
  UNLOCK_COMMAND(&init_lock);
#endif

  size = MIN((BUFFER_SIZE - PAGESIZE), L2_SIZE);
  buffer = (BLASULONG)sa + GEMM_OFFSET_A;

  while (size > 0) {
    *(int *)buffer = size;
    buffer  += 64;
    size    -= 64;
  }

#if defined(OS_LINUX) && !defined(NO_WARMUP)
    }
#endif

#endif
}

#ifdef SMP

static void _init_thread_memory(void *buffer) {

  blas_queue_t queue[MAX_CPU_NUMBER];
  int num_cpu;

  for (num_cpu = 0; num_cpu < blas_num_threads; num_cpu++) {

    blas_queue_init(&queue[num_cpu]);
    queue[num_cpu].mode    = BLAS_DOUBLE | BLAS_REAL;
    queue[num_cpu].routine = &_touch_memory;
    queue[num_cpu].args    = NULL;
    queue[num_cpu].next    = &queue[num_cpu + 1];
  }

  queue[num_cpu - 1].next = NULL;
  queue[0].sa = buffer;

  exec_blas(num_cpu, queue);

}
#endif

static void gotoblas_memory_init(void) {

  void *buffer;

  hot_alloc = 1;

  buffer = (void *)blas_memory_alloc(0);

#ifdef SMP
  if (blas_cpu_number == 0) blas_get_cpu_number();
#ifdef SMP_SERVER
  if (blas_server_avail == 0) blas_thread_init();
#endif

  _init_thread_memory((void *)((BLASULONG)buffer + GEMM_OFFSET_A));

#else

  _touch_memory(NULL, NULL, NULL, (void *)((BLASULONG)buffer + GEMM_OFFSET_A), NULL, 0);

#endif

  blas_memory_free(buffer);
}
#endif

/* Initialization for all function; this function should be called before main */

static int gotoblas_initialized = 0;
extern void openblas_read_env();

void CONSTRUCTOR gotoblas_init(void) {

  if (gotoblas_initialized) return;

#ifdef SMP
  openblas_fork_handler();
#endif

  openblas_read_env();

#ifdef PROFILE
   moncontrol (0);
#endif

#ifdef DYNAMIC_ARCH
   gotoblas_dynamic_init();
#endif

#if defined(SMP) && defined(OS_LINUX) && !defined(NO_AFFINITY)
   gotoblas_affinity_init();
#endif

#if defined(OS_LINUX) && !defined(NO_WARMUP)
   gotoblas_memory_init();
#endif

//#if defined(OS_LINUX)
#if 0
   struct rlimit curlimit;
   if ( getrlimit(RLIMIT_STACK, &curlimit ) == 0 )
   {
	if ( curlimit.rlim_cur != curlimit.rlim_max )
	{
		curlimit.rlim_cur = curlimit.rlim_max;
		setrlimit(RLIMIT_STACK, &curlimit);
	}
   }
#endif

#ifdef SMP
  if (blas_cpu_number == 0) blas_get_cpu_number();
#ifdef SMP_SERVER
  if (blas_server_avail == 0) blas_thread_init();
#endif
#endif

#ifdef FUNCTION_PROFILE
   gotoblas_profile_init();
#endif

   gotoblas_initialized = 1;

#ifdef PROFILE
   moncontrol (1);
#endif

}

void DESTRUCTOR gotoblas_quit(void) {

  if (gotoblas_initialized == 0) return;

  blas_shutdown();

#ifdef PROFILE
   moncontrol (0);
#endif

#ifdef FUNCTION_PROFILE
   gotoblas_profile_quit();
#endif

#if defined(SMP) && defined(OS_LINUX) && !defined(NO_AFFINITY)
   gotoblas_affinity_quit();
#endif

#ifdef DYNAMIC_ARCH
   gotoblas_dynamic_quit();
#endif

   gotoblas_initialized = 0;

#ifdef PROFILE
   moncontrol (1);
#endif
}

#if defined(_MSC_VER) && !defined(__clang__)
BOOL APIENTRY DllMain(HMODULE hModule, DWORD  ul_reason_for_call, LPVOID lpReserved)
{
  switch (ul_reason_for_call)
  {
    case DLL_PROCESS_ATTACH:
      gotoblas_init();
      break;
    case DLL_THREAD_ATTACH:
      break;
    case DLL_THREAD_DETACH:
      break;
    case DLL_PROCESS_DETACH:
      gotoblas_quit();
      break;
    default:
      break;
  }
  return TRUE;
}

/*
  This is to allow static linking.
  Code adapted from Google performance tools:
  https://gperftools.googlecode.com/git-history/perftools-1.0/src/windows/port.cc
  Reference:
  https://sourceware.org/ml/pthreads-win32/2008/msg00028.html
  http://ci.boost.org/svn-trac/browser/trunk/libs/thread/src/win32/tss_pe.cpp
*/
static int on_process_term(void)
{
	gotoblas_quit();
	return 0;
}
#ifdef _WIN64
#pragma comment(linker, "/INCLUDE:_tls_used")
#else
#pragma comment(linker, "/INCLUDE:__tls_used")
#endif

#ifdef _WIN64
#pragma const_seg(".CRT$XLB")
#else
#pragma data_seg(".CRT$XLB")
#endif
static void (APIENTRY *dll_callback)(HINSTANCE h, DWORD ul_reason_for_call, PVOID pv) = DllMain;
#ifdef _WIN64
#pragma const_seg()
#else
#pragma data_seg()
#endif

#ifdef _WIN64
#pragma const_seg(".CRT$XTU")
#else
#pragma data_seg(".CRT$XTU")
#endif
static int(*p_process_term)(void) = on_process_term;
#ifdef _WIN64
#pragma const_seg()
#else
#pragma data_seg()
#endif
#endif

#if (defined(C_PGI) || (!defined(C_SUN) && defined(F_INTERFACE_SUN))) && (defined(ARCH_X86) || defined(ARCH_X86_64))
/* Don't call me; this is just work around for PGI / Sun bug */
void gotoblas_dummy_for_PGI(void) {

  gotoblas_init();
  gotoblas_quit();

#if 0
  asm ("\t.section\t.ctors,\"aw\",@progbits; .align 8; .quad gotoblas_init; .section .text");
  asm ("\t.section\t.dtors,\"aw\",@progbits; .align 8; .quad gotoblas_quit; .section .text");
#else
  asm (".section .init,\"ax\"; call gotoblas_init@PLT; .section .text");
  asm (".section .fini,\"ax\"; call gotoblas_quit@PLT; .section .text");
#endif
}
#endif

#endif<|MERGE_RESOLUTION|>--- conflicted
+++ resolved
@@ -146,17 +146,6 @@
 #define FIXED_PAGESIZE 4096
 #endif
 
-<<<<<<< HEAD
-=======
-#ifndef BUFFERS_PER_THREAD
-#ifdef USE_OPENMP_UNUSED
-#define BUFFERS_PER_THREAD (MAX_CPU_NUMBER * 2 * MAX_PARALLEL_NUMBER)
-#else
-#define BUFFERS_PER_THREAD NUM_BUFFERS
-#endif
-#endif
-
->>>>>>> 52d3f7af
 #define BITMASK(a, b, c) ((((a) >> (b)) & (c)))
 
 #if defined(_MSC_VER) && !defined(__clang__)
@@ -475,56 +464,11 @@
    for an auxiliary tracking structure. */
 static const int allocation_block_size = BUFFER_SIZE + sizeof(struct alloc_t);
 
-<<<<<<< HEAD
 #if defined(SMP)
 #  if defined(OS_WINDOWS)
 static DWORD local_storage_key = 0;
 DWORD lsk;
-=======
-/* Clang supports TLS from version 2.8 */
-#if defined(__clang__) && __clang_major__ > 2 || \
-    (__clang_minor__ == 2 || __clang_minor__ == 8)
-#define HAS_COMPILER_TLS
-#endif
-
-/* GCC supports TLS from version 4.1 */
-#if !defined(__clang__) && defined(__GNUC__) && \
-    (__GNUC__ > 4 || (__GNUC__ == 4 && __GNUC_MINOR__ >= 1))
-#define HAS_COMPILER_TLS
-#endif
-
-/* MSVC supports TLS from version 2005 */
-#if defined(_MSC_VER) && _MSC_VER >= 1400
-#define HAS_COMPILER_TLS
-#endif
-
-/* Versions of XCode before 8 did not properly support TLS */
-#if defined(__apple_build_version__) && __apple_build_version__ < 8000042
-#undef HAS_COMPILER_TLS
-#endif
-
-/* Android NDK's before version 12b did not support TLS */
-#if defined(__ANDROID__) && defined(__clang__)
-#if __has_include(<android/ndk-version.h>)
-#include <android/ndk-version.h>
-#endif
-#if defined(__ANDROID__) && defined(__clang__) && defined(__NDK_MAJOR__) && \
-    defined(__NDK_MINOR__) &&                                               \
-    ((__NDK_MAJOR__ < 12) || ((__NDK_MAJOR__ == 12) && (__NDK_MINOR__ < 1)))
-#undef HAS_COMPILER_TLS
-#endif
-#endif
-
-/* Holds pointers to allocated memory */
-#if defined(SMP) && !defined(USE_OPENMP_UNUSED)
-/* This is the number of threads than can be spawned by the server, which is the
-   server plus the number of threads in the thread pool */
-#  define MAX_ALLOCATING_THREADS MAX_CPU_NUMBER * 2 * MAX_PARALLEL_NUMBER * 2
-static int next_memory_table_pos = 0;
-#  if defined(HAS_COMPILER_TLS)
-/* Use compiler generated thread-local-storage */
-static int THREAD_LOCAL local_memory_table_pos = 0;
->>>>>>> 52d3f7af
+
 #  else
 static pthread_key_t local_storage_key = 0;
 pthread_key_t lsk;
@@ -555,7 +499,6 @@
 
 /* Returns a pointer to the start of the per-thread memory allocation data */
 static __inline struct alloc_t ** get_memory_table() {
-<<<<<<< HEAD
 #if defined(SMP)
 LOCK_COMMAND(&key_lock);
 lsk=local_storage_key;
@@ -576,31 +519,6 @@
 lsk=local_storage_key;
 UNLOCK_COMMAND(&key_lock);
   if (lsk && !local_memory_table) {
-=======
-#if defined(SMP) && !defined(USE_OPENMP_UNUSED)
-#  if !defined(HAS_COMPILER_TLS)
-#    if defined(OS_WINDOWS)
-  int local_memory_table_pos = (int)::TlsGetValue(local_storage_key);
-#    else
-  int local_memory_table_pos = (int)pthread_getspecific(local_storage_key);
-#    endif /* defined(OS_WINDOWS) */
-#  endif /* !defined(HAS_COMPILER_TLS) */
-  if (!local_memory_table_pos) {
-    LOCK_COMMAND(&alloc_lock);
-    local_memory_table_pos = next_memory_table_pos++;
-    if (next_memory_table_pos > MAX_ALLOCATING_THREADS)
-      printf("OpenBLAS : Program will terminate because you tried to start too many threads.\n");
-    UNLOCK_COMMAND(&alloc_lock);
-#  if !defined(HAS_COMPILER_TLS)
-#    if defined(OS_WINDOWS)
-    ::TlsSetValue(local_storage_key, (void*)local_memory_table_pos);
-#    else
-    pthread_setspecific(local_storage_key, (void*)local_memory_table_pos);
-#    endif /* defined(OS_WINDOWS) */
-#  endif /* !defined(HAS_COMPILER_TLS) */
-  }
-  return local_memory_table[local_memory_table_pos];
->>>>>>> 52d3f7af
 #else
  if (!local_memory_table) {
 #endif /* defined(SMP) */
@@ -1134,7 +1052,6 @@
 }
 
 static void blas_memory_init(){
-<<<<<<< HEAD
 #if defined(SMP)
 #  if defined(OS_WINDOWS)
   local_storage_key = TlsAlloc();
@@ -1142,19 +1059,6 @@
   pthread_key_create(&local_storage_key, blas_memory_cleanup);
 #  endif /* defined(OS_WINDOWS) */
 #endif /* defined(SMP) */
-=======
-#if defined(SMP) && !defined(USE_OPENMP_UNUSED)
-  next_memory_table_pos = 0;
-#  if !defined(HAS_COMPILER_TLS)
-#    if defined(OS_WINDOWS)
-  local_storage_key = ::TlsAlloc();
-#    else
-  pthread_key_create(&local_storage_key, NULL);
-#    endif /* defined(OS_WINDOWS) */
-#  endif /* defined(HAS_COMPILER_TLS) */
-#endif /* defined(SMP) && !defined(USE_OPENMP) */
-  memset(local_memory_table, 0, sizeof(local_memory_table));
->>>>>>> 52d3f7af
 }
 
 void *blas_memory_alloc(int procpos){
@@ -1366,24 +1270,12 @@
 #ifdef SMP
   BLASFUNC(blas_thread_shutdown)();
 #endif
-<<<<<<< HEAD
+
 #ifdef SMP
   /* Only cleanupIf we were built for threading and TLS was initialized */
   if (local_storage_key)
 #endif
     blas_memory_cleanup((void*)get_memory_table());
-=======
-
-  for (thread = 0; thread < MAX_ALLOCATING_THREADS; thread ++){
-    for (pos = 0; pos < BUFFERS_PER_THREAD; pos ++){
-      struct alloc_t *alloc_info = local_memory_table[thread][pos];
-      if (alloc_info) {
-        alloc_info->release_func(alloc_info);
-        local_memory_table[thread][pos] = (void *)0;
-      }
-    }
-  }
->>>>>>> 52d3f7af
 
 #ifdef SEEK_ADDRESS
   base_address      = 0UL;
