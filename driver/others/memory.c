--- conflicted
+++ resolved
@@ -139,15 +139,12 @@
 
 #define BITMASK(a, b, c) ((((a) >> (b)) & (c)))
 
-<<<<<<< HEAD
 #if defined(_MSC_VER) && !defined(__clang__)
 #define CONSTRUCTOR __cdecl
 #define DESTRUCTOR __cdecl
-=======
-#if defined(OS_DARWIN) && defined(C_GCC)
+#elif defined(OS_DARWIN) && defined(C_GCC)
 #define CONSTRUCTOR	__attribute__ ((constructor))
 #define DESTRUCTOR	__attribute__ ((destructor))
->>>>>>> 5a291606
 #else
 #define CONSTRUCTOR	__attribute__ ((constructor(101)))
 #define DESTRUCTOR	__attribute__ ((destructor(101)))
