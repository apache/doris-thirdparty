--- conflicted
+++ resolved
@@ -139,18 +139,13 @@
 
 #define BITMASK(a, b, c) ((((a) >> (b)) & (c)))
 
-<<<<<<< HEAD
 #if defined(_MSC_VER) && !defined(__clang__)
 #define CONSTRUCTOR __cdecl
 #define DESTRUCTOR __cdecl
 #else
-#define CONSTRUCTOR	__attribute__ ((constructor))
-#define DESTRUCTOR	__attribute__ ((destructor))
-#endif
-=======
 #define CONSTRUCTOR	__attribute__ ((constructor(101)))
 #define DESTRUCTOR	__attribute__ ((destructor(101)))
->>>>>>> 3684706a
+#endif
 
 #ifdef DYNAMIC_ARCH
 gotoblas_t *gotoblas = NULL;
