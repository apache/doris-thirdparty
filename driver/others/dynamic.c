--- conflicted
+++ resolved
@@ -64,18 +64,12 @@
 #ifndef NO_AVX
 extern gotoblas_t  gotoblas_SANDYBRIDGE;
 extern gotoblas_t  gotoblas_BULLDOZER;
-<<<<<<< HEAD
-=======
 extern gotoblas_t  gotoblas_PILEDRIVER;
->>>>>>> a2930664
 #else
 //Use NEHALEM kernels for sandy bridge
 #define gotoblas_SANDYBRIDGE gotoblas_NEHALEM
 #define gotoblas_BULLDOZER gotoblas_BARCELONA
-<<<<<<< HEAD
-=======
 #define gotoblas_PILEDRIVER gotoblas_BARCELONA
->>>>>>> a2930664
 #endif
 //Use sandy bridge kernels for haswell.
 #define gotoblas_HASWELL gotoblas_SANDYBRIDGE
@@ -236,15 +230,6 @@
       }  else if (exfamily == 5) {
 	return &gotoblas_BOBCAT;
       } else if (exfamily == 6) {
-<<<<<<< HEAD
-	//AMD Bulldozer Opteron 6200 / Opteron 4200 / AMD FX-Series
-	  if(support_avx())
-	    return &gotoblas_BULLDOZER;
-	  else{
-	    fprintf(stderr, "OpenBLAS : Your OS doesn't support AVX. Use Barcelona kernels.\n");
-	    return &gotoblas_BARCELONA; //OS doesn't support AVX. Use old kernels.
-	  }	
-=======
 	if(model == 1){
 	  //AMD Bulldozer Opteron 6200 / Opteron 4200 / AMD FX-Series
 	  if(support_avx())
@@ -262,7 +247,6 @@
 	    return &gotoblas_BARCELONA; //OS doesn't support AVX. Use old kernels.
 	  }
 	}
->>>>>>> a2930664
       } else {
 	return &gotoblas_BARCELONA;
       }
@@ -300,10 +284,7 @@
     "Sandybridge",
     "Bobcat",
     "Bulldozer",
-<<<<<<< HEAD
-=======
     "Piledriver",
->>>>>>> a2930664
 };
 
 char *gotoblas_corename(void) {
@@ -326,10 +307,7 @@
   if (gotoblas == &gotoblas_SANDYBRIDGE)  return corename[16];
   if (gotoblas == &gotoblas_BOBCAT)       return corename[17];
   if (gotoblas == &gotoblas_BULLDOZER)    return corename[18];
-<<<<<<< HEAD
-=======
   if (gotoblas == &gotoblas_PILEDRIVER)    return corename[19];
->>>>>>> a2930664
 
   return corename[0];
 }
