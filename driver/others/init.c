--- conflicted
+++ resolved
@@ -825,13 +825,11 @@
 
   common -> shmid = pshmid;
 
-  if (common -> magic != SH_MAGIC) {
-<<<<<<< HEAD
+  if (common -> magic != SH_MAGIC) 
     cpu_set_t *cpusetp;
     int nums;
     int ret;
-=======
->>>>>>> 31e086d6
+
 #ifdef DEBUG
     fprintf(stderr, "Shared Memory Initialization.\n");
 #endif
