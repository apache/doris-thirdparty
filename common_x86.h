--- conflicted
+++ resolved
@@ -301,27 +301,9 @@
 #define PROFCODE
 #endif
 
-
-#if defined(C_PATHSCALE) || defined(OS_DARWIN)
-
 #define EPILOGUE \
-        .size    REALNAME, .-REALNAME; \
-        .section .note.GNU-stack,"",@progbits
-
-#else
-
-#define EPILOGUE \
-<<<<<<< HEAD
-        .size    REALNAME, .-REALNAME; \
-        .section .note.GNU-stack,"",%progbits
-=======
         .size	 REALNAME, .-REALNAME; \
         .section .note.GNU-stack,"",@progbits
->>>>>>> 16eb780e
-
-#endif
-
-
 
 #endif
 
