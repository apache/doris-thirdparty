--- conflicted
+++ resolved
@@ -129,10 +129,7 @@
 #define HAVE_FASTMOVU    (1 << 17)
 #define HAVE_AVX      (1 <<  18)
 #define HAVE_FMA4     (1 <<  19)
-<<<<<<< HEAD
-=======
 #define HAVE_FMA3     (1 <<  20)
->>>>>>> a2930664
 
 #define CACHE_INFO_L1_I     1
 #define CACHE_INFO_L1_D     2
