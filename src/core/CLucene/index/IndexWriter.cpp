/*------------------------------------------------------------------------------
* Copyright (C) 2003-2006 Ben van Klinken and the CLucene Team
*
* Distributable under the terms of either the Apache License (Version 2.0) or
* the GNU Lesser General Public License, as specified in the COPYING file.
------------------------------------------------------------------------------*/
#include "CLucene/_ApiHeader.h"

#include "CLucene/analysis/AnalysisHeader.h"
#include "CLucene/analysis/Analyzers.h"
#include "CLucene/document/Document.h"
#include "CLucene/search/Similarity.h"
#include "CLucene/store/Directory.h"
#include "CLucene/util/Misc.h"
#include "CLucene/util/PFORUtil.h"
#include "IndexReader.h"
#include "IndexWriter.h"

#include "CLucene/index/MergePolicy.h"
#include "CLucene/search/Similarity.h"
#include "CLucene/store/FSDirectory.h"
#include "CLucene/store/_Lock.h"
#include "CLucene/store/_RAMDirectory.h"
#include "CLucene/util/Array.h"
#include "CLucene/util/PriorityQueue.h"
#include "CLucene/index/CodeMode.h"
#include "CLucene/analysis/standard95/StandardAnalyzer.h"
#include "MergePolicy.h"
#include "MergeScheduler.h"
#include "SDocumentWriter.h"
#include "_DocumentsWriter.h"
#include "_IndexFileDeleter.h"
#include "_SegmentHeader.h"
#include "_SegmentInfos.h"
#include "_SegmentMerger.h"
#include "_SkipListWriter.h"
#include "_Term.h"
#include "_TermInfo.h"
#include <algorithm>
#include <memory>
#include <assert.h>
#include <iostream>

CL_NS_USE(store)
CL_NS_USE(util)
CL_NS_USE(document)
CL_NS_USE(analysis)
CL_NS_USE(search)
CL_NS_DEF(index)

int64_t IndexWriter::WRITE_LOCK_TIMEOUT = 1000;
const char *IndexWriter::WRITE_LOCK_NAME = "write.lock";
std::ostream *IndexWriter::defaultInfoStream = NULL;

const int32_t IndexWriter::MERGE_READ_BUFFER_SIZE = 4096;
const int32_t IndexWriter::DISABLE_AUTO_FLUSH = -1;
const int32_t IndexWriter::DEFAULT_MAX_BUFFERED_DOCS = DISABLE_AUTO_FLUSH;
const float_t IndexWriter::DEFAULT_RAM_BUFFER_SIZE_MB = 16.0;
const int32_t IndexWriter::DEFAULT_MAX_BUFFERED_DELETE_TERMS = DISABLE_AUTO_FLUSH;
const int32_t IndexWriter::DEFAULT_MAX_MERGE_DOCS = LogDocMergePolicy::DEFAULT_MAX_MERGE_DOCS;
const int32_t IndexWriter::DEFAULT_MERGE_FACTOR = LogMergePolicy::DEFAULT_MERGE_FACTOR;

DEFINE_MUTEX(IndexWriter::MESSAGE_ID_LOCK)
int32_t IndexWriter::MESSAGE_ID = 0;
const int32_t IndexWriter::MAX_TERM_LENGTH = DocumentsWriter::MAX_TERM_LENGTH;

class IndexWriter::Internal {
public:
    IndexWriter *_this;
    Internal(IndexWriter *_this) {
        this->_this = _this;
    }
    // Apply buffered delete terms to the segment just flushed from ram
    // apply appropriately so that a delete term is only applied to
    // the documents buffered before it, not those buffered after it.
    void applyDeletesSelectively(const TermNumMapType &deleteTerms,
                                 const std::vector<int32_t> &deleteIds, IndexReader *reader);

    // Apply buffered delete terms to this reader.
    void applyDeletes(const TermNumMapType &deleteTerms, IndexReader *reader);
};

void IndexWriter::deinit(bool releaseWriteLock) throw() {
    if (writeLock != NULL && releaseWriteLock) {
        writeLock->release();// release write lock
        _CLLDELETE(writeLock);
    }
    _CLLDELETE(segmentInfos);
    _CLLDELETE(mergingSegments);
    _CLLDELETE(pendingMerges);
    _CLLDELETE(runningMerges);
    _CLLDELETE(mergeExceptions);
    _CLLDELETE(segmentsToOptimize);
    _CLLDELETE(mergeScheduler);
    _CLLDELETE(mergePolicy);
    _CLLDELETE(deleter);
    _CLLDELETE(docWriter);
    if (bOwnsDirectory) _CLLDECDELETE(directory);
    delete _internal;
}

IndexWriter::~IndexWriter() {
    deinit();

    _trans_vec.clear();
    readers.clear();
    if (fieldInfos != nullptr) {
        _CLDELETE(fieldInfos);
    }
    freqOutputList.clear();
    proxOutputList.clear();
    termInfosWriterList.clear();
    skipListWriterList.clear();
    docDeltaBuffer.clear();
}

void IndexWriter::ensureOpen() {
    if (closed) {
        _CLTHROWA(CL_ERR_AlreadyClosed, "this IndexWriter is closed");
    }
}

void IndexWriter::message(string message) {
    if (infoStream != NULL) {
        (*infoStream) << string("IW ") << Misc::toString(messageID) << string(" [")
                      << Misc::toString(_LUCENE_CURRTHREADID) << string("]: ") << message << string("\n");
    }
}

void IndexWriter::setMessageID() {
    SCOPED_LOCK_MUTEX(THIS_LOCK)
    if (infoStream != NULL && messageID == -1) {
        {
            SCOPED_LOCK_MUTEX(MESSAGE_ID_LOCK)
            messageID = MESSAGE_ID++;
        }
    }
}

LogMergePolicy *IndexWriter::getLogMergePolicy() const {
    if (mergePolicy->instanceOf(LogMergePolicy::getClassName()))
        return (LogMergePolicy *) mergePolicy;
    else
        _CLTHROWA(CL_ERR_IllegalArgument, "this method can only be called when the merge policy is the default LogMergePolicy");
}

bool IndexWriter::getUseCompoundFile() {
    return getLogMergePolicy()->getUseCompoundFile();
}


void IndexWriter::setUseCompoundFile(bool value) {
    getLogMergePolicy()->setUseCompoundFile(value);
    getLogMergePolicy()->setUseCompoundDocStore(value);
}

void IndexWriter::setSimilarity(Similarity *similarity) {
    ensureOpen();
    this->similarity = similarity;
}

Similarity *IndexWriter::getSimilarity() {
    ensureOpen();
    return this->similarity;
}


void IndexWriter::setTermIndexInterval(int32_t interval) {
    ensureOpen();
    this->termIndexInterval = interval;
}

int32_t IndexWriter::getTermIndexInterval() {
    ensureOpen();
    return termIndexInterval;
}

IndexWriter::IndexWriter(const char *path, Analyzer *a, bool create) : bOwnsDirectory(true) {
    init(FSDirectory::getDirectory(path, create), a, create, true, (IndexDeletionPolicy *) NULL, true);
}

IndexWriter::IndexWriter(Directory *d, Analyzer *a, bool create, bool closeDir) : bOwnsDirectory(false) {
    init(d, a, create, closeDir, NULL, true);
}

IndexWriter::IndexWriter(Directory *d, bool autoCommit, Analyzer *a, IndexDeletionPolicy *deletionPolicy, bool closeDirOnShutdown) : bOwnsDirectory(false) {
    init(d, a, closeDirOnShutdown, deletionPolicy, autoCommit);
}

IndexWriter::IndexWriter(Directory *d, bool autoCommit, Analyzer *a, bool create, IndexDeletionPolicy *deletionPolicy, bool closeDirOnShutdown) : bOwnsDirectory(false) {
    init(d, a, create, closeDirOnShutdown, deletionPolicy, autoCommit);
}

void IndexWriter::init(Directory *d, Analyzer *a, bool closeDir, IndexDeletionPolicy *deletionPolicy, bool autoCommit) {
    if (IndexReader::indexExists(d)) {
        init(d, a, false, closeDir, deletionPolicy, autoCommit);
    } else {
        init(d, a, true, closeDir, deletionPolicy, autoCommit);
    }
}

void IndexWriter::init(Directory *d, Analyzer *a, const bool create, const bool closeDir,
                       IndexDeletionPolicy *deletionPolicy, const bool autoCommit) {
    this->_internal = new Internal(this);
    this->termIndexInterval = IndexWriter::DEFAULT_TERM_INDEX_INTERVAL;
    this->mergeScheduler = _CLNEW SerialMergeScheduler();//TODO: implement and use ConcurrentMergeScheduler
    this->mergingSegments = _CLNEW MergingSegmentsType;
    this->pendingMerges = _CLNEW PendingMergesType;
    this->runningMerges = _CLNEW RunningMergesType;
    this->mergeExceptions = _CLNEW MergeExceptionsType;
    this->segmentsToOptimize = _CLNEW SegmentsToOptimizeType;
    this->mergePolicy = _CLNEW LogByteSizeMergePolicy();
    this->localRollbackSegmentInfos = NULL;
    this->stopMerges = false;
    messageID = -1;
    maxFieldLength = FIELD_TRUNC_POLICY__WARN;
    infoStream = NULL;
    this->mergeFactor = this->minMergeDocs = this->maxMergeDocs = 0;
    this->commitLockTimeout = 0;
    this->closeDir = closeDir;
    this->commitPending = this->closed = this->closing = false;
    directory = d;
    analyzer = a;
    this->infoStream = defaultInfoStream;
    setMessageID();
    this->writeLockTimeout = IndexWriter::WRITE_LOCK_TIMEOUT;
    this->similarity = Similarity::getDefault();
    this->hitOOM = false;
    this->autoCommit = true;
    this->segmentInfos = _CLNEW SegmentInfos;
    this->mergeGen = 0;
    this->rollbackSegmentInfos = NULL;
    this->deleter = NULL;
    this->docWriter = NULL;
    this->writeLock = NULL;
    this->fieldInfos = NULL;

    if (create) {
        // Clear the write lock in case it's leftover:
        directory->clearLock(IndexWriter::WRITE_LOCK_NAME);
    }

    bool hasLock = false;
    try {
        writeLock = directory->makeLock(IndexWriter::WRITE_LOCK_NAME);
        hasLock = writeLock->obtain(writeLockTimeout);
        if (!hasLock)// obtain write lock
            _CLTHROWA(CL_ERR_LockObtainFailed, (string("Index locked for write: ") + writeLock->getObjectName()).c_str());
    } catch (...) {
        deinit(hasLock);
        throw;
    }

    try {
        if (create) {
            // Try to read first.  This is to allow create
            // against an index that's currently open for
            // searching.  In this case we write the next
            // segments_N file with no segments:
            //NOTE: do not read when create, because doris would never read an old index dir
            /*try {
                segmentInfos->read(directory);
                segmentInfos->clear();
            } catch (CLuceneError &e) {
                if (e.number() != CL_ERR_IO) throw e;
                // Likely this means it's a fresh directory
            }*/
            segmentInfos->write(directory);
        } else {
            segmentInfos->read(directory);
        }

        this->autoCommit = autoCommit;
        if (!autoCommit) {
            rollbackSegmentInfos = segmentInfos->clone();
        } else {
            rollbackSegmentInfos = NULL;
        }
        if (analyzer != nullptr) {
            if (analyzer->isSDocOpt()) {
                docWriter = _CLNEW SDocumentsWriter<char>(directory, this);
            } else {
                _CLTHROWA(CL_ERR_IllegalArgument, "IndexWriter::init: Only support SDocumentsWriter");
            }
        } else {
            _CLTHROWA(CL_ERR_IllegalArgument, "IndexWriter::init: Only support SDocumentsWriter");
        }
        // Default deleter (for backwards compatibility) is
        // KeepOnlyLastCommitDeleter:
        deleter = _CLNEW IndexFileDeleter(directory,
                                          deletionPolicy == NULL ? _CLNEW KeepOnlyLastCommitDeletionPolicy() : deletionPolicy,
                                          segmentInfos, infoStream, docWriter);

        pushMaxBufferedDocs();

        if (infoStream != NULL) {
            message(string("init: create=") + (create ? "true" : "false"));
            messageState();
        }

    } catch (CLuceneError &e) {
        deinit(e.number() == CL_ERR_IO);
        throw e;
    }
}

void IndexWriter::setMergePolicy(MergePolicy *mp) {
    ensureOpen();
    if (mp == NULL)
        _CLTHROWA(CL_ERR_NullPointer, "MergePolicy must be non-NULL");

    if (mergePolicy != mp) {
        mergePolicy->close();
        _CLDELETE(mergePolicy);
    }
    mergePolicy = mp;
    pushMaxBufferedDocs();
    if (infoStream != NULL)
        message(string("setMergePolicy ") + mp->getObjectName());
}

MergePolicy *IndexWriter::getMergePolicy() {
    ensureOpen();
    return mergePolicy;
}

void IndexWriter::setMergeScheduler(MergeScheduler *mergeScheduler) {
    ensureOpen();
    if (mergeScheduler == NULL)
        _CLTHROWA(CL_ERR_NullPointer, "MergeScheduler must be non-NULL");

    if (this->mergeScheduler != mergeScheduler) {
        finishMerges(true);
        this->mergeScheduler->close();
        _CLLDELETE(this->mergeScheduler)
    }
    this->mergeScheduler = mergeScheduler;
    if (infoStream != NULL)
        message(string("setMergeScheduler ") + mergeScheduler->getObjectName());
}

MergeScheduler *IndexWriter::getMergeScheduler() {
    ensureOpen();
    return mergeScheduler;
}

void IndexWriter::setMaxMergeDocs(int32_t maxMergeDocs) {
    getLogMergePolicy()->setMaxMergeDocs(maxMergeDocs);
}

int32_t IndexWriter::getMaxMergeDocs() const {
    return getLogMergePolicy()->getMaxMergeDocs();
}

void IndexWriter::setMaxFieldLength(int32_t maxFieldLength) {
    ensureOpen();
    this->maxFieldLength = maxFieldLength;
    if (infoStream != NULL)
        message("setMaxFieldLength " + Misc::toString(maxFieldLength));
}

int32_t IndexWriter::getMaxFieldLength() {
    ensureOpen();
    return maxFieldLength;
}

void IndexWriter::setMaxBufferedDocs(int32_t maxBufferedDocs) {
    ensureOpen();
    if (maxBufferedDocs != DISABLE_AUTO_FLUSH && maxBufferedDocs < 2)
        _CLTHROWA(CL_ERR_IllegalArgument,
                  "maxBufferedDocs must at least be 2 when enabled");
    if (maxBufferedDocs == DISABLE_AUTO_FLUSH && (int32_t) getRAMBufferSizeMB() == DISABLE_AUTO_FLUSH)
        _CLTHROWA(CL_ERR_IllegalArgument,
                  "at least one of ramBufferSize and maxBufferedDocs must be enabled");
    docWriter->setMaxBufferedDocs(maxBufferedDocs);
    pushMaxBufferedDocs();
    if (infoStream != NULL)
        message("setMaxBufferedDocs " + Misc::toString(maxBufferedDocs));
}

void IndexWriter::pushMaxBufferedDocs() {
    if (docWriter->getMaxBufferedDocs() != DISABLE_AUTO_FLUSH) {
        const MergePolicy *mp = mergePolicy;
        if (mp->instanceOf(LogDocMergePolicy::getClassName())) {
            LogDocMergePolicy *lmp = (LogDocMergePolicy *) mp;
            const int32_t maxBufferedDocs = docWriter->getMaxBufferedDocs();
            if (lmp->getMinMergeDocs() != maxBufferedDocs) {
                if (infoStream != NULL) {
                    message(string("now push maxBufferedDocs ") + Misc::toString(maxBufferedDocs) + " to LogDocMergePolicy");
                }
                lmp->setMinMergeDocs(maxBufferedDocs);
            }
        }
    }
}

int32_t IndexWriter::getMaxBufferedDocs() {
    ensureOpen();
    return docWriter->getMaxBufferedDocs();
}

void IndexWriter::setRAMBufferSizeMB(float_t mb) {
    if ((int32_t) mb != DISABLE_AUTO_FLUSH && mb <= 0.0)
        _CLTHROWA(CL_ERR_IllegalArgument,
                  "ramBufferSize should be > 0.0 MB when enabled");
    if (mb == DISABLE_AUTO_FLUSH && getMaxBufferedDocs() == DISABLE_AUTO_FLUSH)
        _CLTHROWA(CL_ERR_IllegalArgument,
                  "at least one of ramBufferSize and maxBufferedDocs must be enabled");
    docWriter->setRAMBufferSizeMB(mb);
    if (infoStream != NULL) {
        message(string("setRAMBufferSizeMB ") + Misc::toString(mb));
    }
}

float_t IndexWriter::getRAMBufferSizeMB() {
    return docWriter->getRAMBufferSizeMB();
}

void IndexWriter::setMaxBufferedDeleteTerms(int32_t maxBufferedDeleteTerms) {
    ensureOpen();
    if (maxBufferedDeleteTerms != DISABLE_AUTO_FLUSH && maxBufferedDeleteTerms < 1)
        _CLTHROWA(CL_ERR_IllegalArgument,
                  "maxBufferedDeleteTerms must at least be 1 when enabled");
    docWriter->setMaxBufferedDeleteTerms(maxBufferedDeleteTerms);
    if (infoStream != NULL)
        message("setMaxBufferedDeleteTerms " + Misc::toString(maxBufferedDeleteTerms));
}

int32_t IndexWriter::getMaxBufferedDeleteTerms() {
    ensureOpen();
    return docWriter->getMaxBufferedDeleteTerms();
}

void IndexWriter::setMergeFactor(int32_t mergeFactor) {
    getLogMergePolicy()->setMergeFactor(mergeFactor);
}

int32_t IndexWriter::getMergeFactor() const {
    return getLogMergePolicy()->getMergeFactor();
}

void IndexWriter::setDefaultInfoStream(std::ostream *infoStream) {
    IndexWriter::defaultInfoStream = infoStream;
}

std::ostream *IndexWriter::getDefaultInfoStream() {
    return IndexWriter::defaultInfoStream;
}

//TODO: infoStream - unicode
void IndexWriter::setInfoStream(std::ostream *infoStream) {
    ensureOpen();
    this->infoStream = infoStream;
    setMessageID();
    docWriter->setInfoStream(infoStream);
    deleter->setInfoStream(infoStream);
    if (infoStream != NULL)
        messageState();
}

void IndexWriter::messageState() {
    message(string("setInfoStream: dir=") + directory->toString() +
            " autoCommit=" + (autoCommit ? "true" : "false" + string(" mergePolicy=") + mergePolicy->getObjectName() + " mergeScheduler=" + mergeScheduler->getObjectName() + " ramBufferSizeMB=" + Misc::toString(docWriter->getRAMBufferSizeMB()) + " maxBuffereDocs=" + Misc::toString(docWriter->getMaxBufferedDocs())) +
            " maxFieldLength=" + Misc::toString(maxFieldLength) +
            " index=" + segString());
}

std::ostream *IndexWriter::getInfoStream() {
    ensureOpen();
    return infoStream;
}

void IndexWriter::setWriteLockTimeout(int64_t writeLockTimeout) {
    ensureOpen();
    this->writeLockTimeout = writeLockTimeout;
}

int64_t IndexWriter::getWriteLockTimeout() {
    ensureOpen();
    return writeLockTimeout;
}

void IndexWriter::setDefaultWriteLockTimeout(int64_t writeLockTimeout) {
    IndexWriter::WRITE_LOCK_TIMEOUT = writeLockTimeout;
}

int64_t IndexWriter::getDefaultWriteLockTimeout() {
    return IndexWriter::WRITE_LOCK_TIMEOUT;
}

void IndexWriter::close(bool waitForMerges) {
    bool doClose;

    // If any methods have hit OutOfMemoryError, then abort
    // on close, in case the internal state of IndexWriter
    // or DocumentsWriter is corrupt
    if (hitOOM)
        abort();

    {
        SCOPED_LOCK_MUTEX(this->THIS_LOCK)
        // Ensure that only one thread actually gets to do the closing:
        if (!closing) {
            doClose = true;
            closing = true;
        } else
            doClose = false;
    }
    if (doClose)
        closeInternal(waitForMerges);
    else
        // Another thread beat us to it (is actually doing the
        // close), so we will block until that other thread
        // has finished closing
        waitForClose();
}

void IndexWriter::waitForClose() {
    SCOPED_LOCK_MUTEX(THIS_LOCK)
    while (!closed && closing) {
        CONDITION_WAIT(THIS_LOCK, THIS_WAIT_CONDITION)
    }
}

void IndexWriter::closeInternal(bool waitForMerges) {
    try {
        if (infoStream != NULL)
            message(string("now flush at close"));

        docWriter->close();

        // Only allow a _CLNEW merge to be triggered if we are
        // going to wait for merges:
        flush(waitForMerges, true);

        if (waitForMerges)
            // Give merge scheduler last chance to run, in case
            // any pending merges are waiting:
            mergeScheduler->merge(this);

        mergePolicy->close();

        finishMerges(waitForMerges);

        mergeScheduler->close();

        {
            SCOPED_LOCK_MUTEX(this->THIS_LOCK)
            if (commitPending) {
                bool success = false;
                try {
                    segmentInfos->write(directory);// now commit changes
                    success = true;
                }
                _CLFINALLY(
                        if (!success) {
                            if (infoStream != NULL)
                                message(string("hit exception committing segments file during close"));
                            deletePartialSegmentsFile();
                        })
                if (infoStream != NULL)
                    message("close: wrote segments file \"" + segmentInfos->getCurrentSegmentFileName() + "\"");

                deleter->checkpoint(segmentInfos, true);

                commitPending = false;
                //        _CLDELETE(rollbackSegmentInfos);
            }
            _CLDELETE(rollbackSegmentInfos);


            if (infoStream != NULL)
                message("at close: " + segString());

            _CLDELETE(docWriter);
            deleter->close();
        }

        if (closeDir)
            directory->close();

        if (writeLock != NULL) {
            writeLock->release();// release write lock
            _CLDELETE(writeLock);
        }
        closed = true;
    } catch (std::bad_alloc &) {
        hitOOM = true;
        _CLTHROWA(CL_ERR_OutOfMemory, "Out of memory");
    } catch (CLuceneError &e) {
        throw e;
    }
    _CLFINALLY(
            {
                SCOPED_LOCK_MUTEX(this->THIS_LOCK)
                if (!closed) {
                    closing = false;
                    if (infoStream != NULL)
                        message(string("hit exception while closing"));
                }
                CONDITION_NOTIFYALL(THIS_WAIT_CONDITION)
            })
}

bool IndexWriter::flushDocStores() {
    SCOPED_LOCK_MUTEX(THIS_LOCK)

    const std::vector<std::string> &files = docWriter->files();

    bool useCompoundDocStore = false;

    if (files.size() > 0) {
        string docStoreSegment;

        bool success = false;
        try {
            docStoreSegment = docWriter->closeDocStore();
            success = true;
        }
        _CLFINALLY(
                if (!success) {
                    if (infoStream != NULL)
                        message(string("hit exception closing doc store segment"));
                    docWriter->abort(NULL);
                })

        useCompoundDocStore = mergePolicy->useCompoundDocStore(segmentInfos);

        if (useCompoundDocStore && !docStoreSegment.empty()) {
            // Now build compound doc store file

            success = false;

            const int32_t numSegments = segmentInfos->size();
            const string compoundFileName = docStoreSegment + "." + IndexFileNames::COMPOUND_FILE_STORE_EXTENSION;

            try {
                CompoundFileWriter cfsWriter(directory, compoundFileName.c_str());
                const size_t size = files.size();
                for (size_t i = 0; i < size; ++i)
                    cfsWriter.addFile(files[i].c_str());

                // Perform the merge
                cfsWriter.close();

                for (int32_t i = 0; i < numSegments; i++) {
                    SegmentInfo *si = segmentInfos->info(i);
                    if (si->getDocStoreOffset() != -1 &&
                        si->getDocStoreSegment().compare(docStoreSegment) == 0)
                        si->setDocStoreIsCompoundFile(true);
                }
                checkpoint();
                success = true;
            }
            _CLFINALLY(
                    if (!success) {
                        if (infoStream != NULL)
                            message("hit exception building compound file doc store for segment " + docStoreSegment);

                        // Rollback to no compound file
                        for (int32_t i = 0; i < numSegments; i++) {
                            SegmentInfo *si = segmentInfos->info(i);
                            if (si->getDocStoreOffset() != -1 &&
                                si->getDocStoreSegment().compare(docStoreSegment) == 0)
                                si->setDocStoreIsCompoundFile(false);
                        }
                        deleter->deleteFile(compoundFileName.c_str());
                        deletePartialSegmentsFile();
                    })

            deleter->checkpoint(segmentInfos, false);
        }
    }

    return useCompoundDocStore;
}

Directory *IndexWriter::getDirectory() {
    ensureOpen();
    return directory;
}

Analyzer *IndexWriter::getAnalyzer() {
    ensureOpen();
    return analyzer;
}

int32_t IndexWriter::docCount() {
    SCOPED_LOCK_MUTEX(THIS_LOCK)
    ensureOpen();
    int32_t count = docWriter->getNumDocsInRAM();
    for (int32_t i = 0; i < segmentInfos->size(); i++) {
        SegmentInfo *si = segmentInfos->info(i);
        count += si->docCount;
    }
    return count;
}

void IndexWriter::addDocument(Document *doc, Analyzer *an) {
    if (an == NULL) an = this->analyzer;
    ensureOpen();
    bool doFlush = false;
    bool success = false;
    try {
        try {
            doFlush = docWriter->addDocument(doc, an);
            success = true;
        }
        _CLFINALLY(
                if (!success) {
                    if (infoStream != NULL)
                        message(string("hit exception adding document"));

                    {
                        std::vector<std::string> files;
                        directory->list(files);
                        for (auto& file : files) {
                            directory->deleteFile(file.c_str());
                        }
                    }
                })
        if (doFlush)
            flush(true, false);
    } catch (std::bad_alloc &) {
        hitOOM = true;
        _CLTHROWA(CL_ERR_OutOfMemory, "Out of memory");
    }
}

void IndexWriter::deleteDocuments(Term *term) {
    ensureOpen();
    try {
        bool doFlush = docWriter->bufferDeleteTerm(term);
        if (doFlush)
            flush(true, false);
    } catch (std::bad_alloc &) {
        hitOOM = true;
        _CLTHROWA(CL_ERR_OutOfMemory, "Out of memory");
    }
}

void IndexWriter::deleteDocuments(const ArrayBase<Term *> *terms) {
    ensureOpen();
    try {
        bool doFlush = docWriter->bufferDeleteTerms(terms);
        if (doFlush)
            flush(true, false);
    } catch (std::bad_alloc &) {
        hitOOM = true;
        _CLTHROWA(CL_ERR_OutOfMemory, "Out of memory");
    }
}

void IndexWriter::updateDocument(Term *term, Document *doc) {
    ensureOpen();
    updateDocument(term, doc, getAnalyzer());
}

void IndexWriter::updateDocument(Term *term, Document *doc, Analyzer *analyzer) {
    ensureOpen();
    try {
        bool doFlush = false;
        bool success = false;
        try {
            doFlush = docWriter->updateDocument(term, doc, analyzer);
            success = true;
        }
        _CLFINALLY(
                if (!success) {
                    if (infoStream != NULL)
                        message(string("hit exception updating document"));

                    {
                        SCOPED_LOCK_MUTEX(this->THIS_LOCK)
                        // If docWriter has some aborted files that were
                        // never incref'd, then we clean them up here
                        const std::vector<std::string> *files = docWriter->abortedFiles();
                        if (files != NULL)
                            deleter->deleteNewFiles(*files);
                    }
                })
        if (doFlush)
            flush(true, false);
    } catch (std::bad_alloc &) {
        hitOOM = true;
        _CLTHROWA(CL_ERR_OutOfMemory, "Out of memory");
    }
}

// for test purpose
int32_t IndexWriter::getSegmentCount() {
    SCOPED_LOCK_MUTEX(THIS_LOCK)
    return segmentInfos->size();
}

// for test purpose
int32_t IndexWriter::getNumBufferedDocuments() {
    SCOPED_LOCK_MUTEX(THIS_LOCK)
    return docWriter->getNumDocsInRAM();
}

// for test purpose
int32_t IndexWriter::getDocCount(int32_t i) {
    SCOPED_LOCK_MUTEX(THIS_LOCK)
    if (i >= 0 && i < segmentInfos->size()) {
        return segmentInfos->info(i)->docCount;
    } else {
        return -1;
    }
}

string IndexWriter::newSegmentName() {
    // Cannot synchronize on IndexWriter because that causes
    // deadlock
    {
        SCOPED_LOCK_MUTEX(segmentInfos->THIS_LOCK)
        // Important to set commitPending so that the
        // segmentInfos is written on close.  Otherwise we
        // could close, re-open and re-return the same segment
        // name that was previously returned which can cause
        // problems at least with ConcurrentMergeScheduler.
        commitPending = true;

        char buf[10];
        Misc::longToBase(segmentInfos->counter++, 36, buf);
        return string("_") + buf;
    }
}

void IndexWriter::optimize(bool doWait) {
    optimize(1, doWait);
}

void IndexWriter::optimize(int32_t maxNumSegments, bool doWait) {
    ensureOpen();

    if (maxNumSegments < 1)
        _CLTHROWA(CL_ERR_IllegalArgument, "maxNumSegments must be >= 1; got " + maxNumSegments);

    if (infoStream != NULL)
        message("optimize: index now " + segString());

    flush();

    {
        SCOPED_LOCK_MUTEX(this->THIS_LOCK)
        resetMergeExceptions();
        segmentsToOptimize->clear();
        const int32_t numSegments = segmentInfos->size();
        for (int32_t i = 0; i < numSegments; i++)
            segmentsToOptimize->push_back(segmentInfos->info(i));

        // Now mark all pending & running merges as optimize
        // merge:
        PendingMergesType::iterator it = pendingMerges->begin();
        while (it != pendingMerges->end()) {
            MergePolicy::OneMerge *_merge = *it;
            _merge->optimize = true;
            _merge->maxNumSegmentsOptimize = maxNumSegments;

            it++;
        }

        RunningMergesType::iterator it2 = runningMerges->begin();
        while (it2 != runningMerges->end()) {
            MergePolicy::OneMerge *_merge = *it2;
            _merge->optimize = true;
            _merge->maxNumSegmentsOptimize = maxNumSegments;

            it2++;
        }
    }

    maybeMerge(maxNumSegments, true);

    if (doWait) {
        {
            SCOPED_LOCK_MUTEX(this->THIS_LOCK)
            while (optimizeMergesPending()) {
                CONDITION_WAIT(THIS_LOCK, THIS_WAIT_CONDITION);

                if (mergeExceptions->size() > 0) {
                    // Forward any exceptions in background merge
                    // threads to the current thread:
                    const int32_t size = mergeExceptions->size();
                    for (int32_t i = 0; i < size; i++) {
                        MergePolicy::OneMerge *_merge = (*mergeExceptions)[0];
                        if (_merge->optimize) {
                            CLuceneError tmp(_merge->getException());
                            CLuceneError err(tmp.number(),
                                             (string("background merge hit exception: ") + _merge->segString(directory) + ":" + tmp.what()).c_str(), false);
                            throw err;
                        }
                    }
                }
            }
        }
    }

    // NOTE: in the ConcurrentMergeScheduler case, when
    // doWait is false, we can return immediately while
    // background threads accomplish the optimization
}

bool IndexWriter::optimizeMergesPending() {
    SCOPED_LOCK_MUTEX(THIS_LOCK)
    for (PendingMergesType::iterator it = pendingMerges->begin();
         it != pendingMerges->end(); it++) {
        if ((*it)->optimize)
            return true;

        it++;
    }

    for (RunningMergesType::iterator it = runningMerges->begin();
         it != runningMerges->end(); it++) {
        if ((*it)->optimize)
            return true;

        it++;
    }

    return false;
}

void IndexWriter::maybeMerge() {
    maybeMerge(false);
}

void IndexWriter::maybeMerge(bool optimize) {
    maybeMerge(1, optimize);
}

void IndexWriter::maybeMerge(int32_t maxNumSegmentsOptimize, bool optimize) {
    updatePendingMerges(maxNumSegmentsOptimize, optimize);
    mergeScheduler->merge(this);
}

void IndexWriter::updatePendingMerges(int32_t maxNumSegmentsOptimize, bool optimize) {
    SCOPED_LOCK_MUTEX(THIS_LOCK)
    assert(!optimize || maxNumSegmentsOptimize > 0);

    if (stopMerges)
        return;

    MergePolicy::MergeSpecification *spec;
    if (optimize) {
        spec = mergePolicy->findMergesForOptimize(segmentInfos, this, maxNumSegmentsOptimize, *segmentsToOptimize);

        if (spec != NULL) {
            const int32_t numMerges = spec->merges->size();
            for (int32_t i = 0; i < numMerges; i++) {
                MergePolicy::OneMerge *_merge = (*spec->merges)[i];
                _merge->optimize = true;
                _merge->maxNumSegmentsOptimize = maxNumSegmentsOptimize;
            }
        }

    } else
        spec = mergePolicy->findMerges(segmentInfos, this);

    if (spec != NULL) {
        const int32_t numMerges = spec->merges->size();
        for (int32_t i = 0; i < numMerges; i++)
            registerMerge((*spec->merges)[i]);
    }
    _CLDELETE(spec);
}

MergePolicy::OneMerge *IndexWriter::getNextMerge() {
    SCOPED_LOCK_MUTEX(THIS_LOCK)
    if (pendingMerges->size() == 0)
        return NULL;
    else {
        // Advance the merge from pending to running
        MergePolicy::OneMerge *_merge = *pendingMerges->begin();
        pendingMerges->pop_front();
        runningMerges->insert(_merge);
        return _merge;
    }
}


void IndexWriter::startTransaction() {
    SCOPED_LOCK_MUTEX(THIS_LOCK)

    if (infoStream != NULL)
        message(string("now start transaction"));

    CND_PRECONDITION(docWriter->getNumBufferedDeleteTerms() == 0,
                     "calling startTransaction with buffered delete terms not supported");
    CND_PRECONDITION(docWriter->getNumDocsInRAM() == 0,
                     "calling startTransaction with buffered documents not supported");

    localRollbackSegmentInfos = segmentInfos->clone();
    localAutoCommit = autoCommit;

    if (localAutoCommit) {

        if (infoStream != NULL)
            message(string("flush at startTransaction"));

        flush();
        // Turn off auto-commit during our local transaction:
        autoCommit = false;
    } else
        // We must "protect" our files at this point from
        // deletion in case we need to rollback:
        deleter->incRef(segmentInfos, false);
}

void IndexWriter::rollbackTransaction() {
    SCOPED_LOCK_MUTEX(THIS_LOCK)

    if (infoStream != NULL)
        message(string("now rollback transaction"));

    // First restore autoCommit in case we hit an exception below:
    autoCommit = localAutoCommit;

    // Keep the same segmentInfos instance but replace all
    // of its SegmentInfo instances.  This is so the next
    // attempt to commit using this instance of IndexWriter
    // will always write to a _CLNEW generation ("write once").
    segmentInfos->clear();
    segmentInfos->insert(localRollbackSegmentInfos, true);
    _CLDELETE(localRollbackSegmentInfos);

    // Ask deleter to locate unreferenced files we had
    // created & remove them:
    deleter->checkpoint(segmentInfos, false);

    if (!autoCommit)
        // Remove the incRef we did in startTransaction:
        deleter->decRef(segmentInfos);

    deleter->refresh();
    finishMerges(false);
    stopMerges = false;
}

void IndexWriter::commitTransaction() {
    SCOPED_LOCK_MUTEX(THIS_LOCK)

    if (infoStream != NULL)
        message(string("now commit transaction"));

    // First restore autoCommit in case we hit an exception below:
    autoCommit = localAutoCommit;

    bool success = false;
    try {
        checkpoint();
        success = true;
    }
    _CLFINALLY(
            if (!success) {
                if (infoStream != NULL)
                    message(string("hit exception committing transaction"));

                rollbackTransaction();
            })

    if (!autoCommit)
        // Remove the incRef we did in startTransaction.
        deleter->decRef(localRollbackSegmentInfos);

    _CLDELETE(localRollbackSegmentInfos);

    // Give deleter a chance to remove files now:
    deleter->checkpoint(segmentInfos, autoCommit);
}

void IndexWriter::abort() {
    ensureOpen();
    if (autoCommit)
        _CLTHROWA(CL_ERR_IllegalState, "abort() can only be called when IndexWriter was opened with autoCommit=false");

    bool doClose;
    {
        SCOPED_LOCK_MUTEX(this->THIS_LOCK)
        // Ensure that only one thread actually gets to do the closing:
        if (!closing) {
            doClose = true;
            closing = true;
        } else
            doClose = false;
    }

    if (doClose) {

        finishMerges(false);

        // Must pre-close these two, in case they set
        // commitPending=true, so that we can then set it to
        // false before calling closeInternal
        mergePolicy->close();
        mergeScheduler->close();

        {
            SCOPED_LOCK_MUTEX(this->THIS_LOCK)
            // Keep the same segmentInfos instance but replace all
            // of its SegmentInfo instances.  This is so the next
            // attempt to commit using this instance of IndexWriter
            // will always write to a _CLNEW generation ("write
            // once").
            segmentInfos->clear();
            segmentInfos->insert(rollbackSegmentInfos, false);

            docWriter->abort(NULL);

            // Ask deleter to locate unreferenced files & remove
            // them:
            deleter->checkpoint(segmentInfos, false);
            deleter->refresh();
        }

        commitPending = false;
        closeInternal(false);
    } else
        waitForClose();
}

void IndexWriter::finishMerges(bool waitForMerges) {
    SCOPED_LOCK_MUTEX(THIS_LOCK)
    if (!waitForMerges) {

        stopMerges = true;

        // Abort all pending & running merges:
        for (PendingMergesType::iterator it = pendingMerges->begin();
             it != pendingMerges->end(); it++) {
            MergePolicy::OneMerge *_merge = *it;
            if (infoStream != NULL)
                message("now abort pending merge " + _merge->segString(directory));
            _merge->abort();
            mergeFinish(_merge);

            it++;
        }
        pendingMerges->clear();

        for (RunningMergesType::iterator it = runningMerges->begin();
             it != runningMerges->end(); it++) {
            MergePolicy::OneMerge *_merge = *it;
            if (infoStream != NULL)
                message("now abort running merge " + _merge->segString(directory));
            _merge->abort();

            it++;
        }

        // These merges periodically check whether they have
        // been aborted, and stop if so.  We wait here to make
        // sure they all stop.  It should not take very int64_t
        // because the merge threads periodically check if
        // they are aborted.
        while (runningMerges->size() > 0) {
            if (infoStream != NULL)
                message(string("now wait for ") + Misc::toString((int32_t) runningMerges->size()) + " running merge to abort");
            CONDITION_WAIT(THIS_LOCK, THIS_WAIT_CONDITION)
        }

        assert(0 == mergingSegments->size());

        if (infoStream != NULL)
            message(string("all running merges have aborted"));

    } else {
        while (pendingMerges->size() > 0 || runningMerges->size() > 0) {
            CONDITION_WAIT(THIS_LOCK, THIS_WAIT_CONDITION)
        }
        assert(0 == mergingSegments->size());
    }
}

void IndexWriter::checkpoint() {
    SCOPED_LOCK_MUTEX(THIS_LOCK)
    if (autoCommit) {
        segmentInfos->write(directory);
        commitPending = false;
        if (infoStream != NULL)
            message("checkpoint: wrote segments file \"" + segmentInfos->getCurrentSegmentFileName() + "\"");
    } else {
        commitPending = true;
    }
}

void IndexWriter::addIndexes(CL_NS(util)::ArrayBase<CL_NS(store)::Directory *> &dirs) {

    ensureOpen();

    // Do not allow add docs or deletes while we are running:
    docWriter->pauseAllThreads();

    try {

        if (infoStream != NULL)
            message(string("flush at addIndexes"));
        flush();

        bool success = false;

        startTransaction();

        try {

            {
                SCOPED_LOCK_MUTEX(this->THIS_LOCK)
                for (int32_t i = 0; i < dirs.length; i++) {
                    SegmentInfos sis;// read infos from dir
                    sis.read(dirs[i]);
                    segmentInfos->insert(&sis, true);// add each info
                }
            }

            optimize();

            success = true;
        }
        _CLFINALLY(
                if (success) {
                    commitTransaction();
                } else {
                    rollbackTransaction();
                })
    } catch (std::bad_alloc &) {
        hitOOM = true;
        _CLTHROWA(CL_ERR_OutOfMemory, "Out of memory");
    }
    _CLFINALLY(
            docWriter->resumeAllThreads();)
}

void IndexWriter::resetMergeExceptions() {
    SCOPED_LOCK_MUTEX(THIS_LOCK)
    mergeExceptions->clear();
    mergeGen++;
}

void IndexWriter::indexCompaction(std::vector<lucene::store::Directory *> &src_dirs,
                                  std::vector<lucene::store::Directory *> dest_dirs,
                                  std::vector<std::vector<std::pair<uint32_t, uint32_t>>> trans_vec,
                                  std::vector<uint32_t> dest_index_docs) {
    CND_CONDITION(src_dirs.size() > 0, "Source directory not found.");
    CND_CONDITION(dest_dirs.size() > 0, "Destination directory not found.");
    this->_trans_vec = std::move(trans_vec);

    // order mapping: dir -> segment info -> segment reader
    addIndexesSegments(src_dirs);

    // create segment readers
    int32_t totDocCount = 0;
    int numSegments = segmentInfos->size();
    assert(numSegments > 0);

    //Set of IndexReaders
    if (infoStream != NULL) {
        message(string("src index dir size: ") + Misc::toString(numSegments));
    }
    for (int32_t i = 0; i < numSegments; i++) {
        SegmentInfo *si = segmentInfos->info(i);
        IndexReader *reader = SegmentReader::get(si, MERGE_READ_BUFFER_SIZE, false /* mergeDocStores */);
        readers.push_back(reader);
        totDocCount += reader->numDocs();
        if (infoStream != NULL) {
            message(src_dirs[i]->toString());
        }
    }
    if (infoStream != NULL) {
        message(string("index compaction total doc count: ") + Misc::toString(totDocCount));
    }

    // check hasProx
    bool hasProx = false;
    {
        if (!readers.empty()) {
            auto reader = static_cast<SegmentReader*>(readers[0]);
            hasProx = reader->getFieldInfos()->hasProx();
            for (int32_t i = 1; i < readers.size(); i++) {
                if (hasProx != reader->getFieldInfos()->hasProx()) {
                    _CLTHROWA(CL_ERR_IllegalArgument, "src_dirs hasProx inconformity");
                }
            }
        }
    }
    // std::cout << "hasProx: " << hasProx << std::endl;

    numDestIndexes = dest_dirs.size();

    // print dest index files
    if (infoStream != NULL) {
        message(string("dest index size: ") + Misc::toString(numDestIndexes));
        for (auto dest: dest_dirs) {
            message(dest->toString());
        }
    }

    // init new segment infos
    std::vector<SegmentInfo *> newSegmentInfos;
    SegmentInfo *newSegment = nullptr;
    std::string docStoreSegment;
    docStoreSegment.clear();

    std::vector<lucene::index::IndexWriter *> destIndexWriterList;
    try {
        /// merge fields
        mergeFields(hasProx);

        /// write fields and create files writers
        for (int j = 0; j < numDestIndexes; j++) {
            auto dest_dir = dest_dirs[j];
            /// create dest index writers
            auto index_writer = _CLNEW IndexWriter(dest_dir, analyzer, true, true);
            destIndexWriterList.push_back(index_writer);

            std::string segment = index_writer->newSegmentName();
            // create segment info
            newSegment = _CLNEW SegmentInfo(segment.c_str(),
                                            (int) dest_index_docs[j],
                                            dest_dir, false, true,
                                            0, docStoreSegment.c_str(),
                                            false);
            newSegmentInfos.push_back(newSegment);

            /// write fields
            writeFields(dest_dir, segment);

            /// create file writers
            // Open an IndexOutput to the new Frequency File
            IndexOutput *freqOut = dest_dir->createOutput((Misc::segmentname(segment.c_str(), ".frq").c_str()));
            freqPointers.push_back(0);
            freqOutputList.push_back(freqOut);
            // Open an IndexOutput to the new Prox File
            IndexOutput *proxOut = nullptr;
            if (hasProx) {
                proxOut = dest_dir->createOutput(Misc::segmentname(segment.c_str(), ".prx").c_str());
                proxPointers.push_back(0);
            }
            proxOutputList.push_back(proxOut);
            // Instantiate a new termInfosWriter which will write in directory
            // for the segment name segment using the new merged fieldInfos
            TermInfosWriter *termInfosWriter = _CLNEW TermInfosWriter(dest_dir, segment.c_str(), fieldInfos, termIndexInterval);
            termInfosWriterList.push_back(termInfosWriter);
            // skipList writer
            skipInterval = termInfosWriter->skipInterval;
            maxSkipLevels = termInfosWriter->maxSkipLevels;
            skipListWriterList.push_back(_CLNEW DefaultSkipListWriter(skipInterval, maxSkipLevels, (int) dest_index_docs[j], freqOutputList[j], proxOutputList[j]));
        }

        /// merge terms
        mergeTerms(hasProx);
    } catch (CLuceneError &e) {
        throw e;
    }
    _CLFINALLY(
            for (auto freqOutput
                 : freqOutputList) {
                if (freqOutput != NULL) {
                    freqOutput->close();
                    _CLDELETE(freqOutput);
                }
            } freqOutputList.clear();
            for (auto proxOutput
                 : proxOutputList) {
                if (proxOutput != NULL) {
                    proxOutput->close();
                    _CLDELETE(proxOutput);
                }
            } proxOutputList.clear();
            for (auto termInfosWriter
                 : termInfosWriterList) {
                if (termInfosWriter != NULL) {
                    termInfosWriter->close();
                    _CLDELETE(termInfosWriter);
                }
            } termInfosWriterList.clear();
            for (auto skipListWriter
                 : skipListWriterList) {
                if (skipListWriter != NULL) {
                    _CLDELETE(skipListWriter);
                }
            } skipListWriterList.clear();
            for (auto r
                 : readers) {
                if (r != NULL) {
                    r->close();
                    _CLDELETE(r);
                }
            } readers.clear(););

    // update segment infos of dest index_writer in memory
    // close dest index writer
    for (int i = 0; i < numDestIndexes; i++) {
        auto index_writer = destIndexWriterList[i];
        index_writer->getSegmentInfos()->setElementAt(newSegmentInfos[i], 0);
        // close
        index_writer->close();
        _CLDELETE(index_writer);
    }
    destIndexWriterList.clear();

    // delete segment infos
    newSegmentInfos.clear();
}

void IndexWriter::compareIndexes(lucene::store::Directory *other) {
    /// compare merged segments
    // index compaction segments
    // term -> <docId, freq>
    std::map<lucene::index::Term *, std::pair<int, int>> merged_map;
    if (segmentInfos->size() == 0) {
        // reload segment infos from directory
        segmentInfos->read(directory);
    }

    std::vector<lucene::index::IndexReader *> index_readers;
    int32_t totDocCount = 0;
    for (int32_t i = 0; i < segmentInfos->size(); i++) {
        SegmentInfo *si = segmentInfos->info(i);
        IndexReader *reader = SegmentReader::get(si, MERGE_READ_BUFFER_SIZE, false /* mergeDocStores */);
        index_readers.push_back(reader);
        totDocCount += reader->numDocs();
    }

    lucene::index::IndexReader *merged_reader = index_readers[0];
    lucene::index::TermEnum *m_term_enum = merged_reader->terms();
    while (m_term_enum->next()) {
        lucene::index::Term *t = m_term_enum->term();
        lucene::index::TermPositions *postings = merged_reader->termPositions();
        postings->seek(t);
        std::pair<int, int> p;
        while (postings->next()) {
            int doc = postings->doc();
            int freq = postings->freq();
            p.first = doc;
            p.second = freq;
        }
        merged_map.emplace(t, p);
    }

    // new write segments
    std::map<lucene::index::Term *, std::pair<int, int>> new_map;
    lucene::index::SegmentInfos *new_sis;
    new_sis->read(other);

    std::vector<lucene::index::IndexReader *> new_index_readers;
    int32_t newTotCount = 0;
    for (int32_t i = 0; i < new_sis->size(); i++) {
        SegmentInfo *si = new_sis->info(i);
        IndexReader *reader = SegmentReader::get(si, MERGE_READ_BUFFER_SIZE, false /* mergeDocStores */);
        new_index_readers.push_back(reader);
        newTotCount += reader->numDocs();
    }

    if (totDocCount != newTotCount) {
        _CLTHROWA(CL_ERR_CorruptIndex, (string("docs count is not equal totCount(") + Misc::toString(totDocCount) +
                                        "), newTotCount(" + Misc::toString(newTotCount) + " )")
                                               .c_str());
    }

    lucene::index::IndexReader *new_reader = new_index_readers[0];
    lucene::index::TermEnum *n_term_enum = new_reader->terms();
    while (n_term_enum->next()) {
        lucene::index::Term *t = n_term_enum->term();
        lucene::index::TermPositions *postings = new_reader->termPositions();
        postings->seek(t);
        std::pair<int, int> p;
        while (postings->next()) {
            int doc = postings->doc();
            int freq = postings->freq();
            p.first = doc;
            p.second = freq;
        }
        new_map.emplace(t, p);
    }

    // compare
    for (auto m: merged_map) {
        lucene::index::Term *t = m.first;
        int doc = m.second.first;
        int freq = m.second.second;
        auto it = new_map.find(t);
        if (it != new_map.end()) {
            auto new_t = it->first;
            auto new_doc = it->second.first;
            auto new_freq = it->second.second;
            if (t->compareTo(new_t) != 0) {
                _CLTHROWA(CL_ERR_CorruptIndex, (string("term is not same, term(") + Misc::toString(t->toString()) +
                                                "), new_term(" + Misc::toString(new_t->toString()) + " )")
                                                       .c_str());
            }
            if (doc != new_doc) {
                _CLTHROWA(CL_ERR_CorruptIndex, (string("doc is not equal, term(") + Misc::toString(t->toString()) +
                                                "), doc(" + Misc::toString(doc) + "); new_term(" + Misc::toString(new_t->toString()) + " ), new_doc(" + Misc::toString(new_doc) + ")")
                                                       .c_str());
            }
            if (freq != new_freq) {
                _CLTHROWA(CL_ERR_CorruptIndex, (string("freq is not equal, term(") + Misc::toString(t->toString()) +
                                                "), freq(" + Misc::toString(freq) + "); new_term(" + Misc::toString(new_t->toString()) + " ), new_freq(" + Misc::toString(new_freq) + ")")
                                                       .c_str());
            }
        } else {
            _CLTHROWA(CL_ERR_CorruptIndex, (string("not found term(") + Misc::toString(t->toString())).c_str());
        }
    }
}

void IndexWriter::addIndexesSegments(std::vector<lucene::store::Directory *> &dirs) {
    ensureOpen();
    try {
        if (infoStream != NULL)
            message(string("add indexes segments"));

        {
            SCOPED_LOCK_MUTEX(this->THIS_LOCK)
            for (auto dir: dirs) {
                SegmentInfos sis;// read infos from dir
                sis.read(dir);
                segmentInfos->insert(&sis, true);
            }
        }
    } catch (CLuceneError &e) {
        throw e;
    }
}

void IndexWriter::mergeFields(bool hasProx) {
    //Create a new FieldInfos
    fieldInfos = _CLNEW FieldInfos();
    //Condition check to see if fieldInfos points to a valid instance
    CND_CONDITION(fieldInfos != NULL, "Memory allocation for fieldInfos failed");

    //Condition check to see if reader points to a valid instanceL
    CND_CONDITION(readers.size() == 0, "No IndexReader found");
    // fields of all readers are the same, so we pick the first one.
    IndexReader *reader = readers[0];

    if (reader->instanceOf(SegmentReader::getClassName())) {
        SegmentReader *segmentReader = (SegmentReader *) reader;
        for (size_t j = 0; j < segmentReader->getFieldInfos()->size(); j++) {
            FieldInfo *fi = segmentReader->getFieldInfos()->fieldInfo(j);
            fieldInfos->add(fi->name, fi->isIndexed, fi->storeTermVector,
                            fi->storePositionWithTermVector, fi->storeOffsetWithTermVector,
                            !reader->hasNorms(fi->name), hasProx, fi->storePayloads);
        }
    }
}

void IndexWriter::writeFields(lucene::store::Directory *d, std::string segment) {
    //Write the new FieldInfos file to the directory
    fieldInfos->write(d, Misc::segmentname(segment.c_str(), ".fnm").c_str());
}

struct DestDoc {
    uint32_t srcIdx{};
    uint32_t destIdx{};
    uint32_t destDocId{};
<<<<<<< HEAD

    DestDoc() = default;;
    DestDoc(uint32_t srcIdx, uint32_t destIdx, uint32_t destDocId) : srcIdx(srcIdx), destIdx(destIdx), destDocId(destDocId) {}
};

class postingQueue : public CL_NS(util)::PriorityQueue<DestDoc*,CL_NS(util)::Deletor::Object<DestDoc> >{
public:
    explicit postingQueue(int32_t count)
    {
        initialize(count, false);
    }
    ~postingQueue() override{
        close();
    }

    void close() {
        clear();
    }
protected:
    bool lessThan(DestDoc* a, DestDoc* b) override {
        if (a->destIdx == b->destIdx) {
            return a->destDocId < b->destDocId;
        } else {
            return a->destIdx < b->destIdx;
        }
    }

};

void IndexWriter::mergeTerms() {
    auto queue = _CLNEW SegmentMergeQueue(readers.size());
    auto numSrcIndexes = readers.size();
    //std::vector<TermPositions *> postingsList(numSrcIndexes);


    int32_t base = 0;
    IndexReader *reader = nullptr;
    SegmentMergeInfo *smi = nullptr;

    for (int i = 0; i < numSrcIndexes; ++i) {
        reader = readers[i];

        TermEnum *termEnum = reader->terms();
        smi = _CLNEW SegmentMergeInfo(base, termEnum, reader, i);

        base += reader->numDocs();
        if (smi->next()) {
            queue->put(smi);
        } else {
            smi->close();
            _CLDELETE(smi);
        }
    }
    auto **match = _CL_NEWARRAY(SegmentMergeInfo *, readers.size());

    while (queue->size() > 0) {
        int32_t matchSize = 0;

        match[matchSize++] = queue->pop();
        Term *smallestTerm = match[0]->term;

        SegmentMergeInfo *top = queue->top();
        while (top != nullptr && smallestTerm->equals(top->term)) {
            match[matchSize++] = queue->pop();
            top = queue->top();
        }

        std::vector<std::vector<uint32_t>> docDeltaBuffers(numDestIndexes);
        auto destPostingQueues = _CLNEW postingQueue(matchSize);
        std::vector<DestDoc> destDocs(matchSize);
        for (int i = 0; i < matchSize; ++i) {
            smi = match[i];
            TermPositions *postings = smi->getPositions();

            postings->seek(smi->termEnum);
            if (postings->next()) {
                int srcDoc = postings->doc();
                std::pair<int32_t, uint32_t> p = _trans_vec[smi->readerIndex][srcDoc];
                uint32_t destIdx = p.first;
                uint32_t destDocId = p.second;

                destDocs[i].srcIdx = i;
                destDocs[i].destIdx = destIdx;
                destDocs[i].destDocId = destDocId;
                destPostingQueues->put(&destDocs[i]);
            }
        }
        while (destPostingQueues->size()) {
            if (destPostingQueues->top() != nullptr) {
                auto destDoc = destPostingQueues->pop();
                auto destIdx = destDoc->destIdx;
                auto destDocId = destDoc->destDocId;

                docDeltaBuffers[destIdx].push_back(destDocId);
                if (docDeltaBuffers[destIdx].size() == PFOR_BLOCK_SIZE) {
                    std::vector<uint8_t> compresseddata(4 * docDeltaBuffers[destIdx].size() + PFOR_BLOCK_SIZE);
                    auto size = P4ENC(docDeltaBuffers[destIdx].data(), docDeltaBuffers[destIdx].size(), compresseddata.data());
                    freqOutputList[destIdx]->writeVInt(docDeltaBuffers[destIdx].size());
                    freqOutputList[destIdx]->writeVInt(size);
                    freqOutputList[destIdx]->writeBytes(reinterpret_cast<const uint8_t *>(compresseddata.data()), size);
                    docDeltaBuffers[destIdx].resize(0);
                }
                smi = match[destDoc->srcIdx];
                TermPositions *postings = smi->getPositions();
                if (postings->next()) {
                    int srcDoc = postings->doc();
                    std::pair<int32_t, uint32_t> p = _trans_vec[smi->readerIndex][srcDoc];
                    destDoc->destIdx = p.first;
                    destDoc->destDocId = p.second;
                    destPostingQueues->put(destDoc);
                }
            }
        }
        if (destPostingQueues != NULL) {
            destPostingQueues->close();
            _CLDELETE(destPostingQueues);
        }
        for (int i = 0; i < numDestIndexes; ++i) {
            DefaultSkipListWriter *skipListWriter = skipListWriterList[i];
            CL_NS(store)::IndexOutput *freqOutput = freqOutputList[i];
            CL_NS(store)::IndexOutput *proxOutput = proxOutputList[i];
            TermInfosWriter *termInfosWriter = termInfosWriterList[i];

            int32_t docNums = docDeltaBuffers[i].size();
            if (docNums <= 0) {
                continue;
            }

            // Get the file pointer of the IndexOutput to the Frequency File
            int64_t freqPointer = freqOutput->getFilePointer();
            // Get the file pointer of the IndexOutput to the Prox File
            int64_t proxPointer = 0;
            if (proxOutput != nullptr) {
                proxPointer = proxOutput->getFilePointer();
            }

            freqOutput->writeVInt(docDeltaBuffers[i].size());

            uint32_t lDoc = 0;
            for (auto &docDelta: docDeltaBuffers[i]) {
                freqOutput->writeVInt(docDelta - lDoc);
                lDoc = docDelta;
            }
            docDeltaBuffers[i].resize(0);
=======
    uint32_t destFreq{};
    std::vector<uint32_t> destPositions{};

    DestDoc() = default;;
    DestDoc(uint32_t srcIdx, uint32_t destIdx, uint32_t destDocId) : srcIdx(srcIdx), destIdx(destIdx), destDocId(destDocId) {}
};

class postingQueue : public CL_NS(util)::PriorityQueue<DestDoc*,CL_NS(util)::Deletor::Object<DestDoc> >{
public:
    explicit postingQueue(int32_t count)
    {
        initialize(count, false);
    }
    ~postingQueue() override{
        close();
    }

    void close() {
        clear();
    }
protected:
    bool lessThan(DestDoc* a, DestDoc* b) override {
        if (a->destIdx == b->destIdx) {
            return a->destDocId < b->destDocId;
        } else {
            return a->destIdx < b->destIdx;
        }
    }

};

void IndexWriter::mergeTerms(bool hasProx) {
    auto queue = _CLNEW SegmentMergeQueue(readers.size());
    auto numSrcIndexes = readers.size();
    //std::vector<TermPositions *> postingsList(numSrcIndexes);


    int32_t base = 0;
    IndexReader *reader = nullptr;
    SegmentMergeInfo *smi = nullptr;

    for (int i = 0; i < numSrcIndexes; ++i) {
        reader = readers[i];

        TermEnum *termEnum = reader->terms();
        smi = _CLNEW SegmentMergeInfo(base, termEnum, reader, i);

        base += reader->numDocs();
        if (smi->next()) {
            queue->put(smi);
        } else {
            smi->close();
            _CLDELETE(smi);
        }
    }
    auto **match = _CL_NEWARRAY(SegmentMergeInfo *, readers.size());

    while (queue->size() > 0) {
        int32_t matchSize = 0;

        match[matchSize++] = queue->pop();
        Term *smallestTerm = match[0]->term;
        // std::wstring ws = smallestTerm->text();
        // std::string name = std::string(ws.begin(), ws.end());
        // std::cout << name << std::endl;

        SegmentMergeInfo *top = queue->top();
        while (top != nullptr && smallestTerm->equals(top->term)) {
            match[matchSize++] = queue->pop();
            top = queue->top();
        }

        std::vector<std::vector<uint32_t>> docDeltaBuffers(numDestIndexes);
        std::vector<std::vector<uint32_t>> freqBuffers(numDestIndexes);
        auto destPostingQueues = _CLNEW postingQueue(matchSize);
        std::vector<DestDoc> destDocs(matchSize);
        for (int i = 0; i < matchSize; ++i) {
            smi = match[i];
            TermPositions *postings = smi->getPositions();

            postings->seek(smi->termEnum);
            if (postings->next()) {
                int srcDoc = postings->doc();
                std::pair<int32_t, uint32_t> p = _trans_vec[smi->readerIndex][srcDoc];
                uint32_t destIdx = p.first;
                uint32_t destDocId = p.second;

                destDocs[i].srcIdx = i;
                destDocs[i].destIdx = destIdx;
                destDocs[i].destDocId = destDocId;

                if (hasProx) {
                    int32_t freq = postings->freq();
                    destDocs[i].destFreq = freq;
                    destDocs[i].destPositions.resize(freq);

                    for (int32_t j = 0; j < freq; j++) {
                        int32_t position = postings->nextPosition();
                        destDocs[i].destPositions[j] = position;
                    }
                }

                destPostingQueues->put(&destDocs[i]);
            }
        }

        auto encode = [](IndexOutput* out, std::vector<uint32_t>& buffer, bool isDoc) {
            std::vector<uint8_t> compress(4 * buffer.size() + PFOR_BLOCK_SIZE);
            size_t size = 0;
            if (isDoc) {
                size = P4ENC(buffer.data(), buffer.size(), compress.data());
            } else {
                size = P4NZENC(buffer.data(), buffer.size(), compress.data());
            }
            out->writeVInt(size);
            out->writeBytes(reinterpret_cast<const uint8_t*>(compress.data()), size);
            buffer.resize(0);
        };

        std::vector<int32_t> dfs(numDestIndexes, 0);
        std::vector<int32_t> lastDocs(numDestIndexes, 0);
        while (destPostingQueues->size()) {
            if (destPostingQueues->top() != nullptr) {
                auto destDoc = destPostingQueues->pop();
                auto destIdx = destDoc->destIdx;
                auto destDocId = destDoc->destDocId;
                auto destFreq = destDoc->destFreq;
                auto& descPositions = destDoc->destPositions;
                // <UINT32_MAX, UINT32_MAX> indicates current row not exist in Doris dest segment.
                // So we ignore this doc here.
                if (destIdx == UINT32_MAX || destDocId == UINT32_MAX) {
                    continue;
                }
                auto freqOut = freqOutputList[destIdx];         
                auto proxOut = proxOutputList[destIdx];
                auto& docDeltaBuffer = docDeltaBuffers[destIdx];
                auto& freqBuffer = freqBuffers[destIdx];
                auto skipWriter = skipListWriterList[destIdx];
                auto& df = dfs[destIdx];
                auto& lastDoc = lastDocs[destIdx];

                if (df == 0) {
                    freqPointers[destIdx] = freqOut->getFilePointer();
                    if (hasProx) {
                        proxPointers[destIdx] = proxOut->getFilePointer();
                    }
                    skipWriter->resetSkip();
                }

                if ((++df % skipInterval) == 0) {
                    freqOut->writeByte((char)CodeMode::kPfor);
                    freqOut->writeVInt(docDeltaBuffer.size());
                    encode(freqOut, docDeltaBuffer, true);
                    if (hasProx) {
                        encode(freqOut, freqBuffer, false);
                    }

                    skipWriter->setSkipData(lastDoc, false, -1);
                    skipWriter->bufferSkip(df);
                }

                assert(destDocId > lastDoc || df == 1);
                lastDoc = destDocId;

                docDeltaBuffer.push_back(destDocId);
                if (hasProx) {
                    int32_t lastPosition = 0;
                    for (int32_t i = 0; i < descPositions.size(); i++) {
                        int32_t position = descPositions[i];
                        int32_t delta = position - lastPosition;
                        proxOut->writeVInt(delta);
                        lastPosition = position;
                    }
                    freqBuffer.push_back(destFreq);
                }

                smi = match[destDoc->srcIdx];
                TermPositions *postings = smi->getPositions();
                if (postings->next()) {
                    int srcDoc = postings->doc();
                    std::pair<int32_t, uint32_t> p = _trans_vec[smi->readerIndex][srcDoc];
                    destDoc->destIdx = p.first;
                    destDoc->destDocId = p.second;

                    if (hasProx) {
                        int32_t freq = postings->freq();
                        destDoc->destFreq = freq;
                        destDoc->destPositions.resize(freq);

                        for (int32_t j = 0; j < freq; j++) {
                            int32_t position = postings->nextPosition();
                            destDoc->destPositions[j] = position;
                        }
                    }

                    destPostingQueues->put(destDoc);
                }
            }
        }
        if (destPostingQueues != NULL) {
            destPostingQueues->close();
            _CLDELETE(destPostingQueues);
        }
        for (int i = 0; i < numDestIndexes; ++i) {
            DefaultSkipListWriter *skipListWriter = skipListWriterList[i];
            CL_NS(store)::IndexOutput *freqOutput = freqOutputList[i];
            CL_NS(store)::IndexOutput *proxOutput = proxOutputList[i];
            TermInfosWriter *termInfosWriter = termInfosWriterList[i];
            int64_t freqPointer = freqPointers[i];
            int64_t proxPointer = 0;
            if (hasProx) {
                proxPointer = proxPointers[i];
            }

            {
                auto& docDeltaBuffer = docDeltaBuffers[i];
                auto& freqBuffer = freqBuffers[i];

                freqOutput->writeByte((char)CodeMode::kDefault);
                freqOutput->writeVInt(docDeltaBuffer.size());
                uint32_t lastDoc = 0;
                for (int32_t i = 0; i < docDeltaBuffer.size(); i++) {
                    uint32_t curDoc = docDeltaBuffer[i];
                    if (hasProx) {
                        uint32_t newDocCode = (docDeltaBuffer[i] - lastDoc) << 1;
                        lastDoc = curDoc;
                        uint32_t freq = freqBuffer[i];
                        if (1 == freq) {
                            freqOutput->writeVInt(newDocCode | 1);
                        } else {
                            freqOutput->writeVInt(newDocCode);
                            freqOutput->writeVInt(freq);
                        }
                    } else {
                        freqOutput->writeVInt(curDoc - lastDoc);
                        lastDoc = curDoc;
                    }
                }
                docDeltaBuffer.resize(0);
                freqBuffer.resize(0);
            }
            
>>>>>>> 6f8a21ff
            int64_t skipPointer = skipListWriter->writeSkip(freqOutput);

            // write terms
            TermInfo termInfo;
<<<<<<< HEAD
            termInfo.set(docNums, freqPointer, proxPointer, (int32_t) (skipPointer - freqPointer));
=======
            termInfo.set(dfs[i], freqPointer, proxPointer, (int32_t) (skipPointer - freqPointer));
>>>>>>> 6f8a21ff
            // Write a new TermInfo
            termInfosWriter->add(smallestTerm, &termInfo);
        }

        while (matchSize > 0) {
            smi = match[--matchSize];

            // Move to the next term in the enumeration of SegmentMergeInfo smi
            if (smi->next()) {
                // There still are some terms so restore smi in the queue
                queue->put(smi);

            } else {
                // Done with a segment
                // No terms anymore so close this SegmentMergeInfo instance
                smi->close();
                _CLDELETE(smi);
            }
        }
    }

    _CLDELETE_ARRAY(match);
    if (queue != NULL) {
        queue->close();
        _CLDELETE(queue);
    }
}

void IndexWriter::addIndexesNoOptimize(CL_NS(util)::ArrayBase<CL_NS(store)::Directory *> &dirs) {
    ensureOpen();

    // Do not allow add docs or deletes while we are running:
    docWriter->pauseAllThreads();

    try {
        if (infoStream != NULL)
            message(string("flush at addIndexesNoOptimize"));
        flush();

        bool success = false;

        startTransaction();

        try {

            {
                SCOPED_LOCK_MUTEX(this->THIS_LOCK)
                for (int32_t i = 0; i < dirs.length; i++) {
                    if (directory == dirs[i]) {
                        // cannot add this index: segments may be deleted in merge before added
                        _CLTHROWA(CL_ERR_IllegalArgument, "Cannot add this index to itself");
                    }

                    SegmentInfos sis;// read infos from dir
                    sis.read(dirs[i]);
                    segmentInfos->insert(&sis, true);
                }
            }

            maybeMerge();

            // If after merging there remain segments in the index
            // that are in a different directory, just copy these
            // over into our index.  This is necessary (before
            // finishing the transaction) to avoid leaving the
            // index in an unusable (inconsistent) state.
            copyExternalSegments();

            success = true;
        }
        _CLFINALLY(
                if (success) {
                    commitTransaction();
                } else {
                    rollbackTransaction();
                })
    } catch (std::bad_alloc &) {
        hitOOM = true;
        _CLTHROWA(CL_ERR_OutOfMemory, "Out of memory");
    }
    _CLFINALLY(
            docWriter->resumeAllThreads();)
}

void IndexWriter::copyExternalSegments() {

    bool any = false;

    while (true) {
        SegmentInfo *info = NULL;
        MergePolicy::OneMerge *_merge = NULL;
        {
            SCOPED_LOCK_MUTEX(this->THIS_LOCK)
            const int32_t numSegments = segmentInfos->size();
            for (int32_t i = 0; i < numSegments; i++) {
                info = segmentInfos->info(i);
                if (info->dir != directory) {
                    SegmentInfos *range = _CLNEW SegmentInfos;
                    segmentInfos->range(i, 1 + i, *range);
                    _merge = _CLNEW MergePolicy::OneMerge(range, info->getUseCompoundFile());
                    break;
                }
            }
        }

        if (_merge != NULL) {
            if (registerMerge(_merge)) {
                PendingMergesType::iterator p = std::find(pendingMerges->begin(), pendingMerges->end(), _merge);
                pendingMerges->remove(p, true);
                runningMerges->insert(_merge);
                any = true;
                merge(_merge);
            } else
                // This means there is a bug in the
                // MergeScheduler.  MergeSchedulers in general are
                // not allowed to run a merge involving segments
                // external to this IndexWriter's directory in the
                // background because this would put the index
                // into an inconsistent state (where segmentInfos
                // has been written with such external segments
                // that an IndexReader would fail to load).
                _CLTHROWA(CL_ERR_Merge, (string("segment \"") + info->name + " exists in external directory yet the MergeScheduler executed the merge in a separate thread").c_str());
        } else
            // No more external segments
            break;
    }

    if (any)
        // Sometimes, on copying an external segment over,
        // more merges may become necessary:
        mergeScheduler->merge(this);
}

void IndexWriter::doAfterFlush() {
}

void IndexWriter::flush() {
    flush(true, false);
}

void IndexWriter::flush(bool triggerMerge, bool _flushDocStores) {
    ensureOpen();

    if (doFlush(_flushDocStores) && triggerMerge)
        maybeMerge();
}

bool IndexWriter::doFlush(bool _flushDocStores) {
    SCOPED_LOCK_MUTEX(THIS_LOCK)

    // Make sure no threads are actively adding a document

    // Returns true if docWriter is currently aborting, in
    // which case we skip flushing this segment
    /*if (docWriter->pauseAllThreads()) {
    docWriter->resumeAllThreads();
    return false;
  }*/

    bool ret = false;
    try {

        SegmentInfo *newSegment = NULL;

        const int32_t numDocs = docWriter->getNumDocsInRAM();
        //const int32_t numDocs = sdocWriter->getNumDocsInRAM();


        // Always flush docs if there are any
        bool flushDocs = numDocs > 0;

        // With autoCommit=true we always must flush the doc
        // stores when we flush
        _flushDocStores |= autoCommit;
        //string docStoreSegment = sdocWriter->getDocStoreSegment();
        string docStoreSegment = docWriter->getDocStoreSegment();
        if (docStoreSegment.empty())
            _flushDocStores = false;

        // Always flush deletes if there are any delete terms.
        // TODO: when autoCommit=false we don't have to flush
        // deletes with every flushed segment; we can save
        // CPU/IO by buffering longer & flushing deletes only
        // when they are full or writer is being closed.  We
        // have to fix the "applyDeletesSelectively" logic to
        // apply to more than just the last flushed segment
        //bool flushDeletes = sdocWriter->hasDeletes();
        bool flushDeletes = docWriter->hasDeletes();

        if (infoStream != NULL) {
            message("  flush: segment=" + docWriter->getSegment() +
                    " docStoreSegment=" + docWriter->getDocStoreSegment() +
                    " docStoreOffset=" + Misc::toString(docWriter->getDocStoreOffset()) +
                    " flushDocs=" + Misc::toString(flushDocs) +
                    " flushDeletes=" + Misc::toString(flushDeletes) +
                    " flushDocStores=" + Misc::toString(_flushDocStores) +
                    " numDocs=" + Misc::toString(numDocs) +
                    " numBufDelTerms=" + Misc::toString(docWriter->getNumBufferedDeleteTerms()));
            message("  index before flush " + segString());
        }

        //int32_t docStoreOffset = sdocWriter->getDocStoreOffset();
        int32_t docStoreOffset = docWriter->getDocStoreOffset();

        // docStoreOffset should only be non-zero when
        // autoCommit == false
        assert(!autoCommit || 0 == docStoreOffset);

        bool docStoreIsCompoundFile = false;

        // Check if the doc stores must be separately flushed
        // because other segments, besides the one we are about
        // to flush, reference it
        //if (_flushDocStores && (!flushDocs || !sdocWriter->getSegment().compare(sdocWriter->getDocStoreSegment())==0 )) {
        if (_flushDocStores && (!flushDocs || !docWriter->getSegment().compare(docWriter->getDocStoreSegment()) == 0)) {
            // We must separately flush the doc store
            if (infoStream != NULL)
                message("  flush shared docStore segment " + docStoreSegment);

            docStoreIsCompoundFile = flushDocStores();
            _flushDocStores = false;
        }

        //string segment = sdocWriter->getSegment();
        string segment = docWriter->getSegment();

        // If we are flushing docs, segment must not be NULL:
        assert(!segment.empty() || !flushDocs);

        if (flushDocs || flushDeletes) {

            SegmentInfos *rollback = NULL;

            if (flushDeletes)
                rollback = segmentInfos->clone();

            bool success = false;

            try {
                if (flushDocs) {

                    if (0 == docStoreOffset && _flushDocStores) {
                        // This means we are flushing doc stores
                        // with this segment, so it will not be shared
                        // with other segments
                        assert(!docStoreSegment.empty());
                        assert(docStoreSegment.compare(segment) == 0);
                        docStoreOffset = -1;
                        docStoreIsCompoundFile = false;
                        docStoreSegment.clear();
                    }
                    //int32_t flushedDocCount = sdocWriter->flush(_flushDocStores);
                    int32_t flushedDocCount = docWriter->flush(_flushDocStores);

                    newSegment = _CLNEW SegmentInfo(segment.c_str(),
                                                    flushedDocCount,
                                                    directory, false, true,
                                                    docStoreOffset, docStoreSegment.c_str(),
                                                    docStoreIsCompoundFile);
                    segmentInfos->insert(newSegment);
                }

                if (flushDeletes)
                    // we should be able to change this so we can
                    // buffer deletes longer and then flush them to
                    // multiple flushed segments, when
                    // autoCommit=false
                    applyDeletes(flushDocs);

                doAfterFlush();

                checkpoint();
                success = true;
            }
            _CLFINALLY(
                    if (!success) {
                        if (infoStream != NULL)
                            message("hit exception flushing segment " + segment);

                        if (flushDeletes) {

                            // Carefully check if any partial .del files
                            // should be removed:
                            const int32_t size = rollback->size();
                            for (int32_t i = 0; i < size; i++) {
                                const string newDelFileName = segmentInfos->info(i)->getDelFileName();
                                const string delFileName = rollback->info(i)->getDelFileName();
                                if (!newDelFileName.empty() && newDelFileName.compare(delFileName) != 0)
                                    deleter->deleteFile(newDelFileName.c_str());
                            }

                            // Fully replace the segmentInfos since flushed
                            // deletes could have changed any of the
                            // SegmentInfo instances:
                            segmentInfos->clear();
                            assert(false);//test me..
                            segmentInfos->insert(rollback, false);

                        } else {
                            // Remove segment we added, if any:
                            if (newSegment != NULL &&
                                segmentInfos->size() > 0 &&
                                segmentInfos->info(segmentInfos->size() - 1) == newSegment)
                                segmentInfos->remove(segmentInfos->size() - 1);
                        }
                        if (flushDocs) {}
                        //sdocWriter->abort(NULL);
                        deletePartialSegmentsFile();
                        deleter->checkpoint(segmentInfos, false);

                        if (!segment.empty())
                            deleter->refresh(segment.c_str());
                    } else if (flushDeletes)
                            _CLDELETE(rollback);)

            deleter->checkpoint(segmentInfos, autoCommit);

            if (flushDocs && mergePolicy->useCompoundFile(segmentInfos,
                                                          newSegment)) {
                success = false;
                try {
                    docWriter->createCompoundFile(segment);
                    newSegment->setUseCompoundFile(true);
                    checkpoint();
                    success = true;
                }
                _CLFINALLY(
                        if (!success) {
                            if (infoStream != NULL)
                                message("hit exception creating compound file for newly flushed segment " + segment);
                            newSegment->setUseCompoundFile(false);
                            deleter->deleteFile((segment + "." + IndexFileNames::COMPOUND_FILE_EXTENSION).c_str());
                            deletePartialSegmentsFile();
                        })

                deleter->checkpoint(segmentInfos, autoCommit);
            }

            ret = true;
        }

    } catch (std::bad_alloc &) {
        hitOOM = true;
        _CLTHROWA(CL_ERR_OutOfMemory, "Out of memory");
    }
    _CLFINALLY(
            //docWriter->clearFlushPending();
            //docWriter->resumeAllThreads();
    )
    return ret;
}

int64_t IndexWriter::ramSizeInBytes() {
    ensureOpen();
    return docWriter->getRAMUsed();
}

int32_t IndexWriter::numRamDocs() {
    SCOPED_LOCK_MUTEX(THIS_LOCK)
    ensureOpen();
    return docWriter->getNumDocsInRAM();
}

int32_t IndexWriter::ensureContiguousMerge(MergePolicy::OneMerge *_merge) {

    int32_t first = segmentInfos->indexOf(_merge->segments->info(0));
    if (first == -1)
        _CLTHROWA(CL_ERR_Merge, (string("could not find segment ") + _merge->segments->info(0)->name + " in current segments").c_str());

    const int32_t numSegments = segmentInfos->size();

    const int32_t numSegmentsToMerge = _merge->segments->size();
    for (int32_t i = 0; i < numSegmentsToMerge; i++) {
        const SegmentInfo *info = _merge->segments->info(i);

        if (first + i >= numSegments || !segmentInfos->info(first + i)->equals(info)) {
            if (segmentInfos->indexOf(info) == -1)
                _CLTHROWA(CL_ERR_Merge, (string("MergePolicy selected a segment (") + info->name + ") that is not in the index").c_str());
            else
                _CLTHROWA(CL_ERR_Merge, (string("MergePolicy selected non-contiguous segments to merge (") + _merge->getObjectName() + " vs " + segString() + "), which IndexWriter (currently) cannot handle").c_str());
        }
    }

    return first;
}

bool IndexWriter::commitMerge(MergePolicy::OneMerge *_merge) {
    SCOPED_LOCK_MUTEX(THIS_LOCK)

    assert(_merge->registerDone);

    if (hitOOM)
        return false;

    if (infoStream != NULL)
        message("commitMerge: " + _merge->segString(directory));

    // If merge was explicitly aborted, or, if abort() or
    // rollbackTransaction() had been called since our merge
    // started (which results in an unqualified
    // deleter->refresh() call that will remove any index
    // file that current segments does not reference), we
    // abort this merge
    if (_merge->isAborted()) {
        if (infoStream != NULL)
            message("commitMerge: skipping merge " + _merge->segString(directory) + ": it was aborted");

        assert(_merge->increfDone);
        decrefMergeSegments(_merge);
        deleter->refresh(_merge->info->name.c_str());
        return false;
    }

    bool success = false;

    int32_t start;

    try {
        SegmentInfos *sourceSegmentsClone = _merge->segmentsClone;
        const SegmentInfos *sourceSegments = _merge->segments;

        start = ensureContiguousMerge(_merge);
        if (infoStream != NULL)
            message("commitMerge " + _merge->segString(directory));

        // Carefully merge deletes that occurred after we
        // started merging:

        BitVector *deletes = NULL;
        int32_t docUpto = 0;

        const int32_t numSegmentsToMerge = sourceSegments->size();
        for (int32_t i = 0; i < numSegmentsToMerge; i++) {
            const SegmentInfo *previousInfo = sourceSegmentsClone->info(i);
            const SegmentInfo *currentInfo = sourceSegments->info(i);

            assert(currentInfo->docCount == previousInfo->docCount);

            const int32_t docCount = currentInfo->docCount;

            if (previousInfo->hasDeletions()) {

                // There were deletes on this segment when the merge
                // started.  The merge has collapsed away those
                // deletes, but, if _CLNEW deletes were flushed since
                // the merge started, we must now carefully keep any
                // newly flushed deletes but mapping them to the _CLNEW
                // docIDs.

                assert(currentInfo->hasDeletions());

                // Load deletes present @ start of merge, for this segment:
                BitVector previousDeletes(previousInfo->dir, previousInfo->getDelFileName().c_str());

                if (!currentInfo->getDelFileName().compare(previousInfo->getDelFileName()) == 0) {
                    // This means this segment has had new deletes
                    // committed since we started the merge, so we
                    // must merge them:
                    if (deletes == NULL)
                        deletes = _CLNEW BitVector(_merge->info->docCount);

                    BitVector currentDeletes(currentInfo->dir, currentInfo->getDelFileName().c_str());
                    for (int32_t j = 0; j < docCount; j++) {
                        if (previousDeletes.get(j))
                            assert(currentDeletes.get(j));
                        else {
                            if (currentDeletes.get(j))
                                deletes->set(docUpto);
                            docUpto++;
                        }
                    }
                } else
                    docUpto += docCount - previousDeletes.count();

            } else if (currentInfo->hasDeletions()) {
                // This segment had no deletes before but now it
                // does:
                if (deletes == NULL)
                    deletes = _CLNEW BitVector(_merge->info->docCount);
                BitVector currentDeletes(directory, currentInfo->getDelFileName().c_str());

                for (int32_t j = 0; j < docCount; j++) {
                    if (currentDeletes.get(j))
                        deletes->set(docUpto);
                    docUpto++;
                }

            } else
                // No deletes before or after
                docUpto += currentInfo->docCount;

            _merge->checkAborted(directory);
        }

        if (deletes != NULL) {
            _merge->info->advanceDelGen();
            deletes->write(directory, _merge->info->getDelFileName().c_str());
            _CLDELETE(deletes);
        }
        success = true;
    }
    _CLFINALLY(
            if (!success) {
                if (infoStream != NULL)
                    message(string("hit exception creating merged deletes file"));
                deleter->refresh(_merge->info->name.c_str());
            })

    // Simple optimization: if the doc store we are using
    // has been closed and is in now compound format (but
    // wasn't when we started), then we will switch to the
    // compound format as well:
    const string mergeDocStoreSegment = _merge->info->getDocStoreSegment();
    if (!mergeDocStoreSegment.empty() && !_merge->info->getDocStoreIsCompoundFile()) {
        const int32_t size = segmentInfos->size();
        for (int32_t i = 0; i < size; i++) {
            const SegmentInfo *info = segmentInfos->info(i);
            const string docStoreSegment = info->getDocStoreSegment();
            if (!docStoreSegment.empty() &&
                docStoreSegment.compare(mergeDocStoreSegment) == 0 &&
                info->getDocStoreIsCompoundFile()) {
                _merge->info->setDocStoreIsCompoundFile(true);
                break;
            }
        }
    }

    success = false;
    SegmentInfos *rollback = NULL;
    try {
        rollback = segmentInfos->clone();
        int32_t segmentssize = _merge->segments->size();
        for (int32_t i = 0; i < segmentssize; i++) {
            segmentInfos->remove(start);
        }
        segmentInfos->add(_merge->info, start);
        checkpoint();
        success = true;
    }
    _CLFINALLY(
            if (!success && rollback != NULL) {
                if (infoStream != NULL)
                    message(string("hit exception when checkpointing after merge"));
                segmentInfos->clear();
                segmentInfos->insert(rollback, true);
                deletePartialSegmentsFile();
                deleter->refresh(_merge->info->name.c_str());
            } _CLDELETE(rollback);)

    if (_merge->optimize)
        segmentsToOptimize->push_back(_merge->info);

    // Must checkpoint before decrefing so any newly
    // referenced files in the _CLNEW merge->info are incref'd
    // first:
    deleter->checkpoint(segmentInfos, autoCommit);

    decrefMergeSegments(_merge);

    return true;
}


void IndexWriter::decrefMergeSegments(MergePolicy::OneMerge *_merge) {
    const SegmentInfos *sourceSegmentsClone = _merge->segmentsClone;
    const int32_t numSegmentsToMerge = sourceSegmentsClone->size();
    assert(_merge->increfDone);
    _merge->increfDone = false;
    for (int32_t i = 0; i < numSegmentsToMerge; i++) {
        SegmentInfo *previousInfo = sourceSegmentsClone->info(i);
        // Decref all files for this SegmentInfo (this
        // matches the incref in mergeInit):
        if (previousInfo->dir == directory)
            deleter->decRef(previousInfo->files());
    }
}

void IndexWriter::merge(MergePolicy::OneMerge *_merge) {

    assert(_merge->registerDone);
    assert(!_merge->optimize || _merge->maxNumSegmentsOptimize > 0);

    bool success = false;

    try {
        try {
            try {
                mergeInit(_merge);

                if (infoStream != NULL)
                    message("now merge\n  merge=" + _merge->segString(directory) + "\n  index=" + segString());

                mergeMiddle(_merge);
                success = true;
            } catch (CLuceneError &e) {
                if (e.number() != CL_ERR_MergeAborted) throw e;
                _merge->setException(e);
                addMergeException(_merge);
                // We can ignore this exception, unless the merge
                // involves segments from external directories, in
                // which case we must throw it so, for example, the
                // rollbackTransaction code in addIndexes* is
                // executed.
                if (_merge->isExternal)
                    throw e;
            }
        }
        _CLFINALLY(
                {
                    SCOPED_LOCK_MUTEX(this->THIS_LOCK)
                    try {

                        mergeFinish(_merge);

                        if (!success) {
                            if (infoStream != NULL)
                                message(string("hit exception during merge"));
                            addMergeException(_merge);
                            if (_merge->info != NULL && segmentInfos->indexOf(_merge->info) == -1)
                                deleter->refresh(_merge->info->name.c_str());
                        }

                        // This merge (and, generally, any change to the
                        // segments) may now enable new merges, so we call
                        // merge policy & update pending merges.
                        if (success && !_merge->isAborted() && !closed && !closing)
                            updatePendingMerges(_merge->maxNumSegmentsOptimize, _merge->optimize);
                    }
                    _CLFINALLY(
                            RunningMergesType::iterator itr = runningMerges->find(_merge);
                            if (itr != runningMerges->end()) runningMerges->remove(itr);
                            // Optimize may be waiting on the final optimize
                            // merge to finish; and finishMerges() may be
                            // waiting for all merges to finish:
                            CONDITION_NOTIFYALL(THIS_WAIT_CONDITION))
                })
    } catch (std::bad_alloc &) {
        hitOOM = true;
        _CLTHROWA(CL_ERR_OutOfMemory, "Out of memory");
    }
}

bool IndexWriter::registerMerge(MergePolicy::OneMerge *_merge) {
    SCOPED_LOCK_MUTEX(THIS_LOCK)

    if (_merge->registerDone)
        return true;

    const int32_t count = _merge->segments->size();
    bool isExternal = false;
    for (int32_t i = 0; i < count; i++) {
        SegmentInfo *info = _merge->segments->info(i);
        if (mergingSegments->find(info) != mergingSegments->end())
            return false;
        if (segmentInfos->indexOf(info) == -1)
            return false;
        if (info->dir != directory)
            isExternal = true;
    }

    pendingMerges->push_back(_merge);

    if (infoStream != NULL)
        message(string("add merge to pendingMerges: ") + _merge->segString(directory) + " [total " + Misc::toString((int32_t) pendingMerges->size()) + " pending]");

    _merge->mergeGen = mergeGen;
    _merge->isExternal = isExternal;

    // OK it does not conflict; now record that this merge
    // is running (while synchronized) to avoid race
    // condition where two conflicting merges from different
    // threads, start
    for (int32_t i = 0; i < count; i++)
        mergingSegments->insert(mergingSegments->end(), _merge->segments->info(i));

    // Merge is now registered
    _merge->registerDone = true;
    return true;
}

void IndexWriter::mergeInit(MergePolicy::OneMerge *_merge) {
    SCOPED_LOCK_MUTEX(THIS_LOCK)
    bool success = false;
    try {
        _mergeInit(_merge);
        success = true;
    }
    _CLFINALLY(
            if (!success) {
                mergeFinish(_merge);
                RunningMergesType::iterator itr = runningMerges->find(_merge);
                if (itr != runningMerges->end()) runningMerges->remove(itr);
            })
}

void IndexWriter::_mergeInit(MergePolicy::OneMerge *_merge) {
    SCOPED_LOCK_MUTEX(THIS_LOCK)

    assert(testPoint("startMergeInit"));

    assert(_merge->registerDone);

    if (_merge->info != NULL)
        // mergeInit already done
        return;

    if (_merge->isAborted())
        return;

    const SegmentInfos *sourceSegments = _merge->segments;
    const int32_t end = sourceSegments->size();

    ensureContiguousMerge(_merge);

    // Check whether this merge will allow us to skip
    // merging the doc stores (stored field & vectors).
    // This is a very substantial optimization (saves tons
    // of IO) that can only be applied with
    // autoCommit=false.

    Directory *lastDir = directory;
    string lastDocStoreSegment;
    int32_t next = -1;

    bool mergeDocStores = false;
    bool doFlushDocStore = false;
    const string currentDocStoreSegment = docWriter->getDocStoreSegment();

    // Test each segment to be merged: check if we need to
    // flush/merge doc stores
    for (int32_t i = 0; i < end; i++) {
        SegmentInfo *si = sourceSegments->info(i);

        // If it has deletions we must merge the doc stores
        if (si->hasDeletions())
            mergeDocStores = true;

        // If it has its own (private) doc stores we must
        // merge the doc stores
        if (-1 == si->getDocStoreOffset())
            mergeDocStores = true;

        // If it has a different doc store segment than
        // previous segments, we must merge the doc stores
        string docStoreSegment = si->getDocStoreSegment();
        if (docStoreSegment.empty())
            mergeDocStores = true;
        else if (lastDocStoreSegment.empty())
            lastDocStoreSegment = docStoreSegment;
        else if (!lastDocStoreSegment.compare(docStoreSegment) == 0)
            mergeDocStores = true;

        // Segments' docScoreOffsets must be in-order,
        // contiguous.  For the default merge policy now
        // this will always be the case but for an arbitrary
        // merge policy this may not be the case
        if (-1 == next)
            next = si->getDocStoreOffset() + si->docCount;
        else if (next != si->getDocStoreOffset())
            mergeDocStores = true;
        else
            next = si->getDocStoreOffset() + si->docCount;

        // If the segment comes from a different directory
        // we must merge
        if (lastDir != si->dir)
            mergeDocStores = true;

        // If the segment is referencing the current "live"
        // doc store outputs then we must merge
        if (si->getDocStoreOffset() != -1 && !currentDocStoreSegment.empty() && si->getDocStoreSegment().compare(currentDocStoreSegment) == 0)
            doFlushDocStore = true;
    }

    int32_t docStoreOffset;
    string docStoreSegment;
    bool docStoreIsCompoundFile;

    if (mergeDocStores) {
        docStoreOffset = -1;
        docStoreSegment.clear();
        docStoreIsCompoundFile = false;
    } else {
        SegmentInfo *si = sourceSegments->info(0);
        docStoreOffset = si->getDocStoreOffset();
        docStoreSegment = si->getDocStoreSegment();
        docStoreIsCompoundFile = si->getDocStoreIsCompoundFile();
    }

    if (mergeDocStores && doFlushDocStore) {
        // SegmentMerger intends to merge the doc stores
        // (stored fields, vectors), and at least one of the
        // segments to be merged refers to the currently
        // live doc stores.

        // TODO: if we know we are about to merge away these
        // newly flushed doc store files then we should not
        // make compound file out of them...
        if (infoStream != NULL)
            message(string("flush at merge"));
        flush(false, true);
    }

    // We must take a full copy at this point so that we can
    // properly merge deletes in commitMerge()
    _merge->segmentsClone = _merge->segments->clone();

    for (int32_t i = 0; i < end; i++) {
        SegmentInfo *si = _merge->segmentsClone->info(i);

        // IncRef all files for this segment info to make sure
        // they are not removed while we are trying to merge->
        if (si->dir == directory)
            deleter->incRef(si->files());
    }

    _merge->increfDone = true;

    _merge->mergeDocStores = mergeDocStores;

    // Bind a _CLNEW segment name here so even with
    // ConcurrentMergePolicy we keep deterministic segment
    // names.
    _merge->info = _CLNEW SegmentInfo(newSegmentName().c_str(), 0,
                                      directory, false, true,
                                      docStoreOffset,
                                      docStoreSegment.c_str(),
                                      docStoreIsCompoundFile);
    // Also enroll the merged segment into mergingSegments;
    // this prevents it from getting selected for a merge
    // after our merge is done but while we are building the
    // CFS:
    mergingSegments->insert(_merge->info);
}

void IndexWriter::mergeFinish(MergePolicy::OneMerge *_merge) {
    SCOPED_LOCK_MUTEX(THIS_LOCK)

    if (_merge->increfDone)
        decrefMergeSegments(_merge);

    assert(_merge->registerDone);

    const SegmentInfos *sourceSegments = _merge->segments;
    const int32_t end = sourceSegments->size();
    for (int32_t i = 0; i < end; i++) {//todo: use iterator
        MergingSegmentsType::iterator itr = mergingSegments->find(sourceSegments->info(i));
        if (itr != mergingSegments->end()) mergingSegments->remove(itr);
    }
    MergingSegmentsType::iterator itr = mergingSegments->find(_merge->info);
    if (itr != mergingSegments->end()) mergingSegments->remove(itr);
    _merge->registerDone = false;
}

int32_t IndexWriter::mergeMiddle(MergePolicy::OneMerge *_merge) {

    _merge->checkAborted(directory);

    const string mergedName = _merge->info->name;

    int32_t mergedDocCount = 0;

    const SegmentInfos *sourceSegments = _merge->segments;
    SegmentInfos *sourceSegmentsClone = _merge->segmentsClone;
    const int32_t numSegments = sourceSegments->size();

    if (infoStream != NULL)
        message("merging " + _merge->segString(directory));

    SegmentMerger merger(this, mergedName.c_str(), _merge);

    // This is try/finally to make sure merger's readers are
    // closed:

    bool success = false;

    try {
        int32_t totDocCount = 0;

        for (int32_t i = 0; i < numSegments; i++) {
            SegmentInfo *si = sourceSegmentsClone->info(i);
            IndexReader *reader = SegmentReader::get(si, MERGE_READ_BUFFER_SIZE, _merge->mergeDocStores);// no need to set deleter (yet)
            merger.add(reader);
            totDocCount += reader->numDocs();
        }
        if (infoStream != NULL) {
            message(string("merge: total ") + Misc::toString(totDocCount) + " docs");
        }

        _merge->checkAborted(directory);

        mergedDocCount = _merge->info->docCount = merger.merge(_merge->mergeDocStores);

        assert(mergedDocCount == totDocCount);

        success = true;
    }
    _CLFINALLY(
            // close readers before we attempt to delete
            // now-obsolete segments
            merger.closeReaders();
            if (!success) {
                if (infoStream != NULL)
                    message("hit exception during merge; now refresh deleter on segment " + mergedName);
                {
                    SCOPED_LOCK_MUTEX(this->THIS_LOCK)
                    addMergeException(_merge);
                    deleter->refresh(mergedName.c_str());
                }
            })

    if (!commitMerge(_merge))
        // commitMerge will return false if this merge was aborted
        return 0;

    if (_merge->useCompoundFile) {

        success = false;
        bool skip = false;
        const string compoundFileName = mergedName + "." + IndexFileNames::COMPOUND_FILE_EXTENSION;

        try {
            try {
                merger.createCompoundFile(compoundFileName.c_str());
                success = true;
            } catch (CLuceneError &ioe) {
                if (ioe.number() != CL_ERR_IO) throw ioe;

                {
                    SCOPED_LOCK_MUTEX(this->THIS_LOCK)
                    if (segmentInfos->indexOf(_merge->info) == -1) {
                        // If another merge kicked in and merged our
                        // _CLNEW segment away while we were trying to
                        // build the compound file, we can hit a
                        // FileNotFoundException and possibly
                        // IOException over NFS.  We can tell this has
                        // happened because our SegmentInfo is no
                        // longer in the segments; if this has
                        // happened it is safe to ignore the exception
                        // & skip finishing/committing our compound
                        // file creating.
                        if (infoStream != NULL)
                            message("hit exception creating compound file; ignoring it because our info (segment " + _merge->info->name + ") has been merged away");
                        skip = true;
                    } else
                        throw ioe;
                }
            }
        }
        _CLFINALLY(
                if (!success) {
                    if (infoStream != NULL)
                        message(string("hit exception creating compound file during merge: skip=") + Misc::toString(skip));

                    {
                        SCOPED_LOCK_MUTEX(this->THIS_LOCK)
                        if (!skip)
                            addMergeException(_merge);
                        deleter->deleteFile(compoundFileName.c_str());
                    }
                })

        if (!skip) {

            {
                SCOPED_LOCK_MUTEX(this->THIS_LOCK)
                if (skip || segmentInfos->indexOf(_merge->info) == -1 || _merge->isAborted()) {
                    // Our segment (committed in non-compound
                    // format) got merged away while we were
                    // building the compound format.
                    deleter->deleteFile(compoundFileName.c_str());
                } else {
                    success = false;
                    try {
                        _merge->info->setUseCompoundFile(true);
                        checkpoint();
                        success = true;
                    }
                    _CLFINALLY(
                            if (!success) {
                                if (infoStream != NULL)
                                    message(string("hit exception checkpointing compound file during merge"));

                                // Must rollback:
                                addMergeException(_merge);
                                _merge->info->setUseCompoundFile(false);
                                deletePartialSegmentsFile();
                                deleter->deleteFile(compoundFileName.c_str());
                            })

                    // Give deleter a chance to remove files now.
                    deleter->checkpoint(segmentInfos, autoCommit);
                }
            }
        }
    }

    return mergedDocCount;
}

void IndexWriter::addMergeException(MergePolicy::OneMerge *_merge) {
    SCOPED_LOCK_MUTEX(THIS_LOCK)
    if (mergeGen == _merge->mergeGen) {
        MergeExceptionsType::iterator itr = mergeExceptions->begin();
        while (itr != mergeExceptions->end()) {
            MergePolicy::OneMerge *x = *itr;
            if (x == _merge) {
                return;
            }
        }
    }
    mergeExceptions->push_back(_merge);
}

void IndexWriter::deletePartialSegmentsFile() {
    if (segmentInfos->getLastGeneration() != segmentInfos->getGeneration()) {
        string segmentFileName = IndexFileNames::fileNameFromGeneration(IndexFileNames::SEGMENTS,
                                                                        "",
                                                                        segmentInfos->getGeneration());
        if (infoStream != NULL)
            message("now delete partial segments file \"" + segmentFileName + "\"");

        deleter->deleteFile(segmentFileName.c_str());
    }
}


void IndexWriter::applyDeletes(bool flushedNewSegment) {
    const TermNumMapType &bufferedDeleteTerms = docWriter->getBufferedDeleteTerms();
    const vector<int32_t> *bufferedDeleteDocIDs = docWriter->getBufferedDeleteDocIDs();

    if (infoStream != NULL)
        message(string("flush ") + Misc::toString(docWriter->getNumBufferedDeleteTerms()) +
                " buffered deleted terms and " + Misc::toString((int32_t) bufferedDeleteDocIDs->size()) +
                " deleted docIDs on " + Misc::toString((int32_t) segmentInfos->size()) + " segments.");

    if (flushedNewSegment) {
        IndexReader *reader = NULL;
        try {
            // Open readers w/o opening the stored fields /
            // vectors because these files may still be held
            // open for writing by docWriter
            reader = SegmentReader::get(segmentInfos->info(segmentInfos->size() - 1), false);

            // Apply delete terms to the segment just flushed from ram
            // apply appropriately so that a delete term is only applied to
            // the documents buffered before it, not those buffered after it.
            _internal->applyDeletesSelectively(bufferedDeleteTerms, *bufferedDeleteDocIDs, reader);
        }
        _CLFINALLY(
                if (reader != NULL) {
                    try {
                        reader->doCommit();
                    }
                    _CLFINALLY(
                            reader->doClose();
                            _CLLDELETE(reader);)
                })
    }

    int32_t infosEnd = segmentInfos->size();
    if (flushedNewSegment) {
        infosEnd--;
    }

    for (int32_t i = 0; i < infosEnd; i++) {
        IndexReader *reader = NULL;
        try {
            reader = SegmentReader::get(segmentInfos->info(i), false);

            // Apply delete terms to disk segments
            // except the one just flushed from ram.
            _internal->applyDeletes(bufferedDeleteTerms, reader);
        }
        _CLFINALLY(
                if (reader != NULL) {
                    try {
                        reader->doCommit();
                    }
                    _CLFINALLY(
                            reader->doClose();)
                })
    }

    // Clean up bufferedDeleteTerms.
    docWriter->clearBufferedDeletes();
}


int32_t IndexWriter::getBufferedDeleteTermsSize() {
    SCOPED_LOCK_MUTEX(THIS_LOCK)
    return docWriter->getBufferedDeleteTerms().size();
}

int32_t IndexWriter::getNumBufferedDeleteTerms() {
    SCOPED_LOCK_MUTEX(THIS_LOCK)
    return docWriter->getNumBufferedDeleteTerms();
}

void IndexWriter::Internal::applyDeletesSelectively(const TermNumMapType &deleteTerms,
                                                    const vector<int32_t> &deleteIds, IndexReader *reader) {
    TermNumMapType::const_iterator iter = deleteTerms.begin();
    while (iter != deleteTerms.end()) {
        Term *term = iter->first;
        TermDocs *docs = reader->termDocs(term);
        if (docs != NULL) {
            int32_t num = iter->second->getNum();
            try {
                while (docs->next()) {
                    int32_t doc = docs->doc();
                    if (doc >= num) {
                        break;
                    }
                    reader->deleteDocument(doc);
                }
            }
            _CLFINALLY(
                    docs->close();
                    _CLDELETE(docs);)
        }

        iter++;
    }

    if (deleteIds.size() > 0) {
        vector<int32_t>::const_iterator iter2 = deleteIds.begin();
        while (iter2 != deleteIds.end()) {
            reader->deleteDocument(*iter2);
            ++iter2;
        }
    }
}

void IndexWriter::Internal::applyDeletes(const TermNumMapType &deleteTerms, IndexReader *reader) {
    TermNumMapType::const_iterator iter = deleteTerms.begin();
    while (iter != deleteTerms.end()) {
        reader->deleteDocuments(iter->first);
        iter++;
    }
}

SegmentInfo *IndexWriter::newestSegment() {
    return segmentInfos->info(segmentInfos->size() - 1);
}

string IndexWriter::segString() {
    SCOPED_LOCK_MUTEX(THIS_LOCK)
    std::string buffer;
    for (int32_t i = 0; i < segmentInfos->size(); i++) {
        if (i > 0) {
            buffer += " ";
        }
        buffer += segmentInfos->info(i)->segString(directory);
    }

    return buffer;
}

bool IndexWriter::testPoint(const char *name) {
    return true;
}

CL_NS_END<|MERGE_RESOLUTION|>--- conflicted
+++ resolved
@@ -1556,7 +1556,6 @@
     uint32_t srcIdx{};
     uint32_t destIdx{};
     uint32_t destDocId{};
-<<<<<<< HEAD
 
     DestDoc() = default;;
     DestDoc(uint32_t srcIdx, uint32_t destIdx, uint32_t destDocId) : srcIdx(srcIdx), destIdx(destIdx), destDocId(destDocId) {}
@@ -1701,259 +1700,13 @@
                 lDoc = docDelta;
             }
             docDeltaBuffers[i].resize(0);
-=======
-    uint32_t destFreq{};
-    std::vector<uint32_t> destPositions{};
-
-    DestDoc() = default;;
-    DestDoc(uint32_t srcIdx, uint32_t destIdx, uint32_t destDocId) : srcIdx(srcIdx), destIdx(destIdx), destDocId(destDocId) {}
-};
-
-class postingQueue : public CL_NS(util)::PriorityQueue<DestDoc*,CL_NS(util)::Deletor::Object<DestDoc> >{
-public:
-    explicit postingQueue(int32_t count)
-    {
-        initialize(count, false);
-    }
-    ~postingQueue() override{
-        close();
-    }
-
-    void close() {
-        clear();
-    }
-protected:
-    bool lessThan(DestDoc* a, DestDoc* b) override {
-        if (a->destIdx == b->destIdx) {
-            return a->destDocId < b->destDocId;
-        } else {
-            return a->destIdx < b->destIdx;
-        }
-    }
-
-};
-
-void IndexWriter::mergeTerms(bool hasProx) {
-    auto queue = _CLNEW SegmentMergeQueue(readers.size());
-    auto numSrcIndexes = readers.size();
-    //std::vector<TermPositions *> postingsList(numSrcIndexes);
-
-
-    int32_t base = 0;
-    IndexReader *reader = nullptr;
-    SegmentMergeInfo *smi = nullptr;
-
-    for (int i = 0; i < numSrcIndexes; ++i) {
-        reader = readers[i];
-
-        TermEnum *termEnum = reader->terms();
-        smi = _CLNEW SegmentMergeInfo(base, termEnum, reader, i);
-
-        base += reader->numDocs();
-        if (smi->next()) {
-            queue->put(smi);
-        } else {
-            smi->close();
-            _CLDELETE(smi);
-        }
-    }
-    auto **match = _CL_NEWARRAY(SegmentMergeInfo *, readers.size());
-
-    while (queue->size() > 0) {
-        int32_t matchSize = 0;
-
-        match[matchSize++] = queue->pop();
-        Term *smallestTerm = match[0]->term;
-        // std::wstring ws = smallestTerm->text();
-        // std::string name = std::string(ws.begin(), ws.end());
-        // std::cout << name << std::endl;
-
-        SegmentMergeInfo *top = queue->top();
-        while (top != nullptr && smallestTerm->equals(top->term)) {
-            match[matchSize++] = queue->pop();
-            top = queue->top();
-        }
-
-        std::vector<std::vector<uint32_t>> docDeltaBuffers(numDestIndexes);
-        std::vector<std::vector<uint32_t>> freqBuffers(numDestIndexes);
-        auto destPostingQueues = _CLNEW postingQueue(matchSize);
-        std::vector<DestDoc> destDocs(matchSize);
-        for (int i = 0; i < matchSize; ++i) {
-            smi = match[i];
-            TermPositions *postings = smi->getPositions();
-
-            postings->seek(smi->termEnum);
-            if (postings->next()) {
-                int srcDoc = postings->doc();
-                std::pair<int32_t, uint32_t> p = _trans_vec[smi->readerIndex][srcDoc];
-                uint32_t destIdx = p.first;
-                uint32_t destDocId = p.second;
-
-                destDocs[i].srcIdx = i;
-                destDocs[i].destIdx = destIdx;
-                destDocs[i].destDocId = destDocId;
-
-                if (hasProx) {
-                    int32_t freq = postings->freq();
-                    destDocs[i].destFreq = freq;
-                    destDocs[i].destPositions.resize(freq);
-
-                    for (int32_t j = 0; j < freq; j++) {
-                        int32_t position = postings->nextPosition();
-                        destDocs[i].destPositions[j] = position;
-                    }
-                }
-
-                destPostingQueues->put(&destDocs[i]);
-            }
-        }
-
-        auto encode = [](IndexOutput* out, std::vector<uint32_t>& buffer, bool isDoc) {
-            std::vector<uint8_t> compress(4 * buffer.size() + PFOR_BLOCK_SIZE);
-            size_t size = 0;
-            if (isDoc) {
-                size = P4ENC(buffer.data(), buffer.size(), compress.data());
-            } else {
-                size = P4NZENC(buffer.data(), buffer.size(), compress.data());
-            }
-            out->writeVInt(size);
-            out->writeBytes(reinterpret_cast<const uint8_t*>(compress.data()), size);
-            buffer.resize(0);
-        };
-
-        std::vector<int32_t> dfs(numDestIndexes, 0);
-        std::vector<int32_t> lastDocs(numDestIndexes, 0);
-        while (destPostingQueues->size()) {
-            if (destPostingQueues->top() != nullptr) {
-                auto destDoc = destPostingQueues->pop();
-                auto destIdx = destDoc->destIdx;
-                auto destDocId = destDoc->destDocId;
-                auto destFreq = destDoc->destFreq;
-                auto& descPositions = destDoc->destPositions;
-                // <UINT32_MAX, UINT32_MAX> indicates current row not exist in Doris dest segment.
-                // So we ignore this doc here.
-                if (destIdx == UINT32_MAX || destDocId == UINT32_MAX) {
-                    continue;
-                }
-                auto freqOut = freqOutputList[destIdx];         
-                auto proxOut = proxOutputList[destIdx];
-                auto& docDeltaBuffer = docDeltaBuffers[destIdx];
-                auto& freqBuffer = freqBuffers[destIdx];
-                auto skipWriter = skipListWriterList[destIdx];
-                auto& df = dfs[destIdx];
-                auto& lastDoc = lastDocs[destIdx];
-
-                if (df == 0) {
-                    freqPointers[destIdx] = freqOut->getFilePointer();
-                    if (hasProx) {
-                        proxPointers[destIdx] = proxOut->getFilePointer();
-                    }
-                    skipWriter->resetSkip();
-                }
-
-                if ((++df % skipInterval) == 0) {
-                    freqOut->writeByte((char)CodeMode::kPfor);
-                    freqOut->writeVInt(docDeltaBuffer.size());
-                    encode(freqOut, docDeltaBuffer, true);
-                    if (hasProx) {
-                        encode(freqOut, freqBuffer, false);
-                    }
-
-                    skipWriter->setSkipData(lastDoc, false, -1);
-                    skipWriter->bufferSkip(df);
-                }
-
-                assert(destDocId > lastDoc || df == 1);
-                lastDoc = destDocId;
-
-                docDeltaBuffer.push_back(destDocId);
-                if (hasProx) {
-                    int32_t lastPosition = 0;
-                    for (int32_t i = 0; i < descPositions.size(); i++) {
-                        int32_t position = descPositions[i];
-                        int32_t delta = position - lastPosition;
-                        proxOut->writeVInt(delta);
-                        lastPosition = position;
-                    }
-                    freqBuffer.push_back(destFreq);
-                }
-
-                smi = match[destDoc->srcIdx];
-                TermPositions *postings = smi->getPositions();
-                if (postings->next()) {
-                    int srcDoc = postings->doc();
-                    std::pair<int32_t, uint32_t> p = _trans_vec[smi->readerIndex][srcDoc];
-                    destDoc->destIdx = p.first;
-                    destDoc->destDocId = p.second;
-
-                    if (hasProx) {
-                        int32_t freq = postings->freq();
-                        destDoc->destFreq = freq;
-                        destDoc->destPositions.resize(freq);
-
-                        for (int32_t j = 0; j < freq; j++) {
-                            int32_t position = postings->nextPosition();
-                            destDoc->destPositions[j] = position;
-                        }
-                    }
-
-                    destPostingQueues->put(destDoc);
-                }
-            }
-        }
-        if (destPostingQueues != NULL) {
-            destPostingQueues->close();
-            _CLDELETE(destPostingQueues);
-        }
-        for (int i = 0; i < numDestIndexes; ++i) {
-            DefaultSkipListWriter *skipListWriter = skipListWriterList[i];
-            CL_NS(store)::IndexOutput *freqOutput = freqOutputList[i];
-            CL_NS(store)::IndexOutput *proxOutput = proxOutputList[i];
-            TermInfosWriter *termInfosWriter = termInfosWriterList[i];
-            int64_t freqPointer = freqPointers[i];
-            int64_t proxPointer = 0;
-            if (hasProx) {
-                proxPointer = proxPointers[i];
-            }
-
-            {
-                auto& docDeltaBuffer = docDeltaBuffers[i];
-                auto& freqBuffer = freqBuffers[i];
-
-                freqOutput->writeByte((char)CodeMode::kDefault);
-                freqOutput->writeVInt(docDeltaBuffer.size());
-                uint32_t lastDoc = 0;
-                for (int32_t i = 0; i < docDeltaBuffer.size(); i++) {
-                    uint32_t curDoc = docDeltaBuffer[i];
-                    if (hasProx) {
-                        uint32_t newDocCode = (docDeltaBuffer[i] - lastDoc) << 1;
-                        lastDoc = curDoc;
-                        uint32_t freq = freqBuffer[i];
-                        if (1 == freq) {
-                            freqOutput->writeVInt(newDocCode | 1);
-                        } else {
-                            freqOutput->writeVInt(newDocCode);
-                            freqOutput->writeVInt(freq);
-                        }
-                    } else {
-                        freqOutput->writeVInt(curDoc - lastDoc);
-                        lastDoc = curDoc;
-                    }
-                }
-                docDeltaBuffer.resize(0);
-                freqBuffer.resize(0);
-            }
-            
->>>>>>> 6f8a21ff
+
             int64_t skipPointer = skipListWriter->writeSkip(freqOutput);
 
             // write terms
             TermInfo termInfo;
-<<<<<<< HEAD
             termInfo.set(docNums, freqPointer, proxPointer, (int32_t) (skipPointer - freqPointer));
-=======
-            termInfo.set(dfs[i], freqPointer, proxPointer, (int32_t) (skipPointer - freqPointer));
->>>>>>> 6f8a21ff
+
             // Write a new TermInfo
             termInfosWriter->add(smallestTerm, &termInfo);
         }
