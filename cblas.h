#ifndef CBLAS_H
#define CBLAS_H

#include <stddef.h>
#include "common.h"

#ifdef __cplusplus
extern "C" {
	/* Assume C declarations for C++ */
#endif  /* __cplusplus */

/*Set the number of threads on runtime.*/
void openblas_set_num_threads(int num_threads);
void goto_set_num_threads(int num_threads);
int openblas_set_num_threads_local(int num_threads);

/*Get the number of threads on runtime.*/
int openblas_get_num_threads(void);

/*Get the number of physical processors (cores).*/
int openblas_get_num_procs(void);

/*Get the build configure on runtime.*/
char* openblas_get_config(void);

/*Get the CPU corename on runtime.*/
char* openblas_get_corename(void);

#ifdef OPENBLAS_OS_LINUX
/* Sets thread affinity for OpenBLAS threads. `thread_idx` is in [0, openblas_get_num_threads()-1]. */
int openblas_setaffinity(int thread_idx, size_t cpusetsize, cpu_set_t* cpu_set);
/* Queries thread affinity for OpenBLAS threads. `thread_idx` is in [0, openblas_get_num_threads()-1]. */
int openblas_getaffinity(int thread_idx, size_t cpusetsize, cpu_set_t* cpu_set);
#endif

/* Get the parallelization type which is used by OpenBLAS */
int openblas_get_parallel(void);
/* OpenBLAS is compiled for sequential use  */
#define OPENBLAS_SEQUENTIAL  0
/* OpenBLAS is compiled using normal threading model */
#define OPENBLAS_THREAD  1
/* OpenBLAS is compiled using OpenMP threading model */
#define OPENBLAS_OPENMP 2


/*
 * Since all of GotoBlas was written without const,
 * we disable it at build time.
 */
#ifndef OPENBLAS_CONST
# define OPENBLAS_CONST const
#endif


#define CBLAS_INDEX size_t

typedef enum CBLAS_ORDER     {CblasRowMajor=101, CblasColMajor=102} CBLAS_ORDER;
typedef enum CBLAS_TRANSPOSE {CblasNoTrans=111, CblasTrans=112, CblasConjTrans=113, CblasConjNoTrans=114} CBLAS_TRANSPOSE;
typedef enum CBLAS_UPLO      {CblasUpper=121, CblasLower=122} CBLAS_UPLO;
typedef enum CBLAS_DIAG      {CblasNonUnit=131, CblasUnit=132} CBLAS_DIAG;
typedef enum CBLAS_SIDE      {CblasLeft=141, CblasRight=142} CBLAS_SIDE;
typedef CBLAS_ORDER CBLAS_LAYOUT;
	
float  cblas_sdsdot(OPENBLAS_CONST blasint n, OPENBLAS_CONST float alpha, OPENBLAS_CONST float *x, OPENBLAS_CONST blasint incx, OPENBLAS_CONST float *y, OPENBLAS_CONST blasint incy);
double cblas_dsdot (OPENBLAS_CONST blasint n, OPENBLAS_CONST float *x, OPENBLAS_CONST blasint incx, OPENBLAS_CONST float *y, OPENBLAS_CONST blasint incy);
float  cblas_sdot(OPENBLAS_CONST blasint n, OPENBLAS_CONST float  *x, OPENBLAS_CONST blasint incx, OPENBLAS_CONST float  *y, OPENBLAS_CONST blasint incy);
double cblas_ddot(OPENBLAS_CONST blasint n, OPENBLAS_CONST double *x, OPENBLAS_CONST blasint incx, OPENBLAS_CONST double *y, OPENBLAS_CONST blasint incy);

openblas_complex_float  cblas_cdotu(OPENBLAS_CONST blasint n, OPENBLAS_CONST void  *x, OPENBLAS_CONST blasint incx, OPENBLAS_CONST void  *y, OPENBLAS_CONST blasint incy);
openblas_complex_float  cblas_cdotc(OPENBLAS_CONST blasint n, OPENBLAS_CONST void  *x, OPENBLAS_CONST blasint incx, OPENBLAS_CONST void  *y, OPENBLAS_CONST blasint incy);
openblas_complex_double cblas_zdotu(OPENBLAS_CONST blasint n, OPENBLAS_CONST void *x, OPENBLAS_CONST blasint incx, OPENBLAS_CONST void *y, OPENBLAS_CONST blasint incy);
openblas_complex_double cblas_zdotc(OPENBLAS_CONST blasint n, OPENBLAS_CONST void *x, OPENBLAS_CONST blasint incx, OPENBLAS_CONST void *y, OPENBLAS_CONST blasint incy);

void  cblas_cdotu_sub(OPENBLAS_CONST blasint n, OPENBLAS_CONST void  *x, OPENBLAS_CONST blasint incx, OPENBLAS_CONST void  *y, OPENBLAS_CONST blasint incy, void  *ret);
void  cblas_cdotc_sub(OPENBLAS_CONST blasint n, OPENBLAS_CONST void  *x, OPENBLAS_CONST blasint incx, OPENBLAS_CONST void  *y, OPENBLAS_CONST blasint incy, void  *ret);
void  cblas_zdotu_sub(OPENBLAS_CONST blasint n, OPENBLAS_CONST void *x, OPENBLAS_CONST blasint incx, OPENBLAS_CONST void *y, OPENBLAS_CONST blasint incy, void *ret);
void  cblas_zdotc_sub(OPENBLAS_CONST blasint n, OPENBLAS_CONST void *x, OPENBLAS_CONST blasint incx, OPENBLAS_CONST void *y, OPENBLAS_CONST blasint incy, void *ret);

float  cblas_sasum (OPENBLAS_CONST blasint n, OPENBLAS_CONST float  *x, OPENBLAS_CONST blasint incx);
double cblas_dasum (OPENBLAS_CONST blasint n, OPENBLAS_CONST double *x, OPENBLAS_CONST blasint incx);
float  cblas_scasum(OPENBLAS_CONST blasint n, OPENBLAS_CONST void  *x, OPENBLAS_CONST blasint incx);
double cblas_dzasum(OPENBLAS_CONST blasint n, OPENBLAS_CONST void *x, OPENBLAS_CONST blasint incx);

float  cblas_ssum (OPENBLAS_CONST blasint n, OPENBLAS_CONST float  *x, OPENBLAS_CONST blasint incx);
double cblas_dsum (OPENBLAS_CONST blasint n, OPENBLAS_CONST double *x, OPENBLAS_CONST blasint incx);
float  cblas_scsum(OPENBLAS_CONST blasint n, OPENBLAS_CONST void  *x, OPENBLAS_CONST blasint incx);
double cblas_dzsum(OPENBLAS_CONST blasint n, OPENBLAS_CONST void *x, OPENBLAS_CONST blasint incx);

float  cblas_snrm2 (OPENBLAS_CONST blasint N, OPENBLAS_CONST float  *X, OPENBLAS_CONST blasint incX);
double cblas_dnrm2 (OPENBLAS_CONST blasint N, OPENBLAS_CONST double *X, OPENBLAS_CONST blasint incX);
float  cblas_scnrm2(OPENBLAS_CONST blasint N, OPENBLAS_CONST void  *X, OPENBLAS_CONST blasint incX);
double cblas_dznrm2(OPENBLAS_CONST blasint N, OPENBLAS_CONST void *X, OPENBLAS_CONST blasint incX);

CBLAS_INDEX cblas_isamax(OPENBLAS_CONST blasint n, OPENBLAS_CONST float  *x, OPENBLAS_CONST blasint incx);
CBLAS_INDEX cblas_idamax(OPENBLAS_CONST blasint n, OPENBLAS_CONST double *x, OPENBLAS_CONST blasint incx);
CBLAS_INDEX cblas_icamax(OPENBLAS_CONST blasint n, OPENBLAS_CONST void  *x, OPENBLAS_CONST blasint incx);
CBLAS_INDEX cblas_izamax(OPENBLAS_CONST blasint n, OPENBLAS_CONST void *x, OPENBLAS_CONST blasint incx);

CBLAS_INDEX cblas_isamin(OPENBLAS_CONST blasint n, OPENBLAS_CONST float  *x, OPENBLAS_CONST blasint incx);
CBLAS_INDEX cblas_idamin(OPENBLAS_CONST blasint n, OPENBLAS_CONST double *x, OPENBLAS_CONST blasint incx);
CBLAS_INDEX cblas_icamin(OPENBLAS_CONST blasint n, OPENBLAS_CONST void  *x, OPENBLAS_CONST blasint incx);
CBLAS_INDEX cblas_izamin(OPENBLAS_CONST blasint n, OPENBLAS_CONST void *x, OPENBLAS_CONST blasint incx);

float cblas_samax(OPENBLAS_CONST blasint n, OPENBLAS_CONST float  *x, OPENBLAS_CONST blasint incx);
double cblas_damax(OPENBLAS_CONST blasint n, OPENBLAS_CONST double *x, OPENBLAS_CONST blasint incx);
float cblas_scamax(OPENBLAS_CONST blasint n, OPENBLAS_CONST void  *x, OPENBLAS_CONST blasint incx);
double cblas_dzamax(OPENBLAS_CONST blasint n, OPENBLAS_CONST void *x, OPENBLAS_CONST blasint incx);

float cblas_samin(OPENBLAS_CONST blasint n, OPENBLAS_CONST float  *x, OPENBLAS_CONST blasint incx);
double cblas_damin(OPENBLAS_CONST blasint n, OPENBLAS_CONST double *x, OPENBLAS_CONST blasint incx);
float cblas_scamin(OPENBLAS_CONST blasint n, OPENBLAS_CONST void  *x, OPENBLAS_CONST blasint incx);
double cblas_dzamin(OPENBLAS_CONST blasint n, OPENBLAS_CONST void *x, OPENBLAS_CONST blasint incx);

CBLAS_INDEX cblas_ismax(OPENBLAS_CONST blasint n, OPENBLAS_CONST float  *x, OPENBLAS_CONST blasint incx);
CBLAS_INDEX cblas_idmax(OPENBLAS_CONST blasint n, OPENBLAS_CONST double *x, OPENBLAS_CONST blasint incx);
CBLAS_INDEX cblas_icmax(OPENBLAS_CONST blasint n, OPENBLAS_CONST void  *x, OPENBLAS_CONST blasint incx);
CBLAS_INDEX cblas_izmax(OPENBLAS_CONST blasint n, OPENBLAS_CONST void *x, OPENBLAS_CONST blasint incx);

CBLAS_INDEX cblas_ismin(OPENBLAS_CONST blasint n, OPENBLAS_CONST float  *x, OPENBLAS_CONST blasint incx);
CBLAS_INDEX cblas_idmin(OPENBLAS_CONST blasint n, OPENBLAS_CONST double *x, OPENBLAS_CONST blasint incx);
CBLAS_INDEX cblas_icmin(OPENBLAS_CONST blasint n, OPENBLAS_CONST void  *x, OPENBLAS_CONST blasint incx);
CBLAS_INDEX cblas_izmin(OPENBLAS_CONST blasint n, OPENBLAS_CONST void *x, OPENBLAS_CONST blasint incx);

void cblas_saxpy(OPENBLAS_CONST blasint n, OPENBLAS_CONST float alpha, OPENBLAS_CONST float *x, OPENBLAS_CONST blasint incx, float *y, OPENBLAS_CONST blasint incy);
void cblas_daxpy(OPENBLAS_CONST blasint n, OPENBLAS_CONST double alpha, OPENBLAS_CONST double *x, OPENBLAS_CONST blasint incx, double *y, OPENBLAS_CONST blasint incy);
void cblas_caxpy(OPENBLAS_CONST blasint n, OPENBLAS_CONST void *alpha, OPENBLAS_CONST void *x, OPENBLAS_CONST blasint incx, void *y, OPENBLAS_CONST blasint incy);
void cblas_zaxpy(OPENBLAS_CONST blasint n, OPENBLAS_CONST void *alpha, OPENBLAS_CONST void *x, OPENBLAS_CONST blasint incx, void *y, OPENBLAS_CONST blasint incy);

void cblas_caxpyc(OPENBLAS_CONST blasint n, OPENBLAS_CONST void *alpha, OPENBLAS_CONST void *x, OPENBLAS_CONST blasint incx, void *y, OPENBLAS_CONST blasint incy);
void cblas_zaxpyc(OPENBLAS_CONST blasint n, OPENBLAS_CONST void *alpha, OPENBLAS_CONST void *x, OPENBLAS_CONST blasint incx, void *y, OPENBLAS_CONST blasint incy);

void cblas_scopy(OPENBLAS_CONST blasint n, OPENBLAS_CONST float *x, OPENBLAS_CONST blasint incx, float *y, OPENBLAS_CONST blasint incy);
void cblas_dcopy(OPENBLAS_CONST blasint n, OPENBLAS_CONST double *x, OPENBLAS_CONST blasint incx, double *y, OPENBLAS_CONST blasint incy);
void cblas_ccopy(OPENBLAS_CONST blasint n, OPENBLAS_CONST void *x, OPENBLAS_CONST blasint incx, void *y, OPENBLAS_CONST blasint incy);
void cblas_zcopy(OPENBLAS_CONST blasint n, OPENBLAS_CONST void *x, OPENBLAS_CONST blasint incx, void *y, OPENBLAS_CONST blasint incy);

void cblas_sswap(OPENBLAS_CONST blasint n, float *x, OPENBLAS_CONST blasint incx, float *y, OPENBLAS_CONST blasint incy);
void cblas_dswap(OPENBLAS_CONST blasint n, double *x, OPENBLAS_CONST blasint incx, double *y, OPENBLAS_CONST blasint incy);
void cblas_cswap(OPENBLAS_CONST blasint n, void *x, OPENBLAS_CONST blasint incx, void *y, OPENBLAS_CONST blasint incy);
void cblas_zswap(OPENBLAS_CONST blasint n, void *x, OPENBLAS_CONST blasint incx, void *y, OPENBLAS_CONST blasint incy);

void cblas_srot(OPENBLAS_CONST blasint N, float *X, OPENBLAS_CONST blasint incX, float *Y, OPENBLAS_CONST blasint incY, OPENBLAS_CONST float c, OPENBLAS_CONST float s);
void cblas_drot(OPENBLAS_CONST blasint N, double *X, OPENBLAS_CONST blasint incX, double *Y, OPENBLAS_CONST blasint incY, OPENBLAS_CONST double c, OPENBLAS_CONST double  s);
void cblas_csrot(OPENBLAS_CONST blasint n, OPENBLAS_CONST void *x, OPENBLAS_CONST blasint incx, void *y, OPENBLAS_CONST blasint incY, OPENBLAS_CONST float c, OPENBLAS_CONST float s);
void cblas_zdrot(OPENBLAS_CONST blasint n, OPENBLAS_CONST void *x, OPENBLAS_CONST blasint incx, void *y, OPENBLAS_CONST blasint incY, OPENBLAS_CONST double c, OPENBLAS_CONST double s);

void cblas_srotg(float *a, float *b, float *c, float *s);
void cblas_drotg(double *a, double *b, double *c, double *s);
void cblas_crotg(void *a, void *b, float *c, void *s);
void cblas_zrotg(void *a, void *b, double *c, void *s);


void cblas_srotm(OPENBLAS_CONST blasint N, float *X, OPENBLAS_CONST blasint incX, float *Y, OPENBLAS_CONST blasint incY, OPENBLAS_CONST float *P);
void cblas_drotm(OPENBLAS_CONST blasint N, double *X, OPENBLAS_CONST blasint incX, double *Y, OPENBLAS_CONST blasint incY, OPENBLAS_CONST double *P);

void cblas_srotmg(float *d1, float *d2, float *b1, OPENBLAS_CONST float b2, float *P);
void cblas_drotmg(double *d1, double *d2, double *b1, OPENBLAS_CONST double b2, double *P);

void cblas_sscal(OPENBLAS_CONST blasint N, OPENBLAS_CONST float alpha, float *X, OPENBLAS_CONST blasint incX);
void cblas_dscal(OPENBLAS_CONST blasint N, OPENBLAS_CONST double alpha, double *X, OPENBLAS_CONST blasint incX);
void cblas_cscal(OPENBLAS_CONST blasint N, OPENBLAS_CONST void *alpha, void *X, OPENBLAS_CONST blasint incX);
void cblas_zscal(OPENBLAS_CONST blasint N, OPENBLAS_CONST void *alpha, void *X, OPENBLAS_CONST blasint incX);
void cblas_csscal(OPENBLAS_CONST blasint N, OPENBLAS_CONST float alpha, void *X, OPENBLAS_CONST blasint incX);
void cblas_zdscal(OPENBLAS_CONST blasint N, OPENBLAS_CONST double alpha, void *X, OPENBLAS_CONST blasint incX);

void cblas_sgemv(OPENBLAS_CONST enum CBLAS_ORDER order,  OPENBLAS_CONST enum CBLAS_TRANSPOSE trans,  OPENBLAS_CONST blasint m, OPENBLAS_CONST blasint n,
		 OPENBLAS_CONST float alpha, OPENBLAS_CONST float  *a, OPENBLAS_CONST blasint lda,  OPENBLAS_CONST float  *x, OPENBLAS_CONST blasint incx,  OPENBLAS_CONST float beta,  float  *y, OPENBLAS_CONST blasint incy);
void cblas_dgemv(OPENBLAS_CONST enum CBLAS_ORDER order,  OPENBLAS_CONST enum CBLAS_TRANSPOSE trans,  OPENBLAS_CONST blasint m, OPENBLAS_CONST blasint n,
		 OPENBLAS_CONST double alpha, OPENBLAS_CONST double  *a, OPENBLAS_CONST blasint lda,  OPENBLAS_CONST double  *x, OPENBLAS_CONST blasint incx,  OPENBLAS_CONST double beta,  double  *y, OPENBLAS_CONST blasint incy);
void cblas_cgemv(OPENBLAS_CONST enum CBLAS_ORDER order,  OPENBLAS_CONST enum CBLAS_TRANSPOSE trans,  OPENBLAS_CONST blasint m, OPENBLAS_CONST blasint n,
		 OPENBLAS_CONST void *alpha, OPENBLAS_CONST void  *a, OPENBLAS_CONST blasint lda,  OPENBLAS_CONST void  *x, OPENBLAS_CONST blasint incx,  OPENBLAS_CONST void *beta,  void  *y, OPENBLAS_CONST blasint incy);
void cblas_zgemv(OPENBLAS_CONST enum CBLAS_ORDER order,  OPENBLAS_CONST enum CBLAS_TRANSPOSE trans,  OPENBLAS_CONST blasint m, OPENBLAS_CONST blasint n,
		 OPENBLAS_CONST void *alpha, OPENBLAS_CONST void  *a, OPENBLAS_CONST blasint lda,  OPENBLAS_CONST void  *x, OPENBLAS_CONST blasint incx,  OPENBLAS_CONST void *beta,  void  *y, OPENBLAS_CONST blasint incy);

void cblas_sger (OPENBLAS_CONST enum CBLAS_ORDER order, OPENBLAS_CONST blasint M, OPENBLAS_CONST blasint N, OPENBLAS_CONST float   alpha, OPENBLAS_CONST float  *X, OPENBLAS_CONST blasint incX, OPENBLAS_CONST float  *Y, OPENBLAS_CONST blasint incY, float  *A, OPENBLAS_CONST blasint lda);
void cblas_dger (OPENBLAS_CONST enum CBLAS_ORDER order, OPENBLAS_CONST blasint M, OPENBLAS_CONST blasint N, OPENBLAS_CONST double  alpha, OPENBLAS_CONST double *X, OPENBLAS_CONST blasint incX, OPENBLAS_CONST double *Y, OPENBLAS_CONST blasint incY, double *A, OPENBLAS_CONST blasint lda);
void cblas_cgeru(OPENBLAS_CONST enum CBLAS_ORDER order, OPENBLAS_CONST blasint M, OPENBLAS_CONST blasint N, OPENBLAS_CONST void  *alpha, OPENBLAS_CONST void  *X, OPENBLAS_CONST blasint incX, OPENBLAS_CONST void  *Y, OPENBLAS_CONST blasint incY, void  *A, OPENBLAS_CONST blasint lda);
void cblas_cgerc(OPENBLAS_CONST enum CBLAS_ORDER order, OPENBLAS_CONST blasint M, OPENBLAS_CONST blasint N, OPENBLAS_CONST void  *alpha, OPENBLAS_CONST void  *X, OPENBLAS_CONST blasint incX, OPENBLAS_CONST void  *Y, OPENBLAS_CONST blasint incY, void  *A, OPENBLAS_CONST blasint lda);
void cblas_zgeru(OPENBLAS_CONST enum CBLAS_ORDER order, OPENBLAS_CONST blasint M, OPENBLAS_CONST blasint N, OPENBLAS_CONST void *alpha, OPENBLAS_CONST void *X, OPENBLAS_CONST blasint incX, OPENBLAS_CONST void *Y, OPENBLAS_CONST blasint incY, void *A, OPENBLAS_CONST blasint lda);
void cblas_zgerc(OPENBLAS_CONST enum CBLAS_ORDER order, OPENBLAS_CONST blasint M, OPENBLAS_CONST blasint N, OPENBLAS_CONST void *alpha, OPENBLAS_CONST void *X, OPENBLAS_CONST blasint incX, OPENBLAS_CONST void *Y, OPENBLAS_CONST blasint incY, void *A, OPENBLAS_CONST blasint lda);

void cblas_strsv(OPENBLAS_CONST enum CBLAS_ORDER order, OPENBLAS_CONST enum CBLAS_UPLO Uplo, OPENBLAS_CONST enum CBLAS_TRANSPOSE TransA, OPENBLAS_CONST enum CBLAS_DIAG Diag, OPENBLAS_CONST blasint N, OPENBLAS_CONST float *A, OPENBLAS_CONST blasint lda, float *X, OPENBLAS_CONST blasint incX);
void cblas_dtrsv(OPENBLAS_CONST enum CBLAS_ORDER order, OPENBLAS_CONST enum CBLAS_UPLO Uplo, OPENBLAS_CONST enum CBLAS_TRANSPOSE TransA, OPENBLAS_CONST enum CBLAS_DIAG Diag, OPENBLAS_CONST blasint N, OPENBLAS_CONST double *A, OPENBLAS_CONST blasint lda, double *X, OPENBLAS_CONST blasint incX);
void cblas_ctrsv(OPENBLAS_CONST enum CBLAS_ORDER order, OPENBLAS_CONST enum CBLAS_UPLO Uplo, OPENBLAS_CONST enum CBLAS_TRANSPOSE TransA, OPENBLAS_CONST enum CBLAS_DIAG Diag, OPENBLAS_CONST blasint N, OPENBLAS_CONST void *A, OPENBLAS_CONST blasint lda, void *X, OPENBLAS_CONST blasint incX);
void cblas_ztrsv(OPENBLAS_CONST enum CBLAS_ORDER order, OPENBLAS_CONST enum CBLAS_UPLO Uplo, OPENBLAS_CONST enum CBLAS_TRANSPOSE TransA, OPENBLAS_CONST enum CBLAS_DIAG Diag, OPENBLAS_CONST blasint N, OPENBLAS_CONST void *A, OPENBLAS_CONST blasint lda, void *X, OPENBLAS_CONST blasint incX);

void cblas_strmv(OPENBLAS_CONST enum CBLAS_ORDER order, OPENBLAS_CONST enum CBLAS_UPLO Uplo, OPENBLAS_CONST enum CBLAS_TRANSPOSE TransA, OPENBLAS_CONST enum CBLAS_DIAG Diag, OPENBLAS_CONST blasint N, OPENBLAS_CONST float *A, OPENBLAS_CONST blasint lda, float *X, OPENBLAS_CONST blasint incX);
void cblas_dtrmv(OPENBLAS_CONST enum CBLAS_ORDER order, OPENBLAS_CONST enum CBLAS_UPLO Uplo, OPENBLAS_CONST enum CBLAS_TRANSPOSE TransA, OPENBLAS_CONST enum CBLAS_DIAG Diag, OPENBLAS_CONST blasint N, OPENBLAS_CONST double *A, OPENBLAS_CONST blasint lda, double *X, OPENBLAS_CONST blasint incX);
void cblas_ctrmv(OPENBLAS_CONST enum CBLAS_ORDER order, OPENBLAS_CONST enum CBLAS_UPLO Uplo, OPENBLAS_CONST enum CBLAS_TRANSPOSE TransA, OPENBLAS_CONST enum CBLAS_DIAG Diag, OPENBLAS_CONST blasint N, OPENBLAS_CONST void *A, OPENBLAS_CONST blasint lda, void *X, OPENBLAS_CONST blasint incX);
void cblas_ztrmv(OPENBLAS_CONST enum CBLAS_ORDER order, OPENBLAS_CONST enum CBLAS_UPLO Uplo, OPENBLAS_CONST enum CBLAS_TRANSPOSE TransA, OPENBLAS_CONST enum CBLAS_DIAG Diag, OPENBLAS_CONST blasint N, OPENBLAS_CONST void *A, OPENBLAS_CONST blasint lda, void *X, OPENBLAS_CONST blasint incX);

void cblas_ssyr(OPENBLAS_CONST enum CBLAS_ORDER order, OPENBLAS_CONST enum CBLAS_UPLO Uplo, OPENBLAS_CONST blasint N, OPENBLAS_CONST float alpha, OPENBLAS_CONST float *X, OPENBLAS_CONST blasint incX, float *A, OPENBLAS_CONST blasint lda);
void cblas_dsyr(OPENBLAS_CONST enum CBLAS_ORDER order, OPENBLAS_CONST enum CBLAS_UPLO Uplo, OPENBLAS_CONST blasint N, OPENBLAS_CONST double alpha, OPENBLAS_CONST double *X, OPENBLAS_CONST blasint incX, double *A, OPENBLAS_CONST blasint lda);
void cblas_cher(OPENBLAS_CONST enum CBLAS_ORDER order, OPENBLAS_CONST enum CBLAS_UPLO Uplo, OPENBLAS_CONST blasint N, OPENBLAS_CONST float alpha, OPENBLAS_CONST void *X, OPENBLAS_CONST blasint incX, void *A, OPENBLAS_CONST blasint lda);
void cblas_zher(OPENBLAS_CONST enum CBLAS_ORDER order, OPENBLAS_CONST enum CBLAS_UPLO Uplo, OPENBLAS_CONST blasint N, OPENBLAS_CONST double alpha, OPENBLAS_CONST void *X, OPENBLAS_CONST blasint incX, void *A, OPENBLAS_CONST blasint lda);

void cblas_ssyr2(OPENBLAS_CONST enum CBLAS_ORDER order, OPENBLAS_CONST enum CBLAS_UPLO Uplo,OPENBLAS_CONST blasint N, OPENBLAS_CONST float alpha, OPENBLAS_CONST float *X,
                OPENBLAS_CONST blasint incX, OPENBLAS_CONST float *Y, OPENBLAS_CONST blasint incY, float *A, OPENBLAS_CONST blasint lda);
void cblas_dsyr2(OPENBLAS_CONST enum CBLAS_ORDER order, OPENBLAS_CONST enum CBLAS_UPLO Uplo, OPENBLAS_CONST blasint N, OPENBLAS_CONST double alpha, OPENBLAS_CONST double *X,
                OPENBLAS_CONST blasint incX, OPENBLAS_CONST double *Y, OPENBLAS_CONST blasint incY, double *A, OPENBLAS_CONST blasint lda);
void cblas_cher2(OPENBLAS_CONST enum CBLAS_ORDER order, OPENBLAS_CONST enum CBLAS_UPLO Uplo, OPENBLAS_CONST blasint N, OPENBLAS_CONST void *alpha, OPENBLAS_CONST void *X, OPENBLAS_CONST blasint incX,
                OPENBLAS_CONST void *Y, OPENBLAS_CONST blasint incY, void *A, OPENBLAS_CONST blasint lda);
void cblas_zher2(OPENBLAS_CONST enum CBLAS_ORDER order, OPENBLAS_CONST enum CBLAS_UPLO Uplo, OPENBLAS_CONST blasint N, OPENBLAS_CONST void *alpha, OPENBLAS_CONST void *X, OPENBLAS_CONST blasint incX,
                OPENBLAS_CONST void *Y, OPENBLAS_CONST blasint incY, void *A, OPENBLAS_CONST blasint lda);

void cblas_sgbmv(OPENBLAS_CONST enum CBLAS_ORDER order, OPENBLAS_CONST enum CBLAS_TRANSPOSE TransA, OPENBLAS_CONST blasint M, OPENBLAS_CONST blasint N,
                 OPENBLAS_CONST blasint KL, OPENBLAS_CONST blasint KU, OPENBLAS_CONST float alpha, OPENBLAS_CONST float *A, OPENBLAS_CONST blasint lda, OPENBLAS_CONST float *X, OPENBLAS_CONST blasint incX, OPENBLAS_CONST float beta, float *Y, OPENBLAS_CONST blasint incY);
void cblas_dgbmv(OPENBLAS_CONST enum CBLAS_ORDER order, OPENBLAS_CONST enum CBLAS_TRANSPOSE TransA, OPENBLAS_CONST blasint M, OPENBLAS_CONST blasint N,
                 OPENBLAS_CONST blasint KL, OPENBLAS_CONST blasint KU, OPENBLAS_CONST double alpha, OPENBLAS_CONST double *A, OPENBLAS_CONST blasint lda, OPENBLAS_CONST double *X, OPENBLAS_CONST blasint incX, OPENBLAS_CONST double beta, double *Y, OPENBLAS_CONST blasint incY);
void cblas_cgbmv(OPENBLAS_CONST enum CBLAS_ORDER order, OPENBLAS_CONST enum CBLAS_TRANSPOSE TransA, OPENBLAS_CONST blasint M, OPENBLAS_CONST blasint N,
                 OPENBLAS_CONST blasint KL, OPENBLAS_CONST blasint KU, OPENBLAS_CONST void *alpha, OPENBLAS_CONST void *A, OPENBLAS_CONST blasint lda, OPENBLAS_CONST void *X, OPENBLAS_CONST blasint incX, OPENBLAS_CONST void *beta, void *Y, OPENBLAS_CONST blasint incY);
void cblas_zgbmv(OPENBLAS_CONST enum CBLAS_ORDER order, OPENBLAS_CONST enum CBLAS_TRANSPOSE TransA, OPENBLAS_CONST blasint M, OPENBLAS_CONST blasint N,
                 OPENBLAS_CONST blasint KL, OPENBLAS_CONST blasint KU, OPENBLAS_CONST void *alpha, OPENBLAS_CONST void *A, OPENBLAS_CONST blasint lda, OPENBLAS_CONST void *X, OPENBLAS_CONST blasint incX, OPENBLAS_CONST void *beta, void *Y, OPENBLAS_CONST blasint incY);

void cblas_ssbmv(OPENBLAS_CONST enum CBLAS_ORDER order, OPENBLAS_CONST enum CBLAS_UPLO Uplo, OPENBLAS_CONST blasint N, OPENBLAS_CONST blasint K, OPENBLAS_CONST float alpha, OPENBLAS_CONST float *A,
                 OPENBLAS_CONST blasint lda, OPENBLAS_CONST float *X, OPENBLAS_CONST blasint incX, OPENBLAS_CONST float beta, float *Y, OPENBLAS_CONST blasint incY);
void cblas_dsbmv(OPENBLAS_CONST enum CBLAS_ORDER order, OPENBLAS_CONST enum CBLAS_UPLO Uplo, OPENBLAS_CONST blasint N, OPENBLAS_CONST blasint K, OPENBLAS_CONST double alpha, OPENBLAS_CONST double *A,
                 OPENBLAS_CONST blasint lda, OPENBLAS_CONST double *X, OPENBLAS_CONST blasint incX, OPENBLAS_CONST double beta, double *Y, OPENBLAS_CONST blasint incY);


void cblas_stbmv(OPENBLAS_CONST enum CBLAS_ORDER order, OPENBLAS_CONST enum CBLAS_UPLO Uplo, OPENBLAS_CONST enum CBLAS_TRANSPOSE TransA, OPENBLAS_CONST enum CBLAS_DIAG Diag,
                 OPENBLAS_CONST blasint N, OPENBLAS_CONST blasint K, OPENBLAS_CONST float *A, OPENBLAS_CONST blasint lda, float *X, OPENBLAS_CONST blasint incX);
void cblas_dtbmv(OPENBLAS_CONST enum CBLAS_ORDER order, OPENBLAS_CONST enum CBLAS_UPLO Uplo, OPENBLAS_CONST enum CBLAS_TRANSPOSE TransA, OPENBLAS_CONST enum CBLAS_DIAG Diag,
                 OPENBLAS_CONST blasint N, OPENBLAS_CONST blasint K, OPENBLAS_CONST double *A, OPENBLAS_CONST blasint lda, double *X, OPENBLAS_CONST blasint incX);
void cblas_ctbmv(OPENBLAS_CONST enum CBLAS_ORDER order, OPENBLAS_CONST enum CBLAS_UPLO Uplo, OPENBLAS_CONST enum CBLAS_TRANSPOSE TransA, OPENBLAS_CONST enum CBLAS_DIAG Diag,
                 OPENBLAS_CONST blasint N, OPENBLAS_CONST blasint K, OPENBLAS_CONST void *A, OPENBLAS_CONST blasint lda, void *X, OPENBLAS_CONST blasint incX);
void cblas_ztbmv(OPENBLAS_CONST enum CBLAS_ORDER order, OPENBLAS_CONST enum CBLAS_UPLO Uplo, OPENBLAS_CONST enum CBLAS_TRANSPOSE TransA, OPENBLAS_CONST enum CBLAS_DIAG Diag,
                 OPENBLAS_CONST blasint N, OPENBLAS_CONST blasint K, OPENBLAS_CONST void *A, OPENBLAS_CONST blasint lda, void *X, OPENBLAS_CONST blasint incX);

void cblas_stbsv(OPENBLAS_CONST enum CBLAS_ORDER order, OPENBLAS_CONST enum CBLAS_UPLO Uplo, OPENBLAS_CONST enum CBLAS_TRANSPOSE TransA, OPENBLAS_CONST enum CBLAS_DIAG Diag,
                 OPENBLAS_CONST blasint N, OPENBLAS_CONST blasint K, OPENBLAS_CONST float *A, OPENBLAS_CONST blasint lda, float *X, OPENBLAS_CONST blasint incX);
void cblas_dtbsv(OPENBLAS_CONST enum CBLAS_ORDER order, OPENBLAS_CONST enum CBLAS_UPLO Uplo, OPENBLAS_CONST enum CBLAS_TRANSPOSE TransA, OPENBLAS_CONST enum CBLAS_DIAG Diag,
                 OPENBLAS_CONST blasint N, OPENBLAS_CONST blasint K, OPENBLAS_CONST double *A, OPENBLAS_CONST blasint lda, double *X, OPENBLAS_CONST blasint incX);
void cblas_ctbsv(OPENBLAS_CONST enum CBLAS_ORDER order, OPENBLAS_CONST enum CBLAS_UPLO Uplo, OPENBLAS_CONST enum CBLAS_TRANSPOSE TransA, OPENBLAS_CONST enum CBLAS_DIAG Diag,
                 OPENBLAS_CONST blasint N, OPENBLAS_CONST blasint K, OPENBLAS_CONST void *A, OPENBLAS_CONST blasint lda, void *X, OPENBLAS_CONST blasint incX);
void cblas_ztbsv(OPENBLAS_CONST enum CBLAS_ORDER order, OPENBLAS_CONST enum CBLAS_UPLO Uplo, OPENBLAS_CONST enum CBLAS_TRANSPOSE TransA, OPENBLAS_CONST enum CBLAS_DIAG Diag,
                 OPENBLAS_CONST blasint N, OPENBLAS_CONST blasint K, OPENBLAS_CONST void *A, OPENBLAS_CONST blasint lda, void *X, OPENBLAS_CONST blasint incX);

void cblas_stpmv(OPENBLAS_CONST enum CBLAS_ORDER order, OPENBLAS_CONST enum CBLAS_UPLO Uplo, OPENBLAS_CONST enum CBLAS_TRANSPOSE TransA, OPENBLAS_CONST enum CBLAS_DIAG Diag,
                 OPENBLAS_CONST blasint N, OPENBLAS_CONST float *Ap, float *X, OPENBLAS_CONST blasint incX);
void cblas_dtpmv(OPENBLAS_CONST enum CBLAS_ORDER order, OPENBLAS_CONST enum CBLAS_UPLO Uplo, OPENBLAS_CONST enum CBLAS_TRANSPOSE TransA, OPENBLAS_CONST enum CBLAS_DIAG Diag,
                 OPENBLAS_CONST blasint N, OPENBLAS_CONST double *Ap, double *X, OPENBLAS_CONST blasint incX);
void cblas_ctpmv(OPENBLAS_CONST enum CBLAS_ORDER order, OPENBLAS_CONST enum CBLAS_UPLO Uplo, OPENBLAS_CONST enum CBLAS_TRANSPOSE TransA, OPENBLAS_CONST enum CBLAS_DIAG Diag,
                 OPENBLAS_CONST blasint N, OPENBLAS_CONST void *Ap, void *X, OPENBLAS_CONST blasint incX);
void cblas_ztpmv(OPENBLAS_CONST enum CBLAS_ORDER order, OPENBLAS_CONST enum CBLAS_UPLO Uplo, OPENBLAS_CONST enum CBLAS_TRANSPOSE TransA, OPENBLAS_CONST enum CBLAS_DIAG Diag,
                 OPENBLAS_CONST blasint N, OPENBLAS_CONST void *Ap, void *X, OPENBLAS_CONST blasint incX);

void cblas_stpsv(OPENBLAS_CONST enum CBLAS_ORDER order, OPENBLAS_CONST enum CBLAS_UPLO Uplo, OPENBLAS_CONST enum CBLAS_TRANSPOSE TransA, OPENBLAS_CONST enum CBLAS_DIAG Diag,
                 OPENBLAS_CONST blasint N, OPENBLAS_CONST float *Ap, float *X, OPENBLAS_CONST blasint incX);
void cblas_dtpsv(OPENBLAS_CONST enum CBLAS_ORDER order, OPENBLAS_CONST enum CBLAS_UPLO Uplo, OPENBLAS_CONST enum CBLAS_TRANSPOSE TransA, OPENBLAS_CONST enum CBLAS_DIAG Diag,
                 OPENBLAS_CONST blasint N, OPENBLAS_CONST double *Ap, double *X, OPENBLAS_CONST blasint incX);
void cblas_ctpsv(OPENBLAS_CONST enum CBLAS_ORDER order, OPENBLAS_CONST enum CBLAS_UPLO Uplo, OPENBLAS_CONST enum CBLAS_TRANSPOSE TransA, OPENBLAS_CONST enum CBLAS_DIAG Diag,
                 OPENBLAS_CONST blasint N, OPENBLAS_CONST void *Ap, void *X, OPENBLAS_CONST blasint incX);
void cblas_ztpsv(OPENBLAS_CONST enum CBLAS_ORDER order, OPENBLAS_CONST enum CBLAS_UPLO Uplo, OPENBLAS_CONST enum CBLAS_TRANSPOSE TransA, OPENBLAS_CONST enum CBLAS_DIAG Diag,
                 OPENBLAS_CONST blasint N, OPENBLAS_CONST void *Ap, void *X, OPENBLAS_CONST blasint incX);

void cblas_ssymv(OPENBLAS_CONST enum CBLAS_ORDER order, OPENBLAS_CONST enum CBLAS_UPLO Uplo, OPENBLAS_CONST blasint N, OPENBLAS_CONST float alpha, OPENBLAS_CONST float *A,
                 OPENBLAS_CONST blasint lda, OPENBLAS_CONST float *X, OPENBLAS_CONST blasint incX, OPENBLAS_CONST float beta, float *Y, OPENBLAS_CONST blasint incY);
void cblas_dsymv(OPENBLAS_CONST enum CBLAS_ORDER order, OPENBLAS_CONST enum CBLAS_UPLO Uplo, OPENBLAS_CONST blasint N, OPENBLAS_CONST double alpha, OPENBLAS_CONST double *A,
                 OPENBLAS_CONST blasint lda, OPENBLAS_CONST double *X, OPENBLAS_CONST blasint incX, OPENBLAS_CONST double beta, double *Y, OPENBLAS_CONST blasint incY);
void cblas_chemv(OPENBLAS_CONST enum CBLAS_ORDER order, OPENBLAS_CONST enum CBLAS_UPLO Uplo, OPENBLAS_CONST blasint N, OPENBLAS_CONST void *alpha, OPENBLAS_CONST void *A,
                 OPENBLAS_CONST blasint lda, OPENBLAS_CONST void *X, OPENBLAS_CONST blasint incX, OPENBLAS_CONST void *beta, void *Y, OPENBLAS_CONST blasint incY);
void cblas_zhemv(OPENBLAS_CONST enum CBLAS_ORDER order, OPENBLAS_CONST enum CBLAS_UPLO Uplo, OPENBLAS_CONST blasint N, OPENBLAS_CONST void *alpha, OPENBLAS_CONST void *A,
                 OPENBLAS_CONST blasint lda, OPENBLAS_CONST void *X, OPENBLAS_CONST blasint incX, OPENBLAS_CONST void *beta, void *Y, OPENBLAS_CONST blasint incY);


void cblas_sspmv(OPENBLAS_CONST enum CBLAS_ORDER order, OPENBLAS_CONST enum CBLAS_UPLO Uplo, OPENBLAS_CONST blasint N, OPENBLAS_CONST float alpha, OPENBLAS_CONST float *Ap,
                 OPENBLAS_CONST float *X, OPENBLAS_CONST blasint incX, OPENBLAS_CONST float beta, float *Y, OPENBLAS_CONST blasint incY);
void cblas_dspmv(OPENBLAS_CONST enum CBLAS_ORDER order, OPENBLAS_CONST enum CBLAS_UPLO Uplo, OPENBLAS_CONST blasint N, OPENBLAS_CONST double alpha, OPENBLAS_CONST double *Ap,
                 OPENBLAS_CONST double *X, OPENBLAS_CONST blasint incX, OPENBLAS_CONST double beta, double *Y, OPENBLAS_CONST blasint incY);

void cblas_sspr(OPENBLAS_CONST enum CBLAS_ORDER order, OPENBLAS_CONST enum CBLAS_UPLO Uplo, OPENBLAS_CONST blasint N, OPENBLAS_CONST float alpha, OPENBLAS_CONST float *X, OPENBLAS_CONST blasint incX, float *Ap);
void cblas_dspr(OPENBLAS_CONST enum CBLAS_ORDER order, OPENBLAS_CONST enum CBLAS_UPLO Uplo, OPENBLAS_CONST blasint N, OPENBLAS_CONST double alpha, OPENBLAS_CONST double *X, OPENBLAS_CONST blasint incX, double *Ap);

void cblas_chpr(OPENBLAS_CONST enum CBLAS_ORDER order, OPENBLAS_CONST enum CBLAS_UPLO Uplo, OPENBLAS_CONST blasint N, OPENBLAS_CONST float alpha, OPENBLAS_CONST void *X, OPENBLAS_CONST blasint incX, void *A);
void cblas_zhpr(OPENBLAS_CONST enum CBLAS_ORDER order, OPENBLAS_CONST enum CBLAS_UPLO Uplo, OPENBLAS_CONST blasint N, OPENBLAS_CONST double alpha, OPENBLAS_CONST void *X,OPENBLAS_CONST blasint incX, void *A);

void cblas_sspr2(OPENBLAS_CONST enum CBLAS_ORDER order, OPENBLAS_CONST enum CBLAS_UPLO Uplo, OPENBLAS_CONST blasint N, OPENBLAS_CONST float alpha, OPENBLAS_CONST float *X, OPENBLAS_CONST blasint incX, OPENBLAS_CONST float *Y, OPENBLAS_CONST blasint incY, float *A);
void cblas_dspr2(OPENBLAS_CONST enum CBLAS_ORDER order, OPENBLAS_CONST enum CBLAS_UPLO Uplo, OPENBLAS_CONST blasint N, OPENBLAS_CONST double alpha, OPENBLAS_CONST double *X, OPENBLAS_CONST blasint incX, OPENBLAS_CONST double *Y, OPENBLAS_CONST blasint incY, double *A);
void cblas_chpr2(OPENBLAS_CONST enum CBLAS_ORDER order, OPENBLAS_CONST enum CBLAS_UPLO Uplo, OPENBLAS_CONST blasint N, OPENBLAS_CONST void *alpha, OPENBLAS_CONST void *X, OPENBLAS_CONST blasint incX, OPENBLAS_CONST void *Y, OPENBLAS_CONST blasint incY, void *Ap);
void cblas_zhpr2(OPENBLAS_CONST enum CBLAS_ORDER order, OPENBLAS_CONST enum CBLAS_UPLO Uplo, OPENBLAS_CONST blasint N, OPENBLAS_CONST void *alpha, OPENBLAS_CONST void *X, OPENBLAS_CONST blasint incX, OPENBLAS_CONST void *Y, OPENBLAS_CONST blasint incY, void *Ap);

void cblas_chbmv(OPENBLAS_CONST enum CBLAS_ORDER order, OPENBLAS_CONST enum CBLAS_UPLO Uplo, OPENBLAS_CONST blasint N, OPENBLAS_CONST blasint K,
		 OPENBLAS_CONST void *alpha, OPENBLAS_CONST void *A, OPENBLAS_CONST blasint lda, OPENBLAS_CONST void *X, OPENBLAS_CONST blasint incX, OPENBLAS_CONST void *beta, void *Y, OPENBLAS_CONST blasint incY);
void cblas_zhbmv(OPENBLAS_CONST enum CBLAS_ORDER order, OPENBLAS_CONST enum CBLAS_UPLO Uplo, OPENBLAS_CONST blasint N, OPENBLAS_CONST blasint K,
		 OPENBLAS_CONST void *alpha, OPENBLAS_CONST void *A, OPENBLAS_CONST blasint lda, OPENBLAS_CONST void *X, OPENBLAS_CONST blasint incX, OPENBLAS_CONST void *beta, void *Y, OPENBLAS_CONST blasint incY);

void cblas_chpmv(OPENBLAS_CONST enum CBLAS_ORDER order, OPENBLAS_CONST enum CBLAS_UPLO Uplo, OPENBLAS_CONST blasint N,
		 OPENBLAS_CONST void *alpha, OPENBLAS_CONST void *Ap, OPENBLAS_CONST void *X, OPENBLAS_CONST blasint incX, OPENBLAS_CONST void *beta, void *Y, OPENBLAS_CONST blasint incY);
void cblas_zhpmv(OPENBLAS_CONST enum CBLAS_ORDER order, OPENBLAS_CONST enum CBLAS_UPLO Uplo, OPENBLAS_CONST blasint N,
		 OPENBLAS_CONST void *alpha, OPENBLAS_CONST void *Ap, OPENBLAS_CONST void *X, OPENBLAS_CONST blasint incX, OPENBLAS_CONST void *beta, void *Y, OPENBLAS_CONST blasint incY);

void cblas_sgemm(OPENBLAS_CONST enum CBLAS_ORDER Order, OPENBLAS_CONST enum CBLAS_TRANSPOSE TransA, OPENBLAS_CONST enum CBLAS_TRANSPOSE TransB, OPENBLAS_CONST blasint M, OPENBLAS_CONST blasint N, OPENBLAS_CONST blasint K,
		 OPENBLAS_CONST float alpha, OPENBLAS_CONST float *A, OPENBLAS_CONST blasint lda, OPENBLAS_CONST float *B, OPENBLAS_CONST blasint ldb, OPENBLAS_CONST float beta, float *C, OPENBLAS_CONST blasint ldc);
void cblas_dgemm(OPENBLAS_CONST enum CBLAS_ORDER Order, OPENBLAS_CONST enum CBLAS_TRANSPOSE TransA, OPENBLAS_CONST enum CBLAS_TRANSPOSE TransB, OPENBLAS_CONST blasint M, OPENBLAS_CONST blasint N, OPENBLAS_CONST blasint K,
		 OPENBLAS_CONST double alpha, OPENBLAS_CONST double *A, OPENBLAS_CONST blasint lda, OPENBLAS_CONST double *B, OPENBLAS_CONST blasint ldb, OPENBLAS_CONST double beta, double *C, OPENBLAS_CONST blasint ldc);
void cblas_cgemm(OPENBLAS_CONST enum CBLAS_ORDER Order, OPENBLAS_CONST enum CBLAS_TRANSPOSE TransA, OPENBLAS_CONST enum CBLAS_TRANSPOSE TransB, OPENBLAS_CONST blasint M, OPENBLAS_CONST blasint N, OPENBLAS_CONST blasint K,
		 OPENBLAS_CONST void *alpha, OPENBLAS_CONST void *A, OPENBLAS_CONST blasint lda, OPENBLAS_CONST void *B, OPENBLAS_CONST blasint ldb, OPENBLAS_CONST void *beta, void *C, OPENBLAS_CONST blasint ldc);
void cblas_cgemm3m(OPENBLAS_CONST enum CBLAS_ORDER Order, OPENBLAS_CONST enum CBLAS_TRANSPOSE TransA, OPENBLAS_CONST enum CBLAS_TRANSPOSE TransB, OPENBLAS_CONST blasint M, OPENBLAS_CONST blasint N, OPENBLAS_CONST blasint K,
		 OPENBLAS_CONST void *alpha, OPENBLAS_CONST void *A, OPENBLAS_CONST blasint lda, OPENBLAS_CONST void *B, OPENBLAS_CONST blasint ldb, OPENBLAS_CONST void *beta, void *C, OPENBLAS_CONST blasint ldc);
void cblas_zgemm(OPENBLAS_CONST enum CBLAS_ORDER Order, OPENBLAS_CONST enum CBLAS_TRANSPOSE TransA, OPENBLAS_CONST enum CBLAS_TRANSPOSE TransB, OPENBLAS_CONST blasint M, OPENBLAS_CONST blasint N, OPENBLAS_CONST blasint K,
		 OPENBLAS_CONST void *alpha, OPENBLAS_CONST void *A, OPENBLAS_CONST blasint lda, OPENBLAS_CONST void *B, OPENBLAS_CONST blasint ldb, OPENBLAS_CONST void *beta, void *C, OPENBLAS_CONST blasint ldc);
void cblas_zgemm3m(OPENBLAS_CONST enum CBLAS_ORDER Order, OPENBLAS_CONST enum CBLAS_TRANSPOSE TransA, OPENBLAS_CONST enum CBLAS_TRANSPOSE TransB, OPENBLAS_CONST blasint M, OPENBLAS_CONST blasint N, OPENBLAS_CONST blasint K,
		 OPENBLAS_CONST void *alpha, OPENBLAS_CONST void *A, OPENBLAS_CONST blasint lda, OPENBLAS_CONST void *B, OPENBLAS_CONST blasint ldb, OPENBLAS_CONST void *beta, void *C, OPENBLAS_CONST blasint ldc);

<<<<<<< HEAD
void cblas_sgemmt(OPENBLAS_CONST enum CBLAS_ORDER Order, OPENBLAS_CONST enum CBLAS_UPLO Uplo, OPENBLAS_CONST enum CBLAS_TRANSPOSE TransA, OPENBLAS_CONST enum CBLAS_TRANSPOSE TransB, OPENBLAS_CONST blasint M, OPENBLAS_CONST blasint K,
		 OPENBLAS_CONST float alpha, OPENBLAS_CONST float *A, OPENBLAS_CONST blasint lda, OPENBLAS_CONST float *B, OPENBLAS_CONST blasint ldb, OPENBLAS_CONST float beta, float *C, OPENBLAS_CONST blasint ldc);
void cblas_dgemmt(OPENBLAS_CONST enum CBLAS_ORDER Order, OPENBLAS_CONST enum CBLAS_UPLO Uplo, OPENBLAS_CONST enum CBLAS_TRANSPOSE TransA, OPENBLAS_CONST enum CBLAS_TRANSPOSE TransB, OPENBLAS_CONST blasint M, OPENBLAS_CONST blasint K,
		 OPENBLAS_CONST double alpha, OPENBLAS_CONST double *A, OPENBLAS_CONST blasint lda, OPENBLAS_CONST double *B, OPENBLAS_CONST blasint ldb, OPENBLAS_CONST double beta, double *C, OPENBLAS_CONST blasint ldc);
void cblas_cgemmt(OPENBLAS_CONST enum CBLAS_ORDER Order, OPENBLAS_CONST enum CBLAS_UPLO Uplo, OPENBLAS_CONST enum CBLAS_TRANSPOSE TransA, OPENBLAS_CONST enum CBLAS_TRANSPOSE TransB, OPENBLAS_CONST blasint M, OPENBLAS_CONST blasint K,
		 OPENBLAS_CONST void *alpha, OPENBLAS_CONST void *A, OPENBLAS_CONST blasint lda, OPENBLAS_CONST void *B, OPENBLAS_CONST blasint ldb, OPENBLAS_CONST void *beta, void *C, OPENBLAS_CONST blasint ldc);
void cblas_zgemmt(OPENBLAS_CONST enum CBLAS_ORDER Order, OPENBLAS_CONST enum CBLAS_UPLO Uplo, OPENBLAS_CONST enum CBLAS_TRANSPOSE TransA, OPENBLAS_CONST enum CBLAS_TRANSPOSE TransB, OPENBLAS_CONST blasint M, OPENBLAS_CONST blasint K,
		 OPENBLAS_CONST void *alpha, OPENBLAS_CONST void *A, OPENBLAS_CONST blasint lda, OPENBLAS_CONST void *B, OPENBLAS_CONST blasint ldb, OPENBLAS_CONST void *beta, void *C, OPENBLAS_CONST blasint ldc);

=======
>>>>>>> ec74dcd2
void cblas_ssymm(OPENBLAS_CONST enum CBLAS_ORDER Order, OPENBLAS_CONST enum CBLAS_SIDE Side, OPENBLAS_CONST enum CBLAS_UPLO Uplo, OPENBLAS_CONST blasint M, OPENBLAS_CONST blasint N,
                 OPENBLAS_CONST float alpha, OPENBLAS_CONST float *A, OPENBLAS_CONST blasint lda, OPENBLAS_CONST float *B, OPENBLAS_CONST blasint ldb, OPENBLAS_CONST float beta, float *C, OPENBLAS_CONST blasint ldc);
void cblas_dsymm(OPENBLAS_CONST enum CBLAS_ORDER Order, OPENBLAS_CONST enum CBLAS_SIDE Side, OPENBLAS_CONST enum CBLAS_UPLO Uplo, OPENBLAS_CONST blasint M, OPENBLAS_CONST blasint N,
                 OPENBLAS_CONST double alpha, OPENBLAS_CONST double *A, OPENBLAS_CONST blasint lda, OPENBLAS_CONST double *B, OPENBLAS_CONST blasint ldb, OPENBLAS_CONST double beta, double *C, OPENBLAS_CONST blasint ldc);
void cblas_csymm(OPENBLAS_CONST enum CBLAS_ORDER Order, OPENBLAS_CONST enum CBLAS_SIDE Side, OPENBLAS_CONST enum CBLAS_UPLO Uplo, OPENBLAS_CONST blasint M, OPENBLAS_CONST blasint N,
                 OPENBLAS_CONST void *alpha, OPENBLAS_CONST void *A, OPENBLAS_CONST blasint lda, OPENBLAS_CONST void *B, OPENBLAS_CONST blasint ldb, OPENBLAS_CONST void *beta, void *C, OPENBLAS_CONST blasint ldc);
void cblas_zsymm(OPENBLAS_CONST enum CBLAS_ORDER Order, OPENBLAS_CONST enum CBLAS_SIDE Side, OPENBLAS_CONST enum CBLAS_UPLO Uplo, OPENBLAS_CONST blasint M, OPENBLAS_CONST blasint N,
                 OPENBLAS_CONST void *alpha, OPENBLAS_CONST void *A, OPENBLAS_CONST blasint lda, OPENBLAS_CONST void *B, OPENBLAS_CONST blasint ldb, OPENBLAS_CONST void *beta, void *C, OPENBLAS_CONST blasint ldc);

void cblas_ssyrk(OPENBLAS_CONST enum CBLAS_ORDER Order, OPENBLAS_CONST enum CBLAS_UPLO Uplo, OPENBLAS_CONST enum CBLAS_TRANSPOSE Trans,
		 OPENBLAS_CONST blasint N, OPENBLAS_CONST blasint K, OPENBLAS_CONST float alpha, OPENBLAS_CONST float *A, OPENBLAS_CONST blasint lda, OPENBLAS_CONST float beta, float *C, OPENBLAS_CONST blasint ldc);
void cblas_dsyrk(OPENBLAS_CONST enum CBLAS_ORDER Order, OPENBLAS_CONST enum CBLAS_UPLO Uplo, OPENBLAS_CONST enum CBLAS_TRANSPOSE Trans,
		 OPENBLAS_CONST blasint N, OPENBLAS_CONST blasint K, OPENBLAS_CONST double alpha, OPENBLAS_CONST double *A, OPENBLAS_CONST blasint lda, OPENBLAS_CONST double beta, double *C, OPENBLAS_CONST blasint ldc);
void cblas_csyrk(OPENBLAS_CONST enum CBLAS_ORDER Order, OPENBLAS_CONST enum CBLAS_UPLO Uplo, OPENBLAS_CONST enum CBLAS_TRANSPOSE Trans,
		 OPENBLAS_CONST blasint N, OPENBLAS_CONST blasint K, OPENBLAS_CONST void *alpha, OPENBLAS_CONST void *A, OPENBLAS_CONST blasint lda, OPENBLAS_CONST void *beta, void *C, OPENBLAS_CONST blasint ldc);
void cblas_zsyrk(OPENBLAS_CONST enum CBLAS_ORDER Order, OPENBLAS_CONST enum CBLAS_UPLO Uplo, OPENBLAS_CONST enum CBLAS_TRANSPOSE Trans,
		 OPENBLAS_CONST blasint N, OPENBLAS_CONST blasint K, OPENBLAS_CONST void *alpha, OPENBLAS_CONST void *A, OPENBLAS_CONST blasint lda, OPENBLAS_CONST void *beta, void *C, OPENBLAS_CONST blasint ldc);

void cblas_ssyr2k(OPENBLAS_CONST enum CBLAS_ORDER Order, OPENBLAS_CONST enum CBLAS_UPLO Uplo, OPENBLAS_CONST enum CBLAS_TRANSPOSE Trans,
		  OPENBLAS_CONST blasint N, OPENBLAS_CONST blasint K, OPENBLAS_CONST float alpha, OPENBLAS_CONST float *A, OPENBLAS_CONST blasint lda, OPENBLAS_CONST float *B, OPENBLAS_CONST blasint ldb, OPENBLAS_CONST float beta, float *C, OPENBLAS_CONST blasint ldc);
void cblas_dsyr2k(OPENBLAS_CONST enum CBLAS_ORDER Order, OPENBLAS_CONST enum CBLAS_UPLO Uplo, OPENBLAS_CONST enum CBLAS_TRANSPOSE Trans,
		  OPENBLAS_CONST blasint N, OPENBLAS_CONST blasint K, OPENBLAS_CONST double alpha, OPENBLAS_CONST double *A, OPENBLAS_CONST blasint lda, OPENBLAS_CONST double *B, OPENBLAS_CONST blasint ldb, OPENBLAS_CONST double beta, double *C, OPENBLAS_CONST blasint ldc);
void cblas_csyr2k(OPENBLAS_CONST enum CBLAS_ORDER Order, OPENBLAS_CONST enum CBLAS_UPLO Uplo, OPENBLAS_CONST enum CBLAS_TRANSPOSE Trans,
		  OPENBLAS_CONST blasint N, OPENBLAS_CONST blasint K, OPENBLAS_CONST void *alpha, OPENBLAS_CONST void *A, OPENBLAS_CONST blasint lda, OPENBLAS_CONST void *B, OPENBLAS_CONST blasint ldb, OPENBLAS_CONST void *beta, void *C, OPENBLAS_CONST blasint ldc);
void cblas_zsyr2k(OPENBLAS_CONST enum CBLAS_ORDER Order, OPENBLAS_CONST enum CBLAS_UPLO Uplo, OPENBLAS_CONST enum CBLAS_TRANSPOSE Trans,
		  OPENBLAS_CONST blasint N, OPENBLAS_CONST blasint K, OPENBLAS_CONST void *alpha, OPENBLAS_CONST void *A, OPENBLAS_CONST blasint lda, OPENBLAS_CONST void *B, OPENBLAS_CONST blasint ldb, OPENBLAS_CONST void *beta, void *C, OPENBLAS_CONST blasint ldc);

void cblas_strmm(OPENBLAS_CONST enum CBLAS_ORDER Order, OPENBLAS_CONST enum CBLAS_SIDE Side, OPENBLAS_CONST enum CBLAS_UPLO Uplo, OPENBLAS_CONST enum CBLAS_TRANSPOSE TransA,
                 OPENBLAS_CONST enum CBLAS_DIAG Diag, OPENBLAS_CONST blasint M, OPENBLAS_CONST blasint N, OPENBLAS_CONST float alpha, OPENBLAS_CONST float *A, OPENBLAS_CONST blasint lda, float *B, OPENBLAS_CONST blasint ldb);
void cblas_dtrmm(OPENBLAS_CONST enum CBLAS_ORDER Order, OPENBLAS_CONST enum CBLAS_SIDE Side, OPENBLAS_CONST enum CBLAS_UPLO Uplo, OPENBLAS_CONST enum CBLAS_TRANSPOSE TransA,
                 OPENBLAS_CONST enum CBLAS_DIAG Diag, OPENBLAS_CONST blasint M, OPENBLAS_CONST blasint N, OPENBLAS_CONST double alpha, OPENBLAS_CONST double *A, OPENBLAS_CONST blasint lda, double *B, OPENBLAS_CONST blasint ldb);
void cblas_ctrmm(OPENBLAS_CONST enum CBLAS_ORDER Order, OPENBLAS_CONST enum CBLAS_SIDE Side, OPENBLAS_CONST enum CBLAS_UPLO Uplo, OPENBLAS_CONST enum CBLAS_TRANSPOSE TransA,
                 OPENBLAS_CONST enum CBLAS_DIAG Diag, OPENBLAS_CONST blasint M, OPENBLAS_CONST blasint N, OPENBLAS_CONST void *alpha, OPENBLAS_CONST void *A, OPENBLAS_CONST blasint lda, void *B, OPENBLAS_CONST blasint ldb);
void cblas_ztrmm(OPENBLAS_CONST enum CBLAS_ORDER Order, OPENBLAS_CONST enum CBLAS_SIDE Side, OPENBLAS_CONST enum CBLAS_UPLO Uplo, OPENBLAS_CONST enum CBLAS_TRANSPOSE TransA,
                 OPENBLAS_CONST enum CBLAS_DIAG Diag, OPENBLAS_CONST blasint M, OPENBLAS_CONST blasint N, OPENBLAS_CONST void *alpha, OPENBLAS_CONST void *A, OPENBLAS_CONST blasint lda, void *B, OPENBLAS_CONST blasint ldb);

void cblas_strsm(OPENBLAS_CONST enum CBLAS_ORDER Order, OPENBLAS_CONST enum CBLAS_SIDE Side, OPENBLAS_CONST enum CBLAS_UPLO Uplo, OPENBLAS_CONST enum CBLAS_TRANSPOSE TransA,
                 OPENBLAS_CONST enum CBLAS_DIAG Diag, OPENBLAS_CONST blasint M, OPENBLAS_CONST blasint N, OPENBLAS_CONST float alpha, OPENBLAS_CONST float *A, OPENBLAS_CONST blasint lda, float *B, OPENBLAS_CONST blasint ldb);
void cblas_dtrsm(OPENBLAS_CONST enum CBLAS_ORDER Order, OPENBLAS_CONST enum CBLAS_SIDE Side, OPENBLAS_CONST enum CBLAS_UPLO Uplo, OPENBLAS_CONST enum CBLAS_TRANSPOSE TransA,
                 OPENBLAS_CONST enum CBLAS_DIAG Diag, OPENBLAS_CONST blasint M, OPENBLAS_CONST blasint N, OPENBLAS_CONST double alpha, OPENBLAS_CONST double *A, OPENBLAS_CONST blasint lda, double *B, OPENBLAS_CONST blasint ldb);
void cblas_ctrsm(OPENBLAS_CONST enum CBLAS_ORDER Order, OPENBLAS_CONST enum CBLAS_SIDE Side, OPENBLAS_CONST enum CBLAS_UPLO Uplo, OPENBLAS_CONST enum CBLAS_TRANSPOSE TransA,
                 OPENBLAS_CONST enum CBLAS_DIAG Diag, OPENBLAS_CONST blasint M, OPENBLAS_CONST blasint N, OPENBLAS_CONST void *alpha, OPENBLAS_CONST void *A, OPENBLAS_CONST blasint lda, void *B, OPENBLAS_CONST blasint ldb);
void cblas_ztrsm(OPENBLAS_CONST enum CBLAS_ORDER Order, OPENBLAS_CONST enum CBLAS_SIDE Side, OPENBLAS_CONST enum CBLAS_UPLO Uplo, OPENBLAS_CONST enum CBLAS_TRANSPOSE TransA,
                 OPENBLAS_CONST enum CBLAS_DIAG Diag, OPENBLAS_CONST blasint M, OPENBLAS_CONST blasint N, OPENBLAS_CONST void *alpha, OPENBLAS_CONST void *A, OPENBLAS_CONST blasint lda, void *B, OPENBLAS_CONST blasint ldb);

void cblas_chemm(OPENBLAS_CONST enum CBLAS_ORDER Order, OPENBLAS_CONST enum CBLAS_SIDE Side, OPENBLAS_CONST enum CBLAS_UPLO Uplo, OPENBLAS_CONST blasint M, OPENBLAS_CONST blasint N,
                 OPENBLAS_CONST void *alpha, OPENBLAS_CONST void *A, OPENBLAS_CONST blasint lda, OPENBLAS_CONST void *B, OPENBLAS_CONST blasint ldb, OPENBLAS_CONST void *beta, void *C, OPENBLAS_CONST blasint ldc);
void cblas_zhemm(OPENBLAS_CONST enum CBLAS_ORDER Order, OPENBLAS_CONST enum CBLAS_SIDE Side, OPENBLAS_CONST enum CBLAS_UPLO Uplo, OPENBLAS_CONST blasint M, OPENBLAS_CONST blasint N,
                 OPENBLAS_CONST void *alpha, OPENBLAS_CONST void *A, OPENBLAS_CONST blasint lda, OPENBLAS_CONST void *B, OPENBLAS_CONST blasint ldb, OPENBLAS_CONST void *beta, void *C, OPENBLAS_CONST blasint ldc);

void cblas_cherk(OPENBLAS_CONST enum CBLAS_ORDER Order, OPENBLAS_CONST enum CBLAS_UPLO Uplo, OPENBLAS_CONST enum CBLAS_TRANSPOSE Trans, OPENBLAS_CONST blasint N, OPENBLAS_CONST blasint K,
                 OPENBLAS_CONST float alpha, OPENBLAS_CONST void *A, OPENBLAS_CONST blasint lda, OPENBLAS_CONST float beta, void *C, OPENBLAS_CONST blasint ldc);
void cblas_zherk(OPENBLAS_CONST enum CBLAS_ORDER Order, OPENBLAS_CONST enum CBLAS_UPLO Uplo, OPENBLAS_CONST enum CBLAS_TRANSPOSE Trans, OPENBLAS_CONST blasint N, OPENBLAS_CONST blasint K,
                 OPENBLAS_CONST double alpha, OPENBLAS_CONST void *A, OPENBLAS_CONST blasint lda, OPENBLAS_CONST double beta, void *C, OPENBLAS_CONST blasint ldc);

void cblas_cher2k(OPENBLAS_CONST enum CBLAS_ORDER Order, OPENBLAS_CONST enum CBLAS_UPLO Uplo, OPENBLAS_CONST enum CBLAS_TRANSPOSE Trans, OPENBLAS_CONST blasint N, OPENBLAS_CONST blasint K,
                  OPENBLAS_CONST void *alpha, OPENBLAS_CONST void *A, OPENBLAS_CONST blasint lda, OPENBLAS_CONST void *B, OPENBLAS_CONST blasint ldb, OPENBLAS_CONST float beta, void *C, OPENBLAS_CONST blasint ldc);
void cblas_zher2k(OPENBLAS_CONST enum CBLAS_ORDER Order, OPENBLAS_CONST enum CBLAS_UPLO Uplo, OPENBLAS_CONST enum CBLAS_TRANSPOSE Trans, OPENBLAS_CONST blasint N, OPENBLAS_CONST blasint K,
                  OPENBLAS_CONST void *alpha, OPENBLAS_CONST void *A, OPENBLAS_CONST blasint lda, OPENBLAS_CONST void *B, OPENBLAS_CONST blasint ldb, OPENBLAS_CONST double beta, void *C, OPENBLAS_CONST blasint ldc);

void cblas_xerbla(blasint p, OPENBLAS_CONST char *rout, OPENBLAS_CONST char *form, ...);

/*** BLAS extensions ***/

void cblas_saxpby(OPENBLAS_CONST blasint n, OPENBLAS_CONST float alpha, OPENBLAS_CONST float *x, OPENBLAS_CONST blasint incx,OPENBLAS_CONST float beta, float *y, OPENBLAS_CONST blasint incy);

void cblas_daxpby(OPENBLAS_CONST blasint n, OPENBLAS_CONST double alpha, OPENBLAS_CONST double *x, OPENBLAS_CONST blasint incx,OPENBLAS_CONST double beta, double *y, OPENBLAS_CONST blasint incy);

void cblas_caxpby(OPENBLAS_CONST blasint n, OPENBLAS_CONST void *alpha, OPENBLAS_CONST void *x, OPENBLAS_CONST blasint incx,OPENBLAS_CONST void *beta, void *y, OPENBLAS_CONST blasint incy);

void cblas_zaxpby(OPENBLAS_CONST blasint n, OPENBLAS_CONST void *alpha, OPENBLAS_CONST void *x, OPENBLAS_CONST blasint incx,OPENBLAS_CONST void *beta, void *y, OPENBLAS_CONST blasint incy);

void cblas_somatcopy(OPENBLAS_CONST enum CBLAS_ORDER CORDER, OPENBLAS_CONST enum CBLAS_TRANSPOSE CTRANS, OPENBLAS_CONST blasint crows, OPENBLAS_CONST blasint ccols, OPENBLAS_CONST float calpha, OPENBLAS_CONST float *a, 
		     OPENBLAS_CONST blasint clda, float *b, OPENBLAS_CONST blasint cldb); 
void cblas_domatcopy(OPENBLAS_CONST enum CBLAS_ORDER CORDER, OPENBLAS_CONST enum CBLAS_TRANSPOSE CTRANS, OPENBLAS_CONST blasint crows, OPENBLAS_CONST blasint ccols, OPENBLAS_CONST double calpha, OPENBLAS_CONST double *a,
		     OPENBLAS_CONST blasint clda, double *b, OPENBLAS_CONST blasint cldb); 
void cblas_comatcopy(OPENBLAS_CONST enum CBLAS_ORDER CORDER, OPENBLAS_CONST enum CBLAS_TRANSPOSE CTRANS, OPENBLAS_CONST blasint crows, OPENBLAS_CONST blasint ccols, OPENBLAS_CONST float* calpha, OPENBLAS_CONST float* a, 
		     OPENBLAS_CONST blasint clda, float*b, OPENBLAS_CONST blasint cldb); 
void cblas_zomatcopy(OPENBLAS_CONST enum CBLAS_ORDER CORDER, OPENBLAS_CONST enum CBLAS_TRANSPOSE CTRANS, OPENBLAS_CONST blasint crows, OPENBLAS_CONST blasint ccols, OPENBLAS_CONST double* calpha, OPENBLAS_CONST double* a, 
		     OPENBLAS_CONST blasint clda,  double *b, OPENBLAS_CONST blasint cldb); 

void cblas_simatcopy(OPENBLAS_CONST enum CBLAS_ORDER CORDER, OPENBLAS_CONST enum CBLAS_TRANSPOSE CTRANS, OPENBLAS_CONST blasint crows, OPENBLAS_CONST blasint ccols, OPENBLAS_CONST float calpha, float *a, 
		     OPENBLAS_CONST blasint clda, OPENBLAS_CONST blasint cldb); 
void cblas_dimatcopy(OPENBLAS_CONST enum CBLAS_ORDER CORDER, OPENBLAS_CONST enum CBLAS_TRANSPOSE CTRANS, OPENBLAS_CONST blasint crows, OPENBLAS_CONST blasint ccols, OPENBLAS_CONST double calpha, double *a,
		     OPENBLAS_CONST blasint clda, OPENBLAS_CONST blasint cldb); 
void cblas_cimatcopy(OPENBLAS_CONST enum CBLAS_ORDER CORDER, OPENBLAS_CONST enum CBLAS_TRANSPOSE CTRANS, OPENBLAS_CONST blasint crows, OPENBLAS_CONST blasint ccols, OPENBLAS_CONST float* calpha, float* a, 
		     OPENBLAS_CONST blasint clda, OPENBLAS_CONST blasint cldb); 
void cblas_zimatcopy(OPENBLAS_CONST enum CBLAS_ORDER CORDER, OPENBLAS_CONST enum CBLAS_TRANSPOSE CTRANS, OPENBLAS_CONST blasint crows, OPENBLAS_CONST blasint ccols, OPENBLAS_CONST double* calpha, double* a, 
		     OPENBLAS_CONST blasint clda, OPENBLAS_CONST blasint cldb); 

void cblas_sgeadd(OPENBLAS_CONST enum CBLAS_ORDER CORDER,OPENBLAS_CONST blasint crows, OPENBLAS_CONST blasint ccols, OPENBLAS_CONST float calpha, float *a, OPENBLAS_CONST blasint clda, OPENBLAS_CONST float cbeta, 
		  float *c, OPENBLAS_CONST blasint cldc); 
void cblas_dgeadd(OPENBLAS_CONST enum CBLAS_ORDER CORDER,OPENBLAS_CONST blasint crows, OPENBLAS_CONST blasint ccols, OPENBLAS_CONST double calpha, double *a, OPENBLAS_CONST blasint clda, OPENBLAS_CONST double cbeta, 
		  double *c, OPENBLAS_CONST blasint cldc); 
void cblas_cgeadd(OPENBLAS_CONST enum CBLAS_ORDER CORDER,OPENBLAS_CONST blasint crows, OPENBLAS_CONST blasint ccols, OPENBLAS_CONST float *calpha, float *a, OPENBLAS_CONST blasint clda, OPENBLAS_CONST float *cbeta, 
		  float *c, OPENBLAS_CONST blasint cldc); 
void cblas_zgeadd(OPENBLAS_CONST enum CBLAS_ORDER CORDER,OPENBLAS_CONST blasint crows, OPENBLAS_CONST blasint ccols, OPENBLAS_CONST double *calpha, double *a, OPENBLAS_CONST blasint clda, OPENBLAS_CONST double *cbeta, 
		  double *c, OPENBLAS_CONST blasint cldc); 

/*** BFLOAT16 and INT8 extensions ***/
/* convert float array to BFLOAT16 array by rounding */
void   cblas_sbstobf16(OPENBLAS_CONST blasint n, OPENBLAS_CONST float  *in, OPENBLAS_CONST blasint incin, bfloat16 *out, OPENBLAS_CONST blasint incout);
/* convert double array to BFLOAT16 array by rounding */
void   cblas_sbdtobf16(OPENBLAS_CONST blasint n, OPENBLAS_CONST double *in, OPENBLAS_CONST blasint incin, bfloat16 *out, OPENBLAS_CONST blasint incout);
/* convert BFLOAT16 array to float array */
void   cblas_sbf16tos(OPENBLAS_CONST blasint n, OPENBLAS_CONST bfloat16 *in, OPENBLAS_CONST blasint incin, float  *out, OPENBLAS_CONST blasint incout);
/* convert BFLOAT16 array to double array */
void   cblas_dbf16tod(OPENBLAS_CONST blasint n, OPENBLAS_CONST bfloat16 *in, OPENBLAS_CONST blasint incin, double *out, OPENBLAS_CONST blasint incout);
/* dot production of BFLOAT16 input arrays, and output as float */
float  cblas_sbdot(OPENBLAS_CONST blasint n, OPENBLAS_CONST bfloat16 *x, OPENBLAS_CONST blasint incx, OPENBLAS_CONST bfloat16 *y, OPENBLAS_CONST blasint incy);
void   cblas_sbgemv(OPENBLAS_CONST enum CBLAS_ORDER order,  OPENBLAS_CONST enum CBLAS_TRANSPOSE trans,  OPENBLAS_CONST blasint m, OPENBLAS_CONST blasint n, OPENBLAS_CONST float alpha, OPENBLAS_CONST bfloat16 *a, OPENBLAS_CONST blasint lda, OPENBLAS_CONST bfloat16 *x, OPENBLAS_CONST blasint incx, OPENBLAS_CONST float beta, float *y, OPENBLAS_CONST blasint incy);

void   cblas_sbgemm(OPENBLAS_CONST enum CBLAS_ORDER Order, OPENBLAS_CONST enum CBLAS_TRANSPOSE TransA, OPENBLAS_CONST enum CBLAS_TRANSPOSE TransB, OPENBLAS_CONST blasint M, OPENBLAS_CONST blasint N, OPENBLAS_CONST blasint K,
		    OPENBLAS_CONST float alpha, OPENBLAS_CONST bfloat16 *A, OPENBLAS_CONST blasint lda, OPENBLAS_CONST bfloat16 *B, OPENBLAS_CONST blasint ldb, OPENBLAS_CONST float beta, float *C, OPENBLAS_CONST blasint ldc);
#ifdef __cplusplus
}
#endif  /* __cplusplus */

#endif<|MERGE_RESOLUTION|>--- conflicted
+++ resolved
@@ -303,7 +303,6 @@
 void cblas_zgemm3m(OPENBLAS_CONST enum CBLAS_ORDER Order, OPENBLAS_CONST enum CBLAS_TRANSPOSE TransA, OPENBLAS_CONST enum CBLAS_TRANSPOSE TransB, OPENBLAS_CONST blasint M, OPENBLAS_CONST blasint N, OPENBLAS_CONST blasint K,
 		 OPENBLAS_CONST void *alpha, OPENBLAS_CONST void *A, OPENBLAS_CONST blasint lda, OPENBLAS_CONST void *B, OPENBLAS_CONST blasint ldb, OPENBLAS_CONST void *beta, void *C, OPENBLAS_CONST blasint ldc);
 
-<<<<<<< HEAD
 void cblas_sgemmt(OPENBLAS_CONST enum CBLAS_ORDER Order, OPENBLAS_CONST enum CBLAS_UPLO Uplo, OPENBLAS_CONST enum CBLAS_TRANSPOSE TransA, OPENBLAS_CONST enum CBLAS_TRANSPOSE TransB, OPENBLAS_CONST blasint M, OPENBLAS_CONST blasint K,
 		 OPENBLAS_CONST float alpha, OPENBLAS_CONST float *A, OPENBLAS_CONST blasint lda, OPENBLAS_CONST float *B, OPENBLAS_CONST blasint ldb, OPENBLAS_CONST float beta, float *C, OPENBLAS_CONST blasint ldc);
 void cblas_dgemmt(OPENBLAS_CONST enum CBLAS_ORDER Order, OPENBLAS_CONST enum CBLAS_UPLO Uplo, OPENBLAS_CONST enum CBLAS_TRANSPOSE TransA, OPENBLAS_CONST enum CBLAS_TRANSPOSE TransB, OPENBLAS_CONST blasint M, OPENBLAS_CONST blasint K,
@@ -313,8 +312,6 @@
 void cblas_zgemmt(OPENBLAS_CONST enum CBLAS_ORDER Order, OPENBLAS_CONST enum CBLAS_UPLO Uplo, OPENBLAS_CONST enum CBLAS_TRANSPOSE TransA, OPENBLAS_CONST enum CBLAS_TRANSPOSE TransB, OPENBLAS_CONST blasint M, OPENBLAS_CONST blasint K,
 		 OPENBLAS_CONST void *alpha, OPENBLAS_CONST void *A, OPENBLAS_CONST blasint lda, OPENBLAS_CONST void *B, OPENBLAS_CONST blasint ldb, OPENBLAS_CONST void *beta, void *C, OPENBLAS_CONST blasint ldc);
 
-=======
->>>>>>> ec74dcd2
 void cblas_ssymm(OPENBLAS_CONST enum CBLAS_ORDER Order, OPENBLAS_CONST enum CBLAS_SIDE Side, OPENBLAS_CONST enum CBLAS_UPLO Uplo, OPENBLAS_CONST blasint M, OPENBLAS_CONST blasint N,
                  OPENBLAS_CONST float alpha, OPENBLAS_CONST float *A, OPENBLAS_CONST blasint lda, OPENBLAS_CONST float *B, OPENBLAS_CONST blasint ldb, OPENBLAS_CONST float beta, float *C, OPENBLAS_CONST blasint ldc);
 void cblas_dsymm(OPENBLAS_CONST enum CBLAS_ORDER Order, OPENBLAS_CONST enum CBLAS_SIDE Side, OPENBLAS_CONST enum CBLAS_UPLO Uplo, OPENBLAS_CONST blasint M, OPENBLAS_CONST blasint N,
