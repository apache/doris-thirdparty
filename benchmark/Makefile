<<<<<<< HEAD
TOPDIR	= ..
include $(TOPDIR)/Makefile.system

# ACML standard
#ACML=/opt/acml5.3.1/gfortran64_mp/lib
#LIBACML = -fopenmp $(ACML)/libacml_mp.a -lgfortran -lm

# ACML custom
#ACML=/opt/pb/acml-5-3-1-gfortran-64bit/gfortran64_fma4_mp/lib
#LIBACML = -fopenmp $(ACML)/libacml_mp.a -lgfortran -lm

# ACML 6.1 custom
ACML=/home/saar/acml6.1/gfortran64_mp/lib
LIBACML = -fopenmp $(ACML)/libacml_mp.so -lgfortran -lm


# Atlas Ubuntu
#ATLAS=/usr/lib/atlas-base
#LIBATLAS = -fopenmp $(ATLAS)/liblapack_atlas.a  $(ATLAS)/libptcblas.a  $(ATLAS)/libptf77blas.a  $(ATLAS)/libatlas.a -lgfortran -lm

# Atlas RHEL and Fedora
ATLAS=/usr/lib64/atlas
LIBATLAS = -fopenmp $(ATLAS)/liblapack.a  $(ATLAS)/libptcblas.a  $(ATLAS)/libptf77blas.a  $(ATLAS)/libatlas.a -lgfortran -lm

# Intel standard
# MKL=/opt/intel/mkl/lib/intel64
# LIBMKL = -L$(MKL) -lmkl_intel_lp64 -lmkl_gnu_thread -lmkl_core -lgomp -lpthread -lm

# Intel custom
MKL=/home/saar/intel_mkl
LIBMKL = -L$(MKL) -lmkl_intel_lp64 -lmkl_gnu_thread -lmkl_core -lgomp -lpthread -lm

# Apple vecLib
LIBVECLIB = -framework Accelerate

ESSL=/opt/ibm/lib
#LIBESSL = -lesslsmp $(ESSL)/libxlomp_ser.so.1 $(ESSL)/libxlf90_r.so.1 $(ESSL)/libxlfmath.so.1 $(ESSL)/libxlsmp.so.1 /opt/ibm/xlC/13.1.3/lib/libxl.a
LIBESSL = -lesslsmp  $(ESSL)/libxlf90_r.so.1 $(ESSL)/libxlfmath.so.1 $(ESSL)/libxlsmp.so.1 /opt/ibm/xlC/13.1.3/lib/libxl.a

# x280 temporary workaround for gfortran
ifeq ($(TARGET), x280)
CCOMMON_OPT:=$(filter-out -mllvm --riscv-v-vector-bits-min=512,$(CCOMMON_OPT))
endif


ifneq ($(NO_LAPACK), 1)
GOTO_LAPACK_TARGETS=slinpack.goto dlinpack.goto clinpack.goto zlinpack.goto \
		    scholesky.goto dcholesky.goto ccholesky.goto zcholesky.goto \
		    sgesv.goto dgesv.goto cgesv.goto zgesv.goto \
		    sgeev.goto dgeev.goto cgeev.goto zgeev.goto \
		    csymv.goto zsymv.goto \
		    sgetri.goto dgetri.goto cgetri.goto zgetri.goto \
		    spotrf.goto dpotrf.goto cpotrf.goto zpotrf.goto
else
GOTO_LAPACK_TARGETS=
endif

ifeq ($(BUILD_BFLOAT16),1)
GOTO_HALF_TARGETS=sbgemm.goto
else
GOTO_HALF_TARGETS=
endif

ifeq ($(OSNAME), WINNT)

goto :: slinpack.goto dlinpack.goto clinpack.goto zlinpack.goto \
       scholesky.goto dcholesky.goto ccholesky.goto zcholesky.goto \
       sgemm.goto dgemm.goto cgemm.goto zgemm.goto \
       strmm.goto dtrmm.goto ctrmm.goto ztrmm.goto \
       strsm.goto dtrsm.goto ctrsm.goto ztrsm.goto \
       sspr.goto dspr.goto \
       sspr2.goto dspr2.goto \
       ssyr.goto dsyr.goto \
       ssyr2.goto dsyr2.goto \
       ssyrk.goto dsyrk.goto csyrk.goto zsyrk.goto \
       ssyr2k.goto dsyr2k.goto csyr2k.goto zsyr2k.goto \
       sger.goto dger.goto cger.goto zger.goto \
       sdot.goto ddot.goto \
       srot.goto drot.goto csrot.goto zdrot.goto \
       srotm.goto drotm.goto \
       saxpy.goto daxpy.goto caxpy.goto zaxpy.goto \
       scopy.goto dcopy.goto ccopy.goto zcopy.goto \
       sswap.goto dswap.goto cswap.goto zswap.goto \
       sscal.goto dscal.goto cscal.goto zscal.goto \
       sasum.goto dasum.goto casum.goto zasum.goto \
       ssymv.goto dsymv.goto csymv.goto zsymv.goto \
       chemv.goto zhemv.goto \
       chbmv.goto zhbmv.goto \
       chpmv.goto zhpmv.goto \
       chemm.goto zhemm.goto \
       cherk.goto zherk.goto \
       cher2k.goto zher2k.goto \
       cher.goto zher.goto \
       cher2.goto zher2.goto \
       sgemv.goto dgemv.goto cgemv.goto zgemv.goto \
	   sspmv.goto dspmv.goto \
       strmv.goto dtrmv.goto ctrmv.goto ztrmv.goto \
       stpmv.goto dtpmv.goto ctpmv.goto ztpmv.goto \
       stpsv.goto dtpsv.goto ctpsv.goto ztpsv.goto \
       strsv.goto dtrsv.goto ctrsv.goto ztrsv.goto \
       sgeev.goto dgeev.goto cgeev.goto zgeev.goto \
       sgesv.goto dgesv.goto cgesv.goto zgesv.goto \
       sgetri.goto dgetri.goto cgetri.goto zgetri.goto \
       spotrf.goto dpotrf.goto cpotrf.goto zpotrf.goto \
       ssymm.goto dsymm.goto csymm.goto zsymm.goto \
       saxpby.goto daxpby.goto caxpby.goto zaxpby.goto $(GOTO_HALF_TARGETS)

acml :: slinpack.acml dlinpack.acml clinpack.acml zlinpack.acml \
       scholesky.acml dcholesky.acml ccholesky.acml zcholesky.acml \
       sgemm.acml dgemm.acml cgemm.acml zgemm.acml \
       strmm.acml dtrmm.acml ctrmm.acml ztrmm.acml \
       strsm.acml dtrsm.acml ctrsm.acml ztrsm.acml \
       sspr.acml dspr.acml \
       sspr2.acml dspr2.acml \
       ssyr.acml dsyr.acml \
       ssyr2.acml dsyr2.acml \
       ssyrk.acml dsyrk.acml csyrk.acml zsyrk.acml \
       ssyr2k.acml dsyr2k.acml csyr2k.acml zsyr2k.acml \
       sger.acml dger.acml cger.acml zger.acml \
       sdot.acml ddot.acml \
       srot.acml drot.acml csrot.acml zdrot.acml \
       srotm.acml drotm.acml \
       saxpy.acml daxpy.acml caxpy.acml zaxpy.acml \
       scopy.acml dcopy.acml ccopy.acml zcopy.acml \
       sswap.acml dswap.acml cswap.acml zswap.acml \
       sscal.acml dscal.acml cscal.acml zscal.acml \
       sasum.acml dasum.acml casum.acml zasum.acml \
       ssymv.acml dsymv.acml csymv.acml zsymv.acml \
       chemv.acml zhemv.acml \
       chbmv.acml zhbmv.acml \
       chpmv.acml zhpmv.acml \
       chemm.acml zhemm.acml \
       cherk.acml zherk.acml \
       cher2k.acml zher2k.acml \
       cher.acml zher.acml \
       cher2.acml zher2.acml \
       sgemv.acml dgemv.acml cgemv.acml zgemv.acml \
       strmv.acml dtrmv.acml ctrmv.acml ztrmv.acml \
       stpmv.acml dtpmv.acml ctpmv.acml ztpmv.acml \
       stpsv.acml dtpsv.acml ctpsv.acml ztpsv.acml \
       strsv.acml dtrsv.acml ctrsv.acml ztrsv.acml \
       sgeev.acml dgeev.acml cgeev.acml zgeev.acml \
       sgesv.acml dgesv.acml cgesv.acml zgesv.acml \
       sgetri.acml dgetri.acml cgetri.acml zgetri.acml \
       spotrf.acml dpotrf.acml cpotrf.acml zpotrf.acml \
       ssymm.acml dsymm.acml csymm.acml zsymm.acml \
       saxpby.acml daxpby.acml caxpby.acml zaxpby.acml

atlas :: slinpack.atlas dlinpack.atlas clinpack.atlas zlinpack.atlas \
       scholesky.atlas dcholesky.atlas ccholesky.atlas zcholesky.atlas \
       sgemm.atlas dgemm.atlas cgemm.atlas zgemm.atlas \
       strmm.atlas dtrmm.atlas ctrmm.atlas ztrmm.atlas \
       strsm.atlas dtrsm.atlas ctrsm.atlas ztrsm.atlas \
       sspr.atlas dspr.atlas \
       sspr2.atlas dspr2.atlas \
       ssyr.atlas dsyr.atlas \
       ssyr2.atlas dsyr2.atlas \
       ssyrk.atlas dsyrk.atlas csyrk.atlas zsyrk.atlas \
       ssyr2k.atlas dsyr2k.atlas csyr2k.atlas zsyr2k.atlas \
       sger.atlas dger.atlas cger.atlas zger.atlas\
       sdot.atlas ddot.atlas \
       srot.atlas drot.atlas csrot.atlas zdrot.atlas \
       srotm.atlas drotm.atlas \
       saxpy.atlas daxpy.atlas caxpy.atlas zaxpy.atlas \
       scopy.atlas dcopy.atlas ccopy.atlas zcopy.atlas \
       sswap.atlas dswap.atlas cswap.atlas zswap.atlas \
       sscal.atlas dscal.atlas cscal.atlas zscal.atlas \
       sasum.atlas dasum.atlas casum.atlas zasum.atlas \
       ssymv.atlas dsymv.atlas csymv.atlas zsymv.atlas \
       chemv.atlas zhemv.atlas \
       chbmv.atlas zhbmv.atlas \
       chpmv.atlas zhpmv.atlas \
       chemm.acml zhemm.acml \
       chemm.atlas zhemm.atlas \
       cherk.atlas zherk.atlas \
       cher2k.atlas zher2k.atlas \
       cher.atlas zher.atlas \
       cher2.atlas zher2.atlas \
       sgemv.atlas dgemv.atlas cgemv.atlas zgemv.atlas \
	   sspmv.atlas dspmv.atlas \
       strmv.atlas dtrmv.atlas ctrmv.atlas ztrmv.atlas \
       stpmv.atlas dtpmv.atlas ctpmv.atlas ztpmv.atlas \
       stpsv.atlas dtpsv.atlas ctpsv.atlas ztpsv.atlas \
       strsv.atlas dtrsv.atlas ctrsv.atlas ztrsv.atlas \
       sgeev.atlas dgeev.atlas cgeev.atlas zgeev.atlas \
       sgesv.atlas dgesv.atlas cgesv.atlas zgesv.atlas \
       sgetri.atlas dgetri.atlas cgetri.atlas zgetri.atlas \
       spotrf.atlas dpotrf.atlas cpotrf.atlas zpotrf.atlas \
       ssymm.atlas dsymm.atlas csymm.atlas zsymm.atlas \
       saxpby.atlas daxpby.atlas caxpby.atlas zaxpby.atlas

mkl :: slinpack.mkl dlinpack.mkl clinpack.mkl zlinpack.mkl \
       scholesky.mkl dcholesky.mkl ccholesky.mkl zcholesky.mkl \
       sgemm.mkl dgemm.mkl cgemm.mkl zgemm.mkl \
       strmm.mkl dtrmm.mkl ctrmm.mkl ztrmm.mkl \
       strsm.mkl dtrsm.mkl ctrsm.mkl ztrsm.mkl \
       sspr.mkl dspr.mkl \
       sspr2.mkl dspr2.mkl \
       ssyr.mkl dsyr.mkl \
       ssyr2.mkl dsyr2.mkl \
       ssyrk.mkl dsyrk.mkl csyrk.mkl zsyrk.mkl \
       ssyr2k.mkl dsyr2k.mkl csyr2k.mkl zsyr2k.mkl \
       sger.mkl dger.mkl cger.mkl zger.mkl \
       sdot.mkl ddot.mkl \
       srot.mkl drot.mkl csrot.mkl zdrot.mkl \
       srotm.mkl drotm.mkl \
       saxpy.mkl daxpy.mkl caxpy.mkl zaxpy.mkl \
       scopy.mkl dcopy.mkl ccopy.mkl zcopy.mkl \
       sswap.mkl dswap.mkl cswap.mkl zswap.mkl \
       sscal.mkl dscal.mkl cscal.mkl zscal.mkl \
       sasum.mkl dasum.mkl casum.mkl zasum.mkl \
       ssymv.mkl dsymv.mkl csymv.mkl zsymv.mkl \
       chemv.mkl zhemv.mkl \
       chbmv.mkl zhbmv.mkl \
       chpmv.mkl zhpmv.mkl \
       chemm.mkl zhemm.mkl \
       cherk.mkl zherk.mkl \
       cher2k.mkl zher2k.mkl \
       cher.mkl zher.mkl \
       cher2.mkl zher2.mkl \
       sgemv.mkl dgemv.mkl cgemv.mkl zgemv.mkl \
       strmv.mkl dtrmv.mkl ctrmv.mkl ztrmv.mkl \
       stpmv.mkl dtpmv.mkl ctpmv.mkl ztpmv.mkl \
       stpsv.mkl dtpsv.mkl ctpsv.mkl ztpsv.mkl \
       strsv.mkl dtrsv.mkl ctrsv.mkl ztrsv.mkl \
       sgeev.mkl dgeev.mkl cgeev.mkl zgeev.mkl \
       sgesv.mkl dgesv.mkl cgesv.mkl zgesv.mkl \
       sgetri.mkl dgetri.mkl cgetri.mkl zgetri.mkl \
       spotrf.mkl dpotrf.mkl cpotrf.mkl zpotrf.mkl \
       ssymm.mkl dsymm.mkl csymm.mkl zsymm.mkl \
       saxpby.mkl daxpby.mkl caxpby.mkl zaxpby.mkl

else

goto :: sgemm.goto dgemm.goto cgemm.goto zgemm.goto \
       strmm.goto dtrmm.goto ctrmm.goto ztrmm.goto \
       strsm.goto dtrsm.goto ctrsm.goto ztrsm.goto \
       sspr.goto dspr.goto \
       sspr2.goto dspr2.goto \
       ssyr.goto dsyr.goto \
       ssyr2.goto dsyr2.goto \
       ssyrk.goto dsyrk.goto csyrk.goto zsyrk.goto \
       ssyr2k.goto dsyr2k.goto csyr2k.goto zsyr2k.goto \
       sger.goto dger.goto cger.goto zger.goto \
       sdot.goto ddot.goto cdot.goto zdot.goto \
       srot.goto drot.goto csrot.goto zdrot.goto \
       srotm.goto drotm.goto \
       saxpy.goto daxpy.goto caxpy.goto zaxpy.goto \
       scopy.goto dcopy.goto ccopy.goto zcopy.goto \
       sswap.goto dswap.goto cswap.goto zswap.goto \
       sscal.goto dscal.goto cscal.goto zscal.goto \
       sasum.goto dasum.goto casum.goto zasum.goto \
       ssymv.goto dsymv.goto \
       chemv.goto zhemv.goto \
       chbmv.goto zhbmv.goto \
       chpmv.goto zhpmv.goto \
       chemm.goto zhemm.goto \
       cherk.goto zherk.goto \
       cher2k.goto zher2k.goto \
       cher.goto zher.goto \
       cher2.goto zher2.goto \
       sgemv.goto dgemv.goto cgemv.goto zgemv.goto \
	   sspmv.goto dspmv.goto \
       strmv.goto dtrmv.goto ctrmv.goto ztrmv.goto \
       stpmv.goto dtpmv.goto ctpmv.goto ztpmv.goto \
       stpsv.goto dtpsv.goto ctpsv.goto ztpsv.goto \
       strsv.goto dtrsv.goto ctrsv.goto ztrsv.goto \
       ssymm.goto dsymm.goto csymm.goto zsymm.goto \
       smallscaling \
       isamax.goto idamax.goto icamax.goto izamax.goto \
       ismax.goto idmax.goto \
       isamin.goto idamin.goto icamin.goto izamin.goto \
       ismin.goto idmin.goto \
       samax.goto damax.goto camax.goto zamax.goto \
       smax.goto dmax.goto \
       samin.goto damin.goto camin.goto zamin.goto \
       smin.goto dmin.goto \
       saxpby.goto daxpby.goto caxpby.goto zaxpby.goto \
       snrm2.goto dnrm2.goto scnrm2.goto dznrm2.goto $(GOTO_LAPACK_TARGETS) $(GOTO_HALF_TARGETS)

acml :: slinpack.acml dlinpack.acml clinpack.acml zlinpack.acml \
       scholesky.acml dcholesky.acml ccholesky.acml zcholesky.acml \
       sgemm.acml dgemm.acml cgemm.acml zgemm.acml \
       strmm.acml dtrmm.acml ctrmm.acml ztrmm.acml \
       strsm.acml dtrsm.acml ctrsm.acml ztrsm.acml \
       sspr.acml dspr.acml \
       sspr2.acml dspr2.acml \
       ssyr.acml dsyr.acml \
       ssyr2.acml dsyr2.acml \
       ssyrk.acml dsyrk.acml csyrk.acml zsyrk.acml \
       ssyr2k.acml dsyr2k.acml csyr2k.acml zsyr2k.acml \
       sger.acml dger.acml cger.acml zger.acml \
       sdot.acml ddot.acml \
       srot.acml drot.acml csrot.acml zdrot.acml \
       srotm.acml drotm.acml \
       saxpy.acml daxpy.acml caxpy.acml zaxpy.acml \
       scopy.acml dcopy.acml ccopy.acml zcopy.acml \
       sswap.acml dswap.acml cswap.acml zswap.acml \
       sscal.acml dscal.acml cscal.acml zscal.acml \
       sasum.acml dasum.acml casum.acml zasum.acml \
       ssymv.acml dsymv.acml csymv.acml zsymv.acml \
       chemv.acml zhemv.acml \
       chbmv.acml zhbmv.acml \
       chpmv.acml zhpmv.acml \
       chemm.acml zhemm.acml \
       cherk.acml zherk.acml \
       cher2k.acml zher2k.acml \
       cher.acml zher.acml \
       cher2.acml zher2.acml \
       sgemv.acml dgemv.acml cgemv.acml zgemv.acml \
       strmv.acml dtrmv.acml ctrmv.acml ztrmv.acml \
       stpmv.acml dtpmv.acml ctpmv.acml ztpmv.acml \
       stpsv.acml dtpsv.acml ctpsv.acml ztpsv.acml \
       strsv.acml dtrsv.acml ctrsv.acml ztrsv.acml \
       sgeev.acml dgeev.acml cgeev.acml zgeev.acml \
       sgesv.acml dgesv.acml cgesv.acml zgesv.acml \
       sgetri.acml dgetri.acml cgetri.acml zgetri.acml \
       spotrf.acml dpotrf.acml cpotrf.acml zpotrf.acml \
       ssymm.acml dsymm.acml csymm.acml zsymm.acml \
       saxpby.acml daxpby.acml caxpby.acml zaxpby.acml

atlas :: slinpack.atlas dlinpack.atlas clinpack.atlas zlinpack.atlas \
       scholesky.atlas dcholesky.atlas ccholesky.atlas zcholesky.atlas \
       sgemm.atlas dgemm.atlas cgemm.atlas zgemm.atlas \
       strmm.atlas dtrmm.atlas ctrmm.atlas ztrmm.atlas \
       strsm.atlas dtrsm.atlas ctrsm.atlas ztrsm.atlas \
       sspr.atlas dspr.atlas \
       sspr2.atlas dspr2.atlas \
       ssyr.atlas dsyr.atlas \
       ssyr2.atlas dsyr2.atlas \
       ssyrk.atlas dsyrk.atlas csyrk.atlas zsyrk.atlas \
       ssyr2k.atlas dsyr2k.atlas csyr2k.atlas zsyr2k.atlas \
       sger.atlas dger.atlas cger.atlas zger.atlas\
       sdot.atlas ddot.atlas \
       srot.atlas drot.atlas csrot.atlas zdrot.atlas \
       srotm.atlas drotm.atlas \
       saxpy.atlas daxpy.atlas caxpy.atlas zaxpy.atlas \
       scopy.atlas dcopy.atlas ccopy.atlas zcopy.atlas \
       sswap.atlas dswap.atlas cswap.atlas zswap.atlas \
       sscal.atlas dscal.atlas cscal.atlas zscal.atlas \
       sasum.atlas dasum.atlas casum.atlas zasum.atlas \
       ssymv.atlas dsymv.atlas csymv.atlas zsymv.atlas \
       chemv.atlas zhemv.atlas \
       chbmv.atlas zhbmv.atlas \
       chpmv.atlas zhpmv.atlas \
       chemm.acml zhemm.acml \
       chemm.atlas zhemm.atlas \
       cherk.atlas zherk.atlas \
       cher2k.atlas zher2k.atlas \
       cher.atlas zher.atlas \
       cher2.atlas zher2.atlas \
       sgemv.atlas dgemv.atlas cgemv.atlas zgemv.atlas \
	   sspmv.atlas dspmv.atlas \
       strmv.atlas dtrmv.atlas ctrmv.atlas ztrmv.atlas \
       stpmv.atlas dtpmv.atlas ctpmv.atlas ztpmv.atlas \
       stpsv.atlas dtpsv.atlas ctpsv.atlas ztpsv.atlas \
       strsv.atlas dtrsv.atlas ctrsv.atlas ztrsv.atlas \
       sgeev.atlas dgeev.atlas cgeev.atlas zgeev.atlas \
       sgesv.atlas dgesv.atlas cgesv.atlas zgesv.atlas \
       sgetri.atlas dgetri.atlas cgetri.atlas zgetri.atlas \
       spotrf.atlas dpotrf.atlas cpotrf.atlas zpotrf.atlas \
       ssymm.atlas dsymm.atlas csymm.atlas zsymm.atlas \
       isamax.atlas idamax.atlas icamax.atlas izamax.atlas \
       snrm2.atlas dnrm2.atlas scnrm2.atlas dznrm2.atlas \
       saxpby.atlas daxpby.atlas caxpby.atlas zaxpby.atlas

mkl :: slinpack.mkl dlinpack.mkl clinpack.mkl zlinpack.mkl \
       scholesky.mkl dcholesky.mkl ccholesky.mkl zcholesky.mkl \
       sgemm.mkl dgemm.mkl cgemm.mkl zgemm.mkl \
       strmm.mkl dtrmm.mkl ctrmm.mkl ztrmm.mkl \
       strsm.mkl dtrsm.mkl ctrsm.mkl ztrsm.mkl \
       sspr.mkl dspr.mkl \
       sspr2.mkl dspr2.mkl \
       ssyr.mkl dsyr.mkl \
       ssyr2.mkl dsyr2.mkl \
       ssyrk.mkl dsyrk.mkl csyrk.mkl zsyrk.mkl \
       ssyr2k.mkl dsyr2k.mkl csyr2k.mkl zsyr2k.mkl \
       sger.mkl dger.mkl cger.mkl zger.mkl \
       sdot.mkl ddot.mkl cdot.mkl zdot.mkl \
       srot.atlas drot.atlas csrot.atlas zdrot.atlas \
       srotm.atlas drotm.atlas \
       saxpy.mkl daxpy.mkl caxpy.mkl zaxpy.mkl \
       scopy.mkl dcopy.mkl ccopy.mkl zcopy.mkl \
       sswap.mkl dswap.mkl cswap.mkl zswap.mkl \
       sscal.mkl dscal.mkl cscal.mkl zscal.mkl \
       sasum.mkl dasum.mkl casum.mkl zasum.mkl \
       ssymv.mkl dsymv.mkl csymv.mkl zsymv.mkl \
       chemv.mkl zhemv.mkl \
       chbmv.mkl zhbmv.mkl \
       chpmv.mkl zhpmv.mkl \
       chemm.mkl zhemm.mkl \
       cherk.mkl zherk.mkl \
       cher2k.mkl zher2k.mkl \
       cher.mkl zher.mkl \
       cher2.mkl zher2.mkl \
       sgemv.mkl dgemv.mkl cgemv.mkl zgemv.mkl \
       strmv.mkl dtrmv.mkl ctrmv.mkl ztrmv.mkl \
       stpmv.mkl dtpmv.mkl ctpmv.mkl ztpmv.mkl \
       stpsv.mkl dtpsv.mkl ctpsv.mkl ztpsv.mkl \
       strsv.mkl dtrsv.mkl ctrsv.mkl ztrsv.mkl \
       sgeev.mkl dgeev.mkl cgeev.mkl zgeev.mkl \
       sgesv.mkl dgesv.mkl cgesv.mkl zgesv.mkl \
       sgetri.mkl dgetri.mkl cgetri.mkl zgetri.mkl \
       spotrf.mkl dpotrf.mkl cpotrf.mkl zpotrf.mkl \
       ssymm.mkl dsymm.mkl csymm.mkl zsymm.mkl \
       saxpby.mkl daxpby.mkl caxpby.mkl zaxpby.mkl




endif

essl :: sgemm.essl strmm.essl dgemm.essl dtrmm.essl  \
	cgemm.essl ctrmm.essl zgemm.essl ztrmm.essl  \
	slinpack.essl clinpack.essl dlinpack.essl zlinpack.essl \
	scholesky.essl ccholesky.essl dcholesky.essl zcholesky.essl \
	strsm.essl dtrsm.essl ctrsm.essl ztrsm.essl

veclib :: slinpack.veclib dlinpack.veclib clinpack.veclib zlinpack.veclib \
       scholesky.veclib dcholesky.veclib ccholesky.veclib zcholesky.veclib \
       sgemm.veclib dgemm.veclib cgemm.veclib zgemm.veclib \
       strmm.veclib dtrmm.veclib ctrmm.veclib ztrmm.veclib \
       strsm.veclib dtrsm.veclib ctrsm.veclib ztrsm.veclib \
       sspr.veclib dspr.veclib \
       sspr2.veclib dspr2.veclib \
       ssyr.veclib dsyr.veclib \
       ssyr2.veclib dsyr2.veclib \
       ssyrk.veclib dsyrk.veclib csyrk.veclib zsyrk.veclib \
       ssyr2k.veclib dsyr2k.veclib csyr2k.veclib zsyr2k.veclib \
       sger.veclib dger.veclib cger.veclib zger.veclib \
       sdot.veclib ddot.veclib cdot.veclib zdot.veclib \
       srot.veclib drot.veclib csrot.veclib zdrot.veclib \
       srotm.veclib drotm.veclib \
       saxpy.veclib daxpy.veclib caxpy.veclib zaxpy.veclib \
       scopy.veclib dcopy.veclib ccopy.veclib zcopy.veclib \
       sswap.veclib dswap.veclib cswap.veclib zswap.veclib \
       sscal.veclib dscal.veclib cscal.veclib zscal.veclib \
       sasum.veclib dasum.veclib casum.veclib zasum.veclib \
       ssymv.veclib dsymv.veclib csymv.veclib zsymv.veclib \
       chemv.veclib zhemv.veclib \
       chbmv.veclib zhbmv.veclib \
       chpmv.veclib zhpmv.veclib \
       chemm.veclib zhemm.veclib \
       cherk.veclib zherk.veclib \
       cher2k.veclib zher2k.veclib \
       cher.veclib zher.veclib \
       cher2.veclib zher2.veclib \
       sgemv.veclib dgemv.veclib cgemv.veclib zgemv.veclib \
       strmv.veclib dtrmv.veclib ctrmv.veclib ztrmv.veclib \
       stpmv.veclib dtpmv.veclib ctpmv.veclib ztpmv.veclib \
       stpsv.veclib dtpsv.veclib ctpsv.veclib ztpsv.veclib \
       strsv.veclib dtrsv.veclib ctrsv.veclib ztrsv.veclib \
       sgeev.veclib dgeev.veclib cgeev.veclib zgeev.veclib \
       sgesv.veclib dgesv.veclib cgesv.veclib zgesv.veclib \
       sgetri.veclib dgetri.veclib cgetri.veclib zgetri.veclib \
       spotrf.veclib dpotrf.veclib cpotrf.veclib zpotrf.veclib \
       ssymm.veclib dsymm.veclib csymm.veclib zsymm.veclib \
       saxpby.veclib daxpby.veclib caxpby.veclib zaxpby.veclib

goto_3m :: cgemm3m.goto zgemm3m.goto

mkl_3m :: cgemm3m.mkl zgemm3m.mkl

all :: goto mkl atlas acml veclib

exe :
	@./Make_exe.sh

##################################### Slinpack ####################################################
slinpack.goto : slinpack.$(SUFFIX) ../$(LIBNAME)
	$(CC) $(CFLAGS) -o $(@F) $^ $(CEXTRALIB) $(EXTRALIB) $(FEXTRALIB) -lm

slinpack.acml : slinpack.$(SUFFIX)
	-$(CC) $(CFLAGS) -o $(@F) $^ $(LIBACML) $(CEXTRALIB) $(EXTRALIB) $(FEXTRALIB)

slinpack.atlas : slinpack.$(SUFFIX)
	-$(CC) $(CFLAGS) -o $(@F) $^ $(LIBATLAS) $(CEXTRALIB) $(EXTRALIB) $(FEXTRALIB)

slinpack.mkl : slinpack.$(SUFFIX)
	-$(CC) $(CFLAGS) -o $(@F) $^ $(LIBMKL) $(CEXTRALIB) $(EXTRALIB) $(FEXTRALIB)

slinpack.veclib : slinpack.$(SUFFIX)
	-$(CC) $(CFLAGS) -o $(@F) $^ $(LIBVECLIB) $(CEXTRALIB) $(EXTRALIB) $(FEXTRALIB)

slinpack.essl : slinpack.$(SUFFIX)
	-$(CC) $(CFLAGS) -o $(@F) $^ $(LIBESSL) $(CEXTRALIB) $(EXTRALIB) $(FEXTRALIB)

##################################### Dlinpack ####################################################
dlinpack.goto : dlinpack.$(SUFFIX) ../$(LIBNAME)
	$(CC) $(CFLAGS) -o $(@F) $^ $(CEXTRALIB) $(EXTRALIB) $(FEXTRALIB) -lm

dlinpack.acml : dlinpack.$(SUFFIX)
	-$(CC) $(CFLAGS) -o $(@F) $^ $(LIBACML) $(CEXTRALIB) $(EXTRALIB) $(FEXTRALIB)

dlinpack.atlas : dlinpack.$(SUFFIX)
	-$(CC) $(CFLAGS) -o $(@F) $^ $(LIBATLAS) $(CEXTRALIB) $(EXTRALIB) $(FEXTRALIB)

dlinpack.mkl : dlinpack.$(SUFFIX)
	-$(CC) $(CFLAGS) -o $(@F) $^ $(LIBMKL) $(CEXTRALIB) $(EXTRALIB) $(FEXTRALIB)

dlinpack.veclib : dlinpack.$(SUFFIX)
	-$(CC) $(CFLAGS) -o $(@F) $^ $(LIBVECLIB) $(CEXTRALIB) $(EXTRALIB) $(FEXTRALIB)

dlinpack.essl : dlinpack.$(SUFFIX)
	-$(CC) $(CFLAGS) -o $(@F) $^ $(LIBESSL) $(CEXTRALIB) $(EXTRALIB) $(FEXTRALIB)

##################################### Clinpack ####################################################

clinpack.goto : clinpack.$(SUFFIX) ../$(LIBNAME)
	$(CC) $(CFLAGS) -o $(@F) $^ $(CEXTRALIB) $(EXTRALIB) $(FEXTRALIB) -lm

clinpack.acml : clinpack.$(SUFFIX)
	-$(CC) $(CFLAGS) -o $(@F) $^ $(LIBACML) $(CEXTRALIB) $(EXTRALIB) $(FEXTRALIB)

clinpack.atlas : clinpack.$(SUFFIX)
	-$(CC) $(CFLAGS) -o $(@F) $^ $(LIBATLAS) $(CEXTRALIB) $(EXTRALIB) $(FEXTRALIB)

clinpack.mkl : clinpack.$(SUFFIX)
	-$(CC) $(CFLAGS) -o $(@F) $^ $(LIBMKL) $(CEXTRALIB) $(EXTRALIB) $(FEXTRALIB)

clinpack.veclib : clinpack.$(SUFFIX)
	-$(CC) $(CFLAGS) -o $(@F) $^ $(LIBVECLIB) $(CEXTRALIB) $(EXTRALIB) $(FEXTRALIB)

clinpack.essl : clinpack.$(SUFFIX)
	-$(CC) $(CFLAGS) -o $(@F) $^ $(LIBESSL) $(CEXTRALIB) $(EXTRALIB) $(FEXTRALIB)

##################################### Zlinpack ####################################################

zlinpack.goto : zlinpack.$(SUFFIX) ../$(LIBNAME)
	$(CC) $(CFLAGS) -o $(@F) $^ $(CEXTRALIB) $(EXTRALIB) $(FEXTRALIB) -lm

zlinpack.acml : zlinpack.$(SUFFIX)
	-$(CC) $(CFLAGS) -o $(@F) $^ $(LIBACML) $(CEXTRALIB) $(EXTRALIB) $(FEXTRALIB)

zlinpack.atlas : zlinpack.$(SUFFIX)
	-$(CC) $(CFLAGS) -o $(@F) $^ $(LIBATLAS) $(CEXTRALIB) $(EXTRALIB) $(FEXTRALIB)

zlinpack.mkl : zlinpack.$(SUFFIX)
	-$(CC) $(CFLAGS) -o $(@F) $^ $(LIBMKL) $(CEXTRALIB) $(EXTRALIB) $(FEXTRALIB)

zlinpack.veclib : zlinpack.$(SUFFIX)
	-$(CC) $(CFLAGS) -o $(@F) $^ $(LIBVECLIB) $(CEXTRALIB) $(EXTRALIB) $(FEXTRALIB)

zlinpack.essl : zlinpack.$(SUFFIX)
	-$(CC) $(CFLAGS) -o $(@F) $^ $(LIBESSL) $(CEXTRALIB) $(EXTRALIB) $(FEXTRALIB)

##################################### Scholesky ###################################################

scholesky.goto : scholesky.$(SUFFIX) ../$(LIBNAME)
	$(CC) $(CFLAGS) -o $(@F) $^ $(CEXTRALIB) $(EXTRALIB) $(FEXTRALIB) -lm

scholesky.acml : scholesky.$(SUFFIX)
	-$(CC) $(CFLAGS) -o $(@F) $^ $(LIBACML) $(CEXTRALIB) $(EXTRALIB) $(FEXTRALIB)

scholesky.atlas : scholesky.$(SUFFIX)
	-$(CC) $(CFLAGS) -o $(@F) $^ $(LIBATLAS) $(CEXTRALIB) $(EXTRALIB) $(FEXTRALIB)

scholesky.mkl : scholesky.$(SUFFIX)
	-$(CC) $(CFLAGS) -o $(@F) $^ $(LIBMKL) $(CEXTRALIB) $(EXTRALIB) $(FEXTRALIB)

scholesky.veclib : scholesky.$(SUFFIX)
	-$(CC) $(CFLAGS) -o $(@F) $^ $(LIBVECLIB) $(CEXTRALIB) $(EXTRALIB) $(FEXTRALIB)

scholesky.essl : scholesky.$(SUFFIX)
	-$(CC) $(CFLAGS) -o $(@F) $^ $(LIBESSL) $(CEXTRALIB) $(EXTRALIB) $(FEXTRALIB)

##################################### Dcholesky ###################################################

dcholesky.goto : dcholesky.$(SUFFIX) ../$(LIBNAME)
	$(CC) $(CFLAGS) -o $(@F) $^ $(CEXTRALIB) $(EXTRALIB) $(FEXTRALIB) -lm

dcholesky.acml : dcholesky.$(SUFFIX)
	-$(CC) $(CFLAGS) -o $(@F) $^ $(LIBACML) $(CEXTRALIB) $(EXTRALIB) $(FEXTRALIB)

dcholesky.atlas : dcholesky.$(SUFFIX)
	-$(CC) $(CFLAGS) -o $(@F) $^ $(LIBATLAS) $(CEXTRALIB) $(EXTRALIB) $(FEXTRALIB)

dcholesky.mkl : dcholesky.$(SUFFIX)
	-$(CC) $(CFLAGS) -o $(@F) $^ $(LIBMKL) $(CEXTRALIB) $(EXTRALIB) $(FEXTRALIB)

dcholesky.veclib : dcholesky.$(SUFFIX)
	-$(CC) $(CFLAGS) -o $(@F) $^ $(LIBVECLIB) $(CEXTRALIB) $(EXTRALIB) $(FEXTRALIB)

dcholesky.essl : dcholesky.$(SUFFIX)
	-$(CC) $(CFLAGS) -o $(@F) $^ $(LIBESSL) $(CEXTRALIB) $(EXTRALIB) $(FEXTRALIB)

##################################### Ccholesky ###################################################

ccholesky.goto : ccholesky.$(SUFFIX) ../$(LIBNAME)
	$(CC) $(CFLAGS) -o $(@F) $^ $(CEXTRALIB) $(EXTRALIB) $(FEXTRALIB) -lm

ccholesky.acml : ccholesky.$(SUFFIX)
	-$(CC) $(CFLAGS) -o $(@F) $^ $(LIBACML) $(CEXTRALIB) $(EXTRALIB) $(FEXTRALIB)

ccholesky.atlas : ccholesky.$(SUFFIX)
	-$(CC) $(CFLAGS) -o $(@F) $^ $(LIBATLAS) $(CEXTRALIB) $(EXTRALIB) $(FEXTRALIB)

ccholesky.mkl : ccholesky.$(SUFFIX)
	-$(CC) $(CFLAGS) -o $(@F) $^ $(LIBMKL) $(CEXTRALIB) $(EXTRALIB) $(FEXTRALIB)

ccholesky.veclib : ccholesky.$(SUFFIX)
	-$(CC) $(CFLAGS) -o $(@F) $^ $(LIBVECLIB) $(CEXTRALIB) $(EXTRALIB) $(FEXTRALIB)

ccholesky.essl : ccholesky.$(SUFFIX)
	-$(CC) $(CFLAGS) -o $(@F) $^ $(LIBESSL) $(CEXTRALIB) $(EXTRALIB) $(FEXTRALIB)


##################################### Zcholesky ###################################################

zcholesky.goto : zcholesky.$(SUFFIX) ../$(LIBNAME)
	$(CC) $(CFLAGS) -o $(@F) $^ $(CEXTRALIB) $(EXTRALIB) $(FEXTRALIB) -lm

zcholesky.acml : zcholesky.$(SUFFIX)
	-$(CC) $(CFLAGS) -o $(@F) $^ $(LIBACML) $(CEXTRALIB) $(EXTRALIB) $(FEXTRALIB)

zcholesky.atlas : zcholesky.$(SUFFIX)
	-$(CC) $(CFLAGS) -o $(@F) $^ $(LIBATLAS) $(CEXTRALIB) $(EXTRALIB) $(FEXTRALIB)

zcholesky.mkl : zcholesky.$(SUFFIX)
	-$(CC) $(CFLAGS) -o $(@F) $^ $(LIBMKL) $(CEXTRALIB) $(EXTRALIB) $(FEXTRALIB)

zcholesky.veclib : zcholesky.$(SUFFIX)
	-$(CC) $(CFLAGS) -o $(@F) $^ $(LIBVECLIB) $(CEXTRALIB) $(EXTRALIB) $(FEXTRALIB)

zcholesky.essl : zcholesky.$(SUFFIX)
	-$(CC) $(CFLAGS) -o $(@F) $^ $(LIBESSL) $(CEXTRALIB) $(EXTRALIB) $(FEXTRALIB)

##################################### Sgemm ####################################################
ifeq ($(BUILD_BFLOAT16),1)
sbgemm.goto : sbgemm.$(SUFFIX) ../$(LIBNAME)
	$(CC) $(CFLAGS) -o $(@F) $^ $(CEXTRALIB) $(EXTRALIB) $(FEXTRALIB) -lm
endif

sgemm.goto : sgemm.$(SUFFIX) ../$(LIBNAME)
	$(CC) $(CFLAGS) -o $(@F) $^ $(CEXTRALIB) $(EXTRALIB) $(FEXTRALIB) -lm

sgemm.acml : sgemm.$(SUFFIX)
	-$(CC) $(CFLAGS) -o $(@F) $^ $(LIBACML) $(CEXTRALIB) $(EXTRALIB) $(FEXTRALIB)

sgemm.atlas : sgemm.$(SUFFIX)
	-$(CC) $(CFLAGS) -o $(@F) $^ $(LIBATLAS) $(CEXTRALIB) $(EXTRALIB) $(FEXTRALIB)

sgemm.mkl : sgemm.$(SUFFIX)
	-$(CC) $(CFLAGS) -o $(@F) $^ $(LIBMKL) $(CEXTRALIB) $(EXTRALIB) $(FEXTRALIB)

sgemm.veclib : sgemm.$(SUFFIX)
	-$(CC) $(CFLAGS) -o $(@F) $^ $(LIBVECLIB) $(CEXTRALIB) $(EXTRALIB) $(FEXTRALIB)

sgemm.essl : sgemm.$(SUFFIX)
	-$(CC) $(CFLAGS) -o $(@F) $^ $(LIBESSL) $(CEXTRALIB) $(EXTRALIB) $(FEXTRALIB)

##################################### Dgemm ####################################################
dgemm.goto : dgemm.$(SUFFIX) ../$(LIBNAME)
	$(CC) $(CFLAGS) -o $(@F) $^ $(CEXTRALIB) $(EXTRALIB) $(FEXTRALIB) -lm

dgemm.acml : dgemm.$(SUFFIX)
	-$(CC) $(CFLAGS) -o $(@F) $^ $(LIBACML) $(CEXTRALIB) $(EXTRALIB) $(FEXTRALIB)

dgemm.atlas : dgemm.$(SUFFIX)
	-$(CC) $(CFLAGS) -o $(@F) $^ $(LIBATLAS) $(CEXTRALIB) $(EXTRALIB) $(FEXTRALIB)

dgemm.mkl : dgemm.$(SUFFIX)
	-$(CC) $(CFLAGS) -o $(@F) $^ $(LIBMKL) $(CEXTRALIB) $(EXTRALIB) $(FEXTRALIB)

dgemm.veclib : dgemm.$(SUFFIX)
	-$(CC) $(CFLAGS) -o $(@F) $^ $(LIBVECLIB) $(CEXTRALIB) $(EXTRALIB) $(FEXTRALIB)

dgemm.essl : dgemm.$(SUFFIX)
	-$(CC) $(CFLAGS) -o $(@F) $^ $(LIBESSL) $(CEXTRALIB) $(EXTRALIB) $(FEXTRALIB)

##################################### Cgemm ####################################################

cgemm.goto : cgemm.$(SUFFIX) ../$(LIBNAME)
	$(CC) $(CFLAGS) -o $(@F) $^ $(CEXTRALIB) $(EXTRALIB) $(FEXTRALIB) -lm

cgemm.acml : cgemm.$(SUFFIX)
	-$(CC) $(CFLAGS) -o $(@F) $^ $(LIBACML) $(CEXTRALIB) $(EXTRALIB) $(FEXTRALIB)

cgemm.atlas : cgemm.$(SUFFIX)
	-$(CC) $(CFLAGS) -o $(@F) $^ $(LIBATLAS) $(CEXTRALIB) $(EXTRALIB) $(FEXTRALIB)

cgemm.mkl : cgemm.$(SUFFIX)
	-$(CC) $(CFLAGS) -o $(@F) $^ $(LIBMKL) $(CEXTRALIB) $(EXTRALIB) $(FEXTRALIB)

cgemm.veclib : cgemm.$(SUFFIX)
	-$(CC) $(CFLAGS) -o $(@F) $^ $(LIBVECLIB) $(CEXTRALIB) $(EXTRALIB) $(FEXTRALIB)

cgemm.essl : cgemm.$(SUFFIX)
	-$(CC) $(CFLAGS) -o $(@F) $^ $(LIBESSL) $(CEXTRALIB) $(EXTRALIB) $(FEXTRALIB)

##################################### Zgemm ####################################################

zgemm.goto : zgemm.$(SUFFIX) ../$(LIBNAME)
	$(CC) $(CFLAGS) -o $(@F) $^ $(CEXTRALIB) $(EXTRALIB) $(FEXTRALIB) -lm

zgemm.acml : zgemm.$(SUFFIX)
	-$(CC) $(CFLAGS) -o $(@F) $^ $(LIBACML) $(CEXTRALIB) $(EXTRALIB) $(FEXTRALIB)

zgemm.atlas : zgemm.$(SUFFIX)
	-$(CC) $(CFLAGS) -o $(@F) $^ $(LIBATLAS) $(CEXTRALIB) $(EXTRALIB) $(FEXTRALIB)

zgemm.mkl : zgemm.$(SUFFIX)
	-$(CC) $(CFLAGS) -o $(@F) $^ $(LIBMKL) $(CEXTRALIB) $(EXTRALIB) $(FEXTRALIB)

zgemm.veclib : zgemm.$(SUFFIX)
	-$(CC) $(CFLAGS) -o $(@F) $^ $(LIBVECLIB) $(CEXTRALIB) $(EXTRALIB) $(FEXTRALIB)

zgemm.essl : zgemm.$(SUFFIX)
	-$(CC) $(CFLAGS) -o $(@F) $^ $(LIBESSL) $(CEXTRALIB) $(EXTRALIB) $(FEXTRALIB)

##################################### Ssymm ####################################################
ssymm.goto : ssymm.$(SUFFIX) ../$(LIBNAME)
	$(CC) $(CFLAGS) -o $(@F) $^ $(CEXTRALIB) $(EXTRALIB) $(FEXTRALIB) -lm

ssymm.acml : ssymm.$(SUFFIX)
	-$(CC) $(CFLAGS) -o $(@F) $^ $(LIBACML) $(CEXTRALIB) $(EXTRALIB) $(FEXTRALIB)

ssymm.atlas : ssymm.$(SUFFIX)
	-$(CC) $(CFLAGS) -o $(@F) $^ $(LIBATLAS) $(CEXTRALIB) $(EXTRALIB) $(FEXTRALIB)

ssymm.mkl : ssymm.$(SUFFIX)
	-$(CC) $(CFLAGS) -o $(@F) $^ $(LIBMKL) $(CEXTRALIB) $(EXTRALIB) $(FEXTRALIB)

ssymm.veclib : ssymm.$(SUFFIX)
	-$(CC) $(CFLAGS) -o $(@F) $^ $(LIBVECLIB) $(CEXTRALIB) $(EXTRALIB) $(FEXTRALIB)

##################################### Dsymm ####################################################
dsymm.goto : dsymm.$(SUFFIX) ../$(LIBNAME)
	$(CC) $(CFLAGS) -o $(@F) $^ $(CEXTRALIB) $(EXTRALIB) $(FEXTRALIB) -lm

dsymm.acml : dsymm.$(SUFFIX)
	-$(CC) $(CFLAGS) -o $(@F) $^ $(LIBACML) $(CEXTRALIB) $(EXTRALIB) $(FEXTRALIB)

dsymm.atlas : dsymm.$(SUFFIX)
	-$(CC) $(CFLAGS) -o $(@F) $^ $(LIBATLAS) $(CEXTRALIB) $(EXTRALIB) $(FEXTRALIB)

dsymm.mkl : dsymm.$(SUFFIX)
	-$(CC) $(CFLAGS) -o $(@F) $^ $(LIBMKL) $(CEXTRALIB) $(EXTRALIB) $(FEXTRALIB)

dsymm.veclib : dsymm.$(SUFFIX)
	-$(CC) $(CFLAGS) -o $(@F) $^ $(LIBVECLIB) $(CEXTRALIB) $(EXTRALIB) $(FEXTRALIB)

##################################### Csymm ####################################################

csymm.goto : csymm.$(SUFFIX) ../$(LIBNAME)
	$(CC) $(CFLAGS) -o $(@F) $^ $(CEXTRALIB) $(EXTRALIB) $(FEXTRALIB) -lm

csymm.acml : csymm.$(SUFFIX)
	-$(CC) $(CFLAGS) -o $(@F) $^ $(LIBACML) $(CEXTRALIB) $(EXTRALIB) $(FEXTRALIB)

csymm.atlas : csymm.$(SUFFIX)
	-$(CC) $(CFLAGS) -o $(@F) $^ $(LIBATLAS) $(CEXTRALIB) $(EXTRALIB) $(FEXTRALIB)

csymm.mkl : csymm.$(SUFFIX)
	-$(CC) $(CFLAGS) -o $(@F) $^ $(LIBMKL) $(CEXTRALIB) $(EXTRALIB) $(FEXTRALIB)

csymm.veclib : csymm.$(SUFFIX)
	-$(CC) $(CFLAGS) -o $(@F) $^ $(LIBVECLIB) $(CEXTRALIB) $(EXTRALIB) $(FEXTRALIB)

##################################### Zsymm ####################################################

zsymm.goto : zsymm.$(SUFFIX) ../$(LIBNAME)
	$(CC) $(CFLAGS) -o $(@F) $^ $(CEXTRALIB) $(EXTRALIB) $(FEXTRALIB) -lm

zsymm.acml : zsymm.$(SUFFIX)
	-$(CC) $(CFLAGS) -o $(@F) $^ $(LIBACML) $(CEXTRALIB) $(EXTRALIB) $(FEXTRALIB)

zsymm.atlas : zsymm.$(SUFFIX)
	-$(CC) $(CFLAGS) -o $(@F) $^ $(LIBATLAS) $(CEXTRALIB) $(EXTRALIB) $(FEXTRALIB)

zsymm.mkl : zsymm.$(SUFFIX)
	-$(CC) $(CFLAGS) -o $(@F) $^ $(LIBMKL) $(CEXTRALIB) $(EXTRALIB) $(FEXTRALIB)

zsymm.veclib : zsymm.$(SUFFIX)
	-$(CC) $(CFLAGS) -o $(@F) $^ $(LIBVECLIB) $(CEXTRALIB) $(EXTRALIB) $(FEXTRALIB)

##################################### Strmm ####################################################
strmm.goto : strmm.$(SUFFIX) ../$(LIBNAME)
	$(CC) $(CFLAGS) -o $(@F) $^ $(CEXTRALIB) $(EXTRALIB) $(FEXTRALIB) -lm

strmm.acml : strmm.$(SUFFIX)
	-$(CC) $(CFLAGS) -o $(@F) $^ $(LIBACML) $(CEXTRALIB) $(EXTRALIB) $(FEXTRALIB)

strmm.atlas : strmm.$(SUFFIX)
	-$(CC) $(CFLAGS) -o $(@F) $^ $(LIBATLAS) $(CEXTRALIB) $(EXTRALIB) $(FEXTRALIB)

strmm.mkl : strmm.$(SUFFIX)
	-$(CC) $(CFLAGS) -o $(@F) $^ $(LIBMKL) $(CEXTRALIB) $(EXTRALIB) $(FEXTRALIB)

strmm.veclib : strmm.$(SUFFIX)
	-$(CC) $(CFLAGS) -o $(@F) $^ $(LIBVECLIB) $(CEXTRALIB) $(EXTRALIB) $(FEXTRALIB)

strmm.essl : strmm.$(SUFFIX)
	-$(CC) $(CFLAGS) -o $(@F) $^ $(LIBESSL) $(CEXTRALIB) $(EXTRALIB) $(FEXTRALIB)

##################################### Dtrmm ####################################################
dtrmm.goto : dtrmm.$(SUFFIX) ../$(LIBNAME)
	$(CC) $(CFLAGS) -o $(@F) $^ $(CEXTRALIB) $(EXTRALIB) $(FEXTRALIB) -lm

dtrmm.acml : dtrmm.$(SUFFIX)
	-$(CC) $(CFLAGS) -o $(@F) $^ $(LIBACML) $(CEXTRALIB) $(EXTRALIB) $(FEXTRALIB)

dtrmm.atlas : dtrmm.$(SUFFIX)
	-$(CC) $(CFLAGS) -o $(@F) $^ $(LIBATLAS) $(CEXTRALIB) $(EXTRALIB) $(FEXTRALIB)

dtrmm.mkl : dtrmm.$(SUFFIX)
	-$(CC) $(CFLAGS) -o $(@F) $^ $(LIBMKL) $(CEXTRALIB) $(EXTRALIB) $(FEXTRALIB)

dtrmm.veclib : dtrmm.$(SUFFIX)
	-$(CC) $(CFLAGS) -o $(@F) $^ $(LIBVECLIB) $(CEXTRALIB) $(EXTRALIB) $(FEXTRALIB)

dtrmm.essl : dtrmm.$(SUFFIX)
	-$(CC) $(CFLAGS) -o $(@F) $^ $(LIBESSL) $(CEXTRALIB) $(EXTRALIB) $(FEXTRALIB)

##################################### Ctrmm ####################################################

ctrmm.goto : ctrmm.$(SUFFIX) ../$(LIBNAME)
	$(CC) $(CFLAGS) -o $(@F) $^ $(CEXTRALIB) $(EXTRALIB) $(FEXTRALIB) -lm

ctrmm.acml : ctrmm.$(SUFFIX)
	-$(CC) $(CFLAGS) -o $(@F) $^ $(LIBACML) $(CEXTRALIB) $(EXTRALIB) $(FEXTRALIB)

ctrmm.atlas : ctrmm.$(SUFFIX)
	-$(CC) $(CFLAGS) -o $(@F) $^ $(LIBATLAS) $(CEXTRALIB) $(EXTRALIB) $(FEXTRALIB)

ctrmm.mkl : ctrmm.$(SUFFIX)
	-$(CC) $(CFLAGS) -o $(@F) $^ $(LIBMKL) $(CEXTRALIB) $(EXTRALIB) $(FEXTRALIB)

ctrmm.veclib : ctrmm.$(SUFFIX)
	-$(CC) $(CFLAGS) -o $(@F) $^ $(LIBVECLIB) $(CEXTRALIB) $(EXTRALIB) $(FEXTRALIB)

ctrmm.essl : ctrmm.$(SUFFIX)
	-$(CC) $(CFLAGS) -o $(@F) $^ $(LIBESSL) $(CEXTRALIB) $(EXTRALIB) $(FEXTRALIB)

##################################### Ztrmm ####################################################

ztrmm.goto : ztrmm.$(SUFFIX) ../$(LIBNAME)
	$(CC) $(CFLAGS) -o $(@F) $^ $(CEXTRALIB) $(EXTRALIB) $(FEXTRALIB) -lm

ztrmm.acml : ztrmm.$(SUFFIX)
	-$(CC) $(CFLAGS) -o $(@F) $^ $(LIBACML) $(CEXTRALIB) $(EXTRALIB) $(FEXTRALIB)

ztrmm.atlas : ztrmm.$(SUFFIX)
	-$(CC) $(CFLAGS) -o $(@F) $^ $(LIBATLAS) $(CEXTRALIB) $(EXTRALIB) $(FEXTRALIB)

ztrmm.mkl : ztrmm.$(SUFFIX)
	-$(CC) $(CFLAGS) -o $(@F) $^ $(LIBMKL) $(CEXTRALIB) $(EXTRALIB) $(FEXTRALIB)

ztrmm.veclib : ztrmm.$(SUFFIX)
	-$(CC) $(CFLAGS) -o $(@F) $^ $(LIBVECLIB) $(CEXTRALIB) $(EXTRALIB) $(FEXTRALIB)

ztrmm.essl : ztrmm.$(SUFFIX)
	-$(CC) $(CFLAGS) -o $(@F) $^ $(LIBESSL) $(CEXTRALIB) $(EXTRALIB) $(FEXTRALIB)

##################################### Strsm ####################################################
strsm.goto : strsm.$(SUFFIX) ../$(LIBNAME)
	$(CC) $(CFLAGS) -o $(@F) $^ $(CEXTRALIB) $(EXTRALIB) $(FEXTRALIB) -lm

strsm.acml : strsm.$(SUFFIX)
	-$(CC) $(CFLAGS) -o $(@F) $^ $(LIBACML) $(CEXTRALIB) $(EXTRALIB) $(FEXTRALIB)

strsm.atlas : strsm.$(SUFFIX)
	-$(CC) $(CFLAGS) -o $(@F) $^ $(LIBATLAS) $(CEXTRALIB) $(EXTRALIB) $(FEXTRALIB)

strsm.mkl : strsm.$(SUFFIX)
	-$(CC) $(CFLAGS) -o $(@F) $^ $(LIBMKL) $(CEXTRALIB) $(EXTRALIB) $(FEXTRALIB)

strsm.veclib : strsm.$(SUFFIX)
	-$(CC) $(CFLAGS) -o $(@F) $^ $(LIBVECLIB) $(CEXTRALIB) $(EXTRALIB) $(FEXTRALIB)

strsm.essl : strsm.$(SUFFIX)
	-$(CC) $(CFLAGS) -o $(@F) $^ $(LIBESSL) $(CEXTRALIB) $(EXTRALIB) $(FEXTRALIB)

##################################### Dtrsm ####################################################
dtrsm.goto : dtrsm.$(SUFFIX) ../$(LIBNAME)
	$(CC) $(CFLAGS) -o $(@F) $^ $(CEXTRALIB) $(EXTRALIB) $(FEXTRALIB) -lm

dtrsm.acml : dtrsm.$(SUFFIX)
	-$(CC) $(CFLAGS) -o $(@F) $^ $(LIBACML) $(CEXTRALIB) $(EXTRALIB) $(FEXTRALIB)

dtrsm.atlas : dtrsm.$(SUFFIX)
	-$(CC) $(CFLAGS) -o $(@F) $^ $(LIBATLAS) $(CEXTRALIB) $(EXTRALIB) $(FEXTRALIB)

dtrsm.mkl : dtrsm.$(SUFFIX)
	-$(CC) $(CFLAGS) -o $(@F) $^ $(LIBMKL) $(CEXTRALIB) $(EXTRALIB) $(FEXTRALIB)

dtrsm.veclib : dtrsm.$(SUFFIX)
	-$(CC) $(CFLAGS) -o $(@F) $^ $(LIBVECLIB) $(CEXTRALIB) $(EXTRALIB) $(FEXTRALIB)

dtrsm.essl : dtrsm.$(SUFFIX)
	-$(CC) $(CFLAGS) -o $(@F) $^ $(LIBESSL) $(CEXTRALIB) $(EXTRALIB) $(FEXTRALIB)

##################################### Ctrsm ####################################################

ctrsm.goto : ctrsm.$(SUFFIX) ../$(LIBNAME)
	$(CC) $(CFLAGS) -o $(@F) $^ $(CEXTRALIB) $(EXTRALIB) $(FEXTRALIB) -lm

ctrsm.acml : ctrsm.$(SUFFIX)
	-$(CC) $(CFLAGS) -o $(@F) $^ $(LIBACML) $(CEXTRALIB) $(EXTRALIB) $(FEXTRALIB)

ctrsm.atlas : ctrsm.$(SUFFIX)
	-$(CC) $(CFLAGS) -o $(@F) $^ $(LIBATLAS) $(CEXTRALIB) $(EXTRALIB) $(FEXTRALIB)

ctrsm.mkl : ctrsm.$(SUFFIX)
	-$(CC) $(CFLAGS) -o $(@F) $^ $(LIBMKL) $(CEXTRALIB) $(EXTRALIB) $(FEXTRALIB)

ctrsm.veclib : ctrsm.$(SUFFIX)
	-$(CC) $(CFLAGS) -o $(@F) $^ $(LIBVECLIB) $(CEXTRALIB) $(EXTRALIB) $(FEXTRALIB)

ctrsm.essl : ctrsm.$(SUFFIX)
	-$(CC) $(CFLAGS) -o $(@F) $^ $(LIBESSL) $(CEXTRALIB) $(EXTRALIB) $(FEXTRALIB)

##################################### Ztrsm ####################################################

ztrsm.goto : ztrsm.$(SUFFIX) ../$(LIBNAME)
	$(CC) $(CFLAGS) -o $(@F) $^ $(CEXTRALIB) $(EXTRALIB) $(FEXTRALIB) -lm

ztrsm.acml : ztrsm.$(SUFFIX)
	-$(CC) $(CFLAGS) -o $(@F) $^ $(LIBACML) $(CEXTRALIB) $(EXTRALIB) $(FEXTRALIB)

ztrsm.atlas : ztrsm.$(SUFFIX)
	-$(CC) $(CFLAGS) -o $(@F) $^ $(LIBATLAS) $(CEXTRALIB) $(EXTRALIB) $(FEXTRALIB)

ztrsm.mkl : ztrsm.$(SUFFIX)
	-$(CC) $(CFLAGS) -o $(@F) $^ $(LIBMKL) $(CEXTRALIB) $(EXTRALIB) $(FEXTRALIB)

ztrsm.veclib : ztrsm.$(SUFFIX)
	-$(CC) $(CFLAGS) -o $(@F) $^ $(LIBVECLIB) $(CEXTRALIB) $(EXTRALIB) $(FEXTRALIB)

ztrsm.essl : ztrsm.$(SUFFIX)
	-$(CC) $(CFLAGS) -o $(@F) $^ $(LIBESSL) $(CEXTRALIB) $(EXTRALIB) $(FEXTRALIB)
##################################### Ssyr ####################################################
ssyr.goto : ssyr.$(SUFFIX) ../$(LIBNAME)
	$(CC) $(CFLAGS) -o $(@F) $^ $(CEXTRALIB) $(EXTRALIB) $(FEXTRALIB) -lm

ssyr.acml : ssyr.$(SUFFIX)
	-$(CC) $(CFLAGS) -o $(@F) $^ $(LIBACML) $(CEXTRALIB) $(EXTRALIB) $(FEXTRALIB)

ssyr.atlas : ssyr.$(SUFFIX)
	-$(CC) $(CFLAGS) -o $(@F) $^ $(LIBATLAS) $(CEXTRALIB) $(EXTRALIB) $(FEXTRALIB)

ssyr.mkl : ssyr.$(SUFFIX)
	-$(CC) $(CFLAGS) -o $(@F) $^ $(LIBMKL) $(CEXTRALIB) $(EXTRALIB) $(FEXTRALIB)

ssyr.veclib : ssyr.$(SUFFIX)
	-$(CC) $(CFLAGS) -o $(@F) $^ $(LIBVECLIB) $(CEXTRALIB) $(EXTRALIB) $(FEXTRALIB)
##################################### Dsyr ####################################################
dsyr.goto : dsyr.$(SUFFIX) ../$(LIBNAME)
	$(CC) $(CFLAGS) -o $(@F) $^ $(CEXTRALIB) $(EXTRALIB) $(FEXTRALIB) -lm

dsyr.acml : dsyr.$(SUFFIX)
	-$(CC) $(CFLAGS) -o $(@F) $^ $(LIBACML) $(CEXTRALIB) $(EXTRALIB) $(FEXTRALIB)

dsyr.atlas : dsyr.$(SUFFIX)
	-$(CC) $(CFLAGS) -o $(@F) $^ $(LIBATLAS) $(CEXTRALIB) $(EXTRALIB) $(FEXTRALIB)

dsyr.mkl : dsyr.$(SUFFIX)
	-$(CC) $(CFLAGS) -o $(@F) $^ $(LIBMKL) $(CEXTRALIB) $(EXTRALIB) $(FEXTRALIB)

dsyr.veclib : dsyr.$(SUFFIX)
	-$(CC) $(CFLAGS) -o $(@F) $^ $(LIBVECLIB) $(CEXTRALIB) $(EXTRALIB) $(FEXTRALIB)
	
##################################### Sspr ####################################################
sspr.goto : sspr.$(SUFFIX) ../$(LIBNAME)
	$(CC) $(CFLAGS) -o $(@F) $^ $(CEXTRALIB) $(EXTRALIB) $(FEXTRALIB) -lm

sspr.acml : sspr.$(SUFFIX)
	-$(CC) $(CFLAGS) -o $(@F) $^ $(LIBACML) $(CEXTRALIB) $(EXTRALIB) $(FEXTRALIB)

sspr.atlas : sspr.$(SUFFIX)
	-$(CC) $(CFLAGS) -o $(@F) $^ $(LIBATLAS) $(CEXTRALIB) $(EXTRALIB) $(FEXTRALIB)

sspr.mkl : sspr.$(SUFFIX)
	-$(CC) $(CFLAGS) -o $(@F) $^ $(LIBMKL) $(CEXTRALIB) $(EXTRALIB) $(FEXTRALIB)

sspr.veclib : sspr.$(SUFFIX)
	-$(CC) $(CFLAGS) -o $(@F) $^ $(LIBVECLIB) $(CEXTRALIB) $(EXTRALIB) $(FEXTRALIB)
	
##################################### Dspr ####################################################
dspr.goto : dspr.$(SUFFIX) ../$(LIBNAME)
	$(CC) $(CFLAGS) -o $(@F) $^ $(CEXTRALIB) $(EXTRALIB) $(FEXTRALIB) -lm

dspr.acml : dspr.$(SUFFIX)
	-$(CC) $(CFLAGS) -o $(@F) $^ $(LIBACML) $(CEXTRALIB) $(EXTRALIB) $(FEXTRALIB)

dspr.atlas : dspr.$(SUFFIX)
	-$(CC) $(CFLAGS) -o $(@F) $^ $(LIBATLAS) $(CEXTRALIB) $(EXTRALIB) $(FEXTRALIB)

dspr.mkl : dspr.$(SUFFIX)
	-$(CC) $(CFLAGS) -o $(@F) $^ $(LIBMKL) $(CEXTRALIB) $(EXTRALIB) $(FEXTRALIB)

dspr.veclib : dspr.$(SUFFIX)
	-$(CC) $(CFLAGS) -o $(@F) $^ $(LIBVECLIB) $(CEXTRALIB) $(EXTRALIB) $(FEXTRALIB)
	
##################################### Sspr2 ####################################################
sspr2.goto : sspr2.$(SUFFIX) ../$(LIBNAME)
	$(CC) $(CFLAGS) -o $(@F) $^ $(CEXTRALIB) $(EXTRALIB) $(FEXTRALIB) -lm

sspr2.acml : sspr2.$(SUFFIX)
	-$(CC) $(CFLAGS) -o $(@F) $^ $(LIBACML) $(CEXTRALIB) $(EXTRALIB) $(FEXTRALIB)

sspr2.atlas : sspr2.$(SUFFIX)
	-$(CC) $(CFLAGS) -o $(@F) $^ $(LIBATLAS) $(CEXTRALIB) $(EXTRALIB) $(FEXTRALIB)

sspr2.mkl : sspr2.$(SUFFIX)
	-$(CC) $(CFLAGS) -o $(@F) $^ $(LIBMKL) $(CEXTRALIB) $(EXTRALIB) $(FEXTRALIB)

sspr2.veclib : sspr2.$(SUFFIX)
	-$(CC) $(CFLAGS) -o $(@F) $^ $(LIBVECLIB) $(CEXTRALIB) $(EXTRALIB) $(FEXTRALIB)
	
##################################### Dspr2 ####################################################
dspr2.goto : dspr2.$(SUFFIX) ../$(LIBNAME)
	$(CC) $(CFLAGS) -o $(@F) $^ $(CEXTRALIB) $(EXTRALIB) $(FEXTRALIB) -lm

dspr2.acml : dspr2.$(SUFFIX)
	-$(CC) $(CFLAGS) -o $(@F) $^ $(LIBACML) $(CEXTRALIB) $(EXTRALIB) $(FEXTRALIB)

dspr2.atlas : dspr2.$(SUFFIX)
	-$(CC) $(CFLAGS) -o $(@F) $^ $(LIBATLAS) $(CEXTRALIB) $(EXTRALIB) $(FEXTRALIB)

dspr2.mkl : dspr2.$(SUFFIX)
	-$(CC) $(CFLAGS) -o $(@F) $^ $(LIBMKL) $(CEXTRALIB) $(EXTRALIB) $(FEXTRALIB)

dspr2.veclib : dspr2.$(SUFFIX)

##################################### Ssyr2 ####################################################
ssyr2.goto : ssyr2.$(SUFFIX) ../$(LIBNAME)
	$(CC) $(CFLAGS) -o $(@F) $^ $(CEXTRALIB) $(EXTRALIB) $(FEXTRALIB) -lm

ssyr2.acml : ssyr2.$(SUFFIX)
	-$(CC) $(CFLAGS) -o $(@F) $^ $(LIBACML) $(CEXTRALIB) $(EXTRALIB) $(FEXTRALIB)

ssyr2.atlas : ssyr2.$(SUFFIX)
	-$(CC) $(CFLAGS) -o $(@F) $^ $(LIBATLAS) $(CEXTRALIB) $(EXTRALIB) $(FEXTRALIB)

ssyr2.mkl : ssyr2.$(SUFFIX)
	-$(CC) $(CFLAGS) -o $(@F) $^ $(LIBMKL) $(CEXTRALIB) $(EXTRALIB) $(FEXTRALIB)

ssyr2.veclib : ssyr2.$(SUFFIX)
	-$(CC) $(CFLAGS) -o $(@F) $^ $(LIBVECLIB) $(CEXTRALIB) $(EXTRALIB) $(FEXTRALIB)
##################################### Dsyr2 ####################################################
dsyr2.goto : dsyr2.$(SUFFIX) ../$(LIBNAME)
	$(CC) $(CFLAGS) -o $(@F) $^ $(CEXTRALIB) $(EXTRALIB) $(FEXTRALIB) -lm

dsyr2.acml : dsyr2.$(SUFFIX)
	-$(CC) $(CFLAGS) -o $(@F) $^ $(LIBACML) $(CEXTRALIB) $(EXTRALIB) $(FEXTRALIB)

dsyr2.atlas : dsyr2.$(SUFFIX)
	-$(CC) $(CFLAGS) -o $(@F) $^ $(LIBATLAS) $(CEXTRALIB) $(EXTRALIB) $(FEXTRALIB)

dsyr2.mkl : dsyr2.$(SUFFIX)
	-$(CC) $(CFLAGS) -o $(@F) $^ $(LIBMKL) $(CEXTRALIB) $(EXTRALIB) $(FEXTRALIB)

dsyr2.veclib : dsyr2.$(SUFFIX)
	-$(CC) $(CFLAGS) -o $(@F) $^ $(LIBVECLIB) $(CEXTRALIB) $(EXTRALIB) $(FEXTRALIB)

##################################### Ssyrk ####################################################
ssyrk.goto : ssyrk.$(SUFFIX) ../$(LIBNAME)
	$(CC) $(CFLAGS) -o $(@F) $^ $(CEXTRALIB) $(EXTRALIB) $(FEXTRALIB) -lm

ssyrk.acml : ssyrk.$(SUFFIX)
	-$(CC) $(CFLAGS) -o $(@F) $^ $(LIBACML) $(CEXTRALIB) $(EXTRALIB) $(FEXTRALIB)

ssyrk.atlas : ssyrk.$(SUFFIX)
	-$(CC) $(CFLAGS) -o $(@F) $^ $(LIBATLAS) $(CEXTRALIB) $(EXTRALIB) $(FEXTRALIB)

ssyrk.mkl : ssyrk.$(SUFFIX)
	-$(CC) $(CFLAGS) -o $(@F) $^ $(LIBMKL) $(CEXTRALIB) $(EXTRALIB) $(FEXTRALIB)

ssyrk.veclib : ssyrk.$(SUFFIX)
	-$(CC) $(CFLAGS) -o $(@F) $^ $(LIBVECLIB) $(CEXTRALIB) $(EXTRALIB) $(FEXTRALIB)

##################################### Dsyrk ####################################################
dsyrk.goto : dsyrk.$(SUFFIX) ../$(LIBNAME)
	$(CC) $(CFLAGS) -o $(@F) $^ $(CEXTRALIB) $(EXTRALIB) $(FEXTRALIB) -lm

dsyrk.acml : dsyrk.$(SUFFIX)
	-$(CC) $(CFLAGS) -o $(@F) $^ $(LIBACML) $(CEXTRALIB) $(EXTRALIB) $(FEXTRALIB)

dsyrk.atlas : dsyrk.$(SUFFIX)
	-$(CC) $(CFLAGS) -o $(@F) $^ $(LIBATLAS) $(CEXTRALIB) $(EXTRALIB) $(FEXTRALIB)

dsyrk.mkl : dsyrk.$(SUFFIX)
	-$(CC) $(CFLAGS) -o $(@F) $^ $(LIBMKL) $(CEXTRALIB) $(EXTRALIB) $(FEXTRALIB)

dsyrk.veclib : dsyrk.$(SUFFIX)
	-$(CC) $(CFLAGS) -o $(@F) $^ $(LIBVECLIB) $(CEXTRALIB) $(EXTRALIB) $(FEXTRALIB)

##################################### Csyrk ####################################################

csyrk.goto : csyrk.$(SUFFIX) ../$(LIBNAME)
	$(CC) $(CFLAGS) -o $(@F) $^ $(CEXTRALIB) $(EXTRALIB) $(FEXTRALIB) -lm

csyrk.acml : csyrk.$(SUFFIX)
	-$(CC) $(CFLAGS) -o $(@F) $^ $(LIBACML) $(CEXTRALIB) $(EXTRALIB) $(FEXTRALIB)

csyrk.atlas : csyrk.$(SUFFIX)
	-$(CC) $(CFLAGS) -o $(@F) $^ $(LIBATLAS) $(CEXTRALIB) $(EXTRALIB) $(FEXTRALIB)

csyrk.mkl : csyrk.$(SUFFIX)
	-$(CC) $(CFLAGS) -o $(@F) $^ $(LIBMKL) $(CEXTRALIB) $(EXTRALIB) $(FEXTRALIB)

csyrk.veclib : csyrk.$(SUFFIX)
	-$(CC) $(CFLAGS) -o $(@F) $^ $(LIBVECLIB) $(CEXTRALIB) $(EXTRALIB) $(FEXTRALIB)

##################################### Zsyrk ####################################################

zsyrk.goto : zsyrk.$(SUFFIX) ../$(LIBNAME)
	$(CC) $(CFLAGS) -o $(@F) $^ $(CEXTRALIB) $(EXTRALIB) $(FEXTRALIB) -lm

zsyrk.acml : zsyrk.$(SUFFIX)
	-$(CC) $(CFLAGS) -o $(@F) $^ $(LIBACML) $(CEXTRALIB) $(EXTRALIB) $(FEXTRALIB)

zsyrk.atlas : zsyrk.$(SUFFIX)
	-$(CC) $(CFLAGS) -o $(@F) $^ $(LIBATLAS) $(CEXTRALIB) $(EXTRALIB) $(FEXTRALIB)

zsyrk.mkl : zsyrk.$(SUFFIX)
	-$(CC) $(CFLAGS) -o $(@F) $^ $(LIBMKL) $(CEXTRALIB) $(EXTRALIB) $(FEXTRALIB)

zsyrk.veclib : zsyrk.$(SUFFIX)
	-$(CC) $(CFLAGS) -o $(@F) $^ $(LIBVECLIB) $(CEXTRALIB) $(EXTRALIB) $(FEXTRALIB)

##################################### Ssyr2k ####################################################
ssyr2k.goto : ssyr2k.$(SUFFIX) ../$(LIBNAME)
	$(CC) $(CFLAGS) -o $(@F) $^ $(CEXTRALIB) $(EXTRALIB) $(FEXTRALIB) -lm

ssyr2k.acml : ssyr2k.$(SUFFIX)
	-$(CC) $(CFLAGS) -o $(@F) $^ $(LIBACML) $(CEXTRALIB) $(EXTRALIB) $(FEXTRALIB)

ssyr2k.atlas : ssyr2k.$(SUFFIX)
	-$(CC) $(CFLAGS) -o $(@F) $^ $(LIBATLAS) $(CEXTRALIB) $(EXTRALIB) $(FEXTRALIB)

ssyr2k.mkl : ssyr2k.$(SUFFIX)
	-$(CC) $(CFLAGS) -o $(@F) $^ $(LIBMKL) $(CEXTRALIB) $(EXTRALIB) $(FEXTRALIB)

ssyr2k.veclib : ssyr2k.$(SUFFIX)
	-$(CC) $(CFLAGS) -o $(@F) $^ $(LIBVECLIB) $(CEXTRALIB) $(EXTRALIB) $(FEXTRALIB)

##################################### Dsyr2k ####################################################
dsyr2k.goto : dsyr2k.$(SUFFIX) ../$(LIBNAME)
	$(CC) $(CFLAGS) -o $(@F) $^ $(CEXTRALIB) $(EXTRALIB) $(FEXTRALIB) -lm

dsyr2k.acml : dsyr2k.$(SUFFIX)
	-$(CC) $(CFLAGS) -o $(@F) $^ $(LIBACML) $(CEXTRALIB) $(EXTRALIB) $(FEXTRALIB)

dsyr2k.atlas : dsyr2k.$(SUFFIX)
	-$(CC) $(CFLAGS) -o $(@F) $^ $(LIBATLAS) $(CEXTRALIB) $(EXTRALIB) $(FEXTRALIB)

dsyr2k.mkl : dsyr2k.$(SUFFIX)
	-$(CC) $(CFLAGS) -o $(@F) $^ $(LIBMKL) $(CEXTRALIB) $(EXTRALIB) $(FEXTRALIB)

dsyr2k.veclib : dsyr2k.$(SUFFIX)
	-$(CC) $(CFLAGS) -o $(@F) $^ $(LIBVECLIB) $(CEXTRALIB) $(EXTRALIB) $(FEXTRALIB)

##################################### Csyr2k ####################################################

csyr2k.goto : csyr2k.$(SUFFIX) ../$(LIBNAME)
	$(CC) $(CFLAGS) -o $(@F) $^ $(CEXTRALIB) $(EXTRALIB) $(FEXTRALIB) -lm

csyr2k.acml : csyr2k.$(SUFFIX)
	-$(CC) $(CFLAGS) -o $(@F) $^ $(LIBACML) $(CEXTRALIB) $(EXTRALIB) $(FEXTRALIB)

csyr2k.atlas : csyr2k.$(SUFFIX)
	-$(CC) $(CFLAGS) -o $(@F) $^ $(LIBATLAS) $(CEXTRALIB) $(EXTRALIB) $(FEXTRALIB)

csyr2k.mkl : csyr2k.$(SUFFIX)
	-$(CC) $(CFLAGS) -o $(@F) $^ $(LIBMKL) $(CEXTRALIB) $(EXTRALIB) $(FEXTRALIB)

csyr2k.veclib : csyr2k.$(SUFFIX)
	-$(CC) $(CFLAGS) -o $(@F) $^ $(LIBVECLIB) $(CEXTRALIB) $(EXTRALIB) $(FEXTRALIB)

##################################### Zsyr2k ####################################################

zsyr2k.goto : zsyr2k.$(SUFFIX) ../$(LIBNAME)
	$(CC) $(CFLAGS) -o $(@F) $^ $(CEXTRALIB) $(EXTRALIB) $(FEXTRALIB) -lm

zsyr2k.acml : zsyr2k.$(SUFFIX)
	-$(CC) $(CFLAGS) -o $(@F) $^ $(LIBACML) $(CEXTRALIB) $(EXTRALIB) $(FEXTRALIB)

zsyr2k.atlas : zsyr2k.$(SUFFIX)
	-$(CC) $(CFLAGS) -o $(@F) $^ $(LIBATLAS) $(CEXTRALIB) $(EXTRALIB) $(FEXTRALIB)

zsyr2k.mkl : zsyr2k.$(SUFFIX)
	-$(CC) $(CFLAGS) -o $(@F) $^ $(LIBMKL) $(CEXTRALIB) $(EXTRALIB) $(FEXTRALIB)

zsyr2k.veclib : zsyr2k.$(SUFFIX)
	-$(CC) $(CFLAGS) -o $(@F) $^ $(LIBVECLIB) $(CEXTRALIB) $(EXTRALIB) $(FEXTRALIB)

##################################### Chemm ####################################################

chemm.goto : chemm.$(SUFFIX) ../$(LIBNAME)
	$(CC) $(CFLAGS) -o $(@F) $^ $(CEXTRALIB) $(EXTRALIB) $(FEXTRALIB) -lm

chemm.acml : chemm.$(SUFFIX)
	-$(CC) $(CFLAGS) -o $(@F) $^ $(LIBACML) $(CEXTRALIB) $(EXTRALIB) $(FEXTRALIB)

chemm.atlas : chemm.$(SUFFIX)
	-$(CC) $(CFLAGS) -o $(@F) $^ $(LIBATLAS) $(CEXTRALIB) $(EXTRALIB) $(FEXTRALIB)

chemm.mkl : chemm.$(SUFFIX)
	-$(CC) $(CFLAGS) -o $(@F) $^ $(LIBMKL) $(CEXTRALIB) $(EXTRALIB) $(FEXTRALIB)

chemm.veclib : chemm.$(SUFFIX)
	-$(CC) $(CFLAGS) -o $(@F) $^ $(LIBVECLIB) $(CEXTRALIB) $(EXTRALIB) $(FEXTRALIB)

##################################### Zhemm ####################################################

zhemm.goto : zhemm.$(SUFFIX) ../$(LIBNAME)
	$(CC) $(CFLAGS) -o $(@F) $^ $(CEXTRALIB) $(EXTRALIB) $(FEXTRALIB) -lm

zhemm.acml : zhemm.$(SUFFIX)
	-$(CC) $(CFLAGS) -o $(@F) $^ $(LIBACML) $(CEXTRALIB) $(EXTRALIB) $(FEXTRALIB)

zhemm.atlas : zhemm.$(SUFFIX)
	-$(CC) $(CFLAGS) -o $(@F) $^ $(LIBATLAS) $(CEXTRALIB) $(EXTRALIB) $(FEXTRALIB)

zhemm.mkl : zhemm.$(SUFFIX)
	-$(CC) $(CFLAGS) -o $(@F) $^ $(LIBMKL) $(CEXTRALIB) $(EXTRALIB) $(FEXTRALIB)

zhemm.veclib : zhemm.$(SUFFIX)
	-$(CC) $(CFLAGS) -o $(@F) $^ $(LIBVECLIB) $(CEXTRALIB) $(EXTRALIB) $(FEXTRALIB)

##################################### Cherk ####################################################

cherk.goto : cherk.$(SUFFIX) ../$(LIBNAME)
	$(CC) $(CFLAGS) -o $(@F) $^ $(CEXTRALIB) $(EXTRALIB) $(FEXTRALIB) -lm

cherk.acml : cherk.$(SUFFIX)
	-$(CC) $(CFLAGS) -o $(@F) $^ $(LIBACML) $(CEXTRALIB) $(EXTRALIB) $(FEXTRALIB)

cherk.atlas : cherk.$(SUFFIX)
	-$(CC) $(CFLAGS) -o $(@F) $^ $(LIBATLAS) $(CEXTRALIB) $(EXTRALIB) $(FEXTRALIB)

cherk.mkl : cherk.$(SUFFIX)
	-$(CC) $(CFLAGS) -o $(@F) $^ $(LIBMKL) $(CEXTRALIB) $(EXTRALIB) $(FEXTRALIB)

cherk.veclib : cherk.$(SUFFIX)
	-$(CC) $(CFLAGS) -o $(@F) $^ $(LIBVECLIB) $(CEXTRALIB) $(EXTRALIB) $(FEXTRALIB)

##################################### Zherk ####################################################

zherk.goto : zherk.$(SUFFIX) ../$(LIBNAME)
	$(CC) $(CFLAGS) -o $(@F) $^ $(CEXTRALIB) $(EXTRALIB) $(FEXTRALIB) -lm

zherk.acml : zherk.$(SUFFIX)
	-$(CC) $(CFLAGS) -o $(@F) $^ $(LIBACML) $(CEXTRALIB) $(EXTRALIB) $(FEXTRALIB)

zherk.atlas : zherk.$(SUFFIX)
	-$(CC) $(CFLAGS) -o $(@F) $^ $(LIBATLAS) $(CEXTRALIB) $(EXTRALIB) $(FEXTRALIB)

zherk.mkl : zherk.$(SUFFIX)
	-$(CC) $(CFLAGS) -o $(@F) $^ $(LIBMKL) $(CEXTRALIB) $(EXTRALIB) $(FEXTRALIB)

zherk.veclib : zherk.$(SUFFIX)
	-$(CC) $(CFLAGS) -o $(@F) $^ $(LIBVECLIB) $(CEXTRALIB) $(EXTRALIB) $(FEXTRALIB)

##################################### Cher2k ####################################################

cher2k.goto : cher2k.$(SUFFIX) ../$(LIBNAME)
	$(CC) $(CFLAGS) -o $(@F) $^ $(CEXTRALIB) $(EXTRALIB) $(FEXTRALIB) -lm

cher2k.acml : cher2k.$(SUFFIX)
	-$(CC) $(CFLAGS) -o $(@F) $^ $(LIBACML) $(CEXTRALIB) $(EXTRALIB) $(FEXTRALIB)

cher2k.atlas : cher2k.$(SUFFIX)
	-$(CC) $(CFLAGS) -o $(@F) $^ $(LIBATLAS) $(CEXTRALIB) $(EXTRALIB) $(FEXTRALIB)

cher2k.mkl : cher2k.$(SUFFIX)
	-$(CC) $(CFLAGS) -o $(@F) $^ $(LIBMKL) $(CEXTRALIB) $(EXTRALIB) $(FEXTRALIB)

cher2k.veclib : cher2k.$(SUFFIX)
	-$(CC) $(CFLAGS) -o $(@F) $^ $(LIBVECLIB) $(CEXTRALIB) $(EXTRALIB) $(FEXTRALIB)

##################################### Zher2k ####################################################

zher2k.goto : zher2k.$(SUFFIX) ../$(LIBNAME)
	$(CC) $(CFLAGS) -o $(@F) $^ $(CEXTRALIB) $(EXTRALIB) $(FEXTRALIB) -lm

zher2k.acml : zher2k.$(SUFFIX)
	-$(CC) $(CFLAGS) -o $(@F) $^ $(LIBACML) $(CEXTRALIB) $(EXTRALIB) $(FEXTRALIB)

zher2k.atlas : zher2k.$(SUFFIX)
	-$(CC) $(CFLAGS) -o $(@F) $^ $(LIBATLAS) $(CEXTRALIB) $(EXTRALIB) $(FEXTRALIB)

zher2k.mkl : zher2k.$(SUFFIX)
	-$(CC) $(CFLAGS) -o $(@F) $^ $(LIBMKL) $(CEXTRALIB) $(EXTRALIB) $(FEXTRALIB)

zher2k.veclib : zher2k.$(SUFFIX)
	-$(CC) $(CFLAGS) -o $(@F) $^ $(LIBVECLIB) $(CEXTRALIB) $(EXTRALIB) $(FEXTRALIB)

##################################### Cher ####################################################

cher.goto : cher.$(SUFFIX) ../$(LIBNAME)
	$(CC) $(CFLAGS) -o $(@F) $^ $(CEXTRALIB) $(EXTRALIB) $(FEXTRALIB) -lm

cher.acml : cher.$(SUFFIX)
	-$(CC) $(CFLAGS) -o $(@F) $^ $(LIBACML) $(CEXTRALIB) $(EXTRALIB) $(FEXTRALIB)

cher.atlas : cher.$(SUFFIX)
	-$(CC) $(CFLAGS) -o $(@F) $^ $(LIBATLAS) $(CEXTRALIB) $(EXTRALIB) $(FEXTRALIB)

cher.mkl : cher.$(SUFFIX)
	-$(CC) $(CFLAGS) -o $(@F) $^ $(LIBMKL) $(CEXTRALIB) $(EXTRALIB) $(FEXTRALIB)

cher.veclib : cher.$(SUFFIX)
	-$(CC) $(CFLAGS) -o $(@F) $^ $(LIBVECLIB) $(CEXTRALIB) $(EXTRALIB) $(FEXTRALIB)

##################################### Zher ####################################################

zher.goto : zher.$(SUFFIX) ../$(LIBNAME)
	$(CC) $(CFLAGS) -o $(@F) $^ $(CEXTRALIB) $(EXTRALIB) $(FEXTRALIB) -lm

zher.acml : zher.$(SUFFIX)
	-$(CC) $(CFLAGS) -o $(@F) $^ $(LIBACML) $(CEXTRALIB) $(EXTRALIB) $(FEXTRALIB)

zher.atlas : zher.$(SUFFIX)
	-$(CC) $(CFLAGS) -o $(@F) $^ $(LIBATLAS) $(CEXTRALIB) $(EXTRALIB) $(FEXTRALIB)

zher.mkl : zher.$(SUFFIX)
	-$(CC) $(CFLAGS) -o $(@F) $^ $(LIBMKL) $(CEXTRALIB) $(EXTRALIB) $(FEXTRALIB)

zher.veclib : zher.$(SUFFIX)
	-$(CC) $(CFLAGS) -o $(@F) $^ $(LIBVECLIB) $(CEXTRALIB) $(EXTRALIB) $(FEXTRALIB)

##################################### Cher2 ####################################################

cher2.goto : cher2.$(SUFFIX) ../$(LIBNAME)
	$(CC) $(CFLAGS) -o $(@F) $^ $(CEXTRALIB) $(EXTRALIB) $(FEXTRALIB) -lm

cher2.acml : cher2.$(SUFFIX)
	-$(CC) $(CFLAGS) -o $(@F) $^ $(LIBACML) $(CEXTRALIB) $(EXTRALIB) $(FEXTRALIB)

cher2.atlas : cher2.$(SUFFIX)
	-$(CC) $(CFLAGS) -o $(@F) $^ $(LIBATLAS) $(CEXTRALIB) $(EXTRALIB) $(FEXTRALIB)

cher2.mkl : cher2.$(SUFFIX)
	-$(CC) $(CFLAGS) -o $(@F) $^ $(LIBMKL) $(CEXTRALIB) $(EXTRALIB) $(FEXTRALIB)

cher2.veclib : cher2.$(SUFFIX)
	-$(CC) $(CFLAGS) -o $(@F) $^ $(LIBVECLIB) $(CEXTRALIB) $(EXTRALIB) $(FEXTRALIB)

##################################### Zher2 ####################################################

zher2.goto : zher2.$(SUFFIX) ../$(LIBNAME)
	$(CC) $(CFLAGS) -o $(@F) $^ $(CEXTRALIB) $(EXTRALIB) $(FEXTRALIB) -lm

zher2.acml : zher2.$(SUFFIX)
	-$(CC) $(CFLAGS) -o $(@F) $^ $(LIBACML) $(CEXTRALIB) $(EXTRALIB) $(FEXTRALIB)

zher2.atlas : zher2.$(SUFFIX)
	-$(CC) $(CFLAGS) -o $(@F) $^ $(LIBATLAS) $(CEXTRALIB) $(EXTRALIB) $(FEXTRALIB)

zher2.mkl : zher2.$(SUFFIX)
	-$(CC) $(CFLAGS) -o $(@F) $^ $(LIBMKL) $(CEXTRALIB) $(EXTRALIB) $(FEXTRALIB)

zher2.veclib : zher2.$(SUFFIX)
	-$(CC) $(CFLAGS) -o $(@F) $^ $(LIBVECLIB) $(CEXTRALIB) $(EXTRALIB) $(FEXTRALIB)

##################################### Sgemv ####################################################
sgemv.goto : sgemv.$(SUFFIX) ../$(LIBNAME)
	$(CC) $(CFLAGS) -o $(@F) $^ $(CEXTRALIB) $(EXTRALIB) $(FEXTRALIB) -lm

sgemv.acml : sgemv.$(SUFFIX)
	-$(CC) $(CFLAGS) -o $(@F) $^ $(LIBACML) $(CEXTRALIB) $(EXTRALIB) $(FEXTRALIB)

sgemv.atlas : sgemv.$(SUFFIX)
	-$(CC) $(CFLAGS) -o $(@F) $^ $(LIBATLAS) $(CEXTRALIB) $(EXTRALIB) $(FEXTRALIB)

sgemv.mkl : sgemv.$(SUFFIX)
	-$(CC) $(CFLAGS) -o $(@F) $^ $(LIBMKL) $(CEXTRALIB) $(EXTRALIB) $(FEXTRALIB)

sgemv.veclib : sgemv.$(SUFFIX)
	-$(CC) $(CFLAGS) -o $(@F) $^ $(LIBVECLIB) $(CEXTRALIB) $(EXTRALIB) $(FEXTRALIB)

##################################### Dgemv ####################################################
dgemv.goto : dgemv.$(SUFFIX) ../$(LIBNAME)
	$(CC) $(CFLAGS) -o $(@F) $^ $(CEXTRALIB) $(EXTRALIB) $(FEXTRALIB) -lm

dgemv.acml : dgemv.$(SUFFIX)
	-$(CC) $(CFLAGS) -o $(@F) $^ $(LIBACML) $(CEXTRALIB) $(EXTRALIB) $(FEXTRALIB)

dgemv.atlas : dgemv.$(SUFFIX)
	-$(CC) $(CFLAGS) -o $(@F) $^ $(LIBATLAS) $(CEXTRALIB) $(EXTRALIB) $(FEXTRALIB)

dgemv.mkl : dgemv.$(SUFFIX)
	-$(CC) $(CFLAGS) -o $(@F) $^ $(LIBMKL) $(CEXTRALIB) $(EXTRALIB) $(FEXTRALIB)

dgemv.veclib : dgemv.$(SUFFIX)
	-$(CC) $(CFLAGS) -o $(@F) $^ $(LIBVECLIB) $(CEXTRALIB) $(EXTRALIB) $(FEXTRALIB)

##################################### Cgemv ####################################################

cgemv.goto : cgemv.$(SUFFIX) ../$(LIBNAME)
	$(CC) $(CFLAGS) -o $(@F) $^ $(CEXTRALIB) $(EXTRALIB) $(FEXTRALIB) -lm

cgemv.acml : cgemv.$(SUFFIX)
	-$(CC) $(CFLAGS) -o $(@F) $^ $(LIBACML) $(CEXTRALIB) $(EXTRALIB) $(FEXTRALIB)

cgemv.atlas : cgemv.$(SUFFIX)
	-$(CC) $(CFLAGS) -o $(@F) $^ $(LIBATLAS) $(CEXTRALIB) $(EXTRALIB) $(FEXTRALIB)

cgemv.mkl : cgemv.$(SUFFIX)
	-$(CC) $(CFLAGS) -o $(@F) $^ $(LIBMKL) $(CEXTRALIB) $(EXTRALIB) $(FEXTRALIB)

cgemv.veclib : cgemv.$(SUFFIX)
	-$(CC) $(CFLAGS) -o $(@F) $^ $(LIBVECLIB) $(CEXTRALIB) $(EXTRALIB) $(FEXTRALIB)

##################################### Zgemv ####################################################

zgemv.goto : zgemv.$(SUFFIX) ../$(LIBNAME)
	$(CC) $(CFLAGS) -o $(@F) $^ $(CEXTRALIB) $(EXTRALIB) $(FEXTRALIB) -lm

zgemv.acml : zgemv.$(SUFFIX)
	-$(CC) $(CFLAGS) -o $(@F) $^ $(LIBACML) $(CEXTRALIB) $(EXTRALIB) $(FEXTRALIB)

zgemv.atlas : zgemv.$(SUFFIX)
	-$(CC) $(CFLAGS) -o $(@F) $^ $(LIBATLAS) $(CEXTRALIB) $(EXTRALIB) $(FEXTRALIB)

zgemv.mkl : zgemv.$(SUFFIX)
	-$(CC) $(CFLAGS) -o $(@F) $^ $(LIBMKL) $(CEXTRALIB) $(EXTRALIB) $(FEXTRALIB)

zgemv.veclib : zgemv.$(SUFFIX)
	-$(CC) $(CFLAGS) -o $(@F) $^ $(LIBVECLIB) $(CEXTRALIB) $(EXTRALIB) $(FEXTRALIB)

##################################### Sspmv ####################################################
sspmv.goto : sspmv.$(SUFFIX) ../$(LIBNAME)
	$(CC) $(CFLAGS) -o $(@F) $^ $(CEXTRALIB) $(EXTRALIB) $(FEXTRALIB) -lm

sspmv.atlas : sspmv.$(SUFFIX)
	-$(CC) $(CFLAGS) -o $(@F) $^ $(LIBATLAS) $(CEXTRALIB) $(EXTRALIB) $(FEXTRALIB)

##################################### Dspmv ####################################################
dspmv.goto : dspmv.$(SUFFIX) ../$(LIBNAME)
	$(CC) $(CFLAGS) -o $(@F) $^ $(CEXTRALIB) $(EXTRALIB) $(FEXTRALIB) -lm

dspmv.atlas : dspmv.$(SUFFIX)
	-$(CC) $(CFLAGS) -o $(@F) $^ $(LIBATLAS) $(CEXTRALIB) $(EXTRALIB) $(FEXTRALIB)

##################################### Strmv ####################################################
strmv.goto : strmv.$(SUFFIX) ../$(LIBNAME)
	$(CC) $(CFLAGS) -o $(@F) $^ $(CEXTRALIB) $(EXTRALIB) $(FEXTRALIB) -lm

strmv.acml : strmv.$(SUFFIX)
	-$(CC) $(CFLAGS) -o $(@F) $^ $(LIBACML) $(CEXTRALIB) $(EXTRALIB) $(FEXTRALIB)

strmv.atlas : strmv.$(SUFFIX)
	-$(CC) $(CFLAGS) -o $(@F) $^ $(LIBATLAS) $(CEXTRALIB) $(EXTRALIB) $(FEXTRALIB)

strmv.mkl : strmv.$(SUFFIX)
	-$(CC) $(CFLAGS) -o $(@F) $^ $(LIBMKL) $(CEXTRALIB) $(EXTRALIB) $(FEXTRALIB)

strmv.veclib : strmv.$(SUFFIX)
	-$(CC) $(CFLAGS) -o $(@F) $^ $(LIBVECLIB) $(CEXTRALIB) $(EXTRALIB) $(FEXTRALIB)

##################################### Dtrmv ####################################################
dtrmv.goto : dtrmv.$(SUFFIX) ../$(LIBNAME)
	$(CC) $(CFLAGS) -o $(@F) $^ $(CEXTRALIB) $(EXTRALIB) $(FEXTRALIB) -lm

dtrmv.acml : dtrmv.$(SUFFIX)
	-$(CC) $(CFLAGS) -o $(@F) $^ $(LIBACML) $(CEXTRALIB) $(EXTRALIB) $(FEXTRALIB)

dtrmv.atlas : dtrmv.$(SUFFIX)
	-$(CC) $(CFLAGS) -o $(@F) $^ $(LIBATLAS) $(CEXTRALIB) $(EXTRALIB) $(FEXTRALIB)

dtrmv.mkl : dtrmv.$(SUFFIX)
	-$(CC) $(CFLAGS) -o $(@F) $^ $(LIBMKL) $(CEXTRALIB) $(EXTRALIB) $(FEXTRALIB)

dtrmv.veclib : dtrmv.$(SUFFIX)
	-$(CC) $(CFLAGS) -o $(@F) $^ $(LIBVECLIB) $(CEXTRALIB) $(EXTRALIB) $(FEXTRALIB)

##################################### Ctrmv ####################################################

ctrmv.goto : ctrmv.$(SUFFIX) ../$(LIBNAME)
	$(CC) $(CFLAGS) -o $(@F) $^ $(CEXTRALIB) $(EXTRALIB) $(FEXTRALIB) -lm

ctrmv.acml : ctrmv.$(SUFFIX)
	-$(CC) $(CFLAGS) -o $(@F) $^ $(LIBACML) $(CEXTRALIB) $(EXTRALIB) $(FEXTRALIB)

ctrmv.atlas : ctrmv.$(SUFFIX)
	-$(CC) $(CFLAGS) -o $(@F) $^ $(LIBATLAS) $(CEXTRALIB) $(EXTRALIB) $(FEXTRALIB)

ctrmv.mkl : ctrmv.$(SUFFIX)
	-$(CC) $(CFLAGS) -o $(@F) $^ $(LIBMKL) $(CEXTRALIB) $(EXTRALIB) $(FEXTRALIB)

ctrmv.veclib : ctrmv.$(SUFFIX)
	-$(CC) $(CFLAGS) -o $(@F) $^ $(LIBVECLIB) $(CEXTRALIB) $(EXTRALIB) $(FEXTRALIB)

##################################### Ztrmv ####################################################

ztrmv.goto : ztrmv.$(SUFFIX) ../$(LIBNAME)
	$(CC) $(CFLAGS) -o $(@F) $^ $(CEXTRALIB) $(EXTRALIB) $(FEXTRALIB) -lm

ztrmv.acml : ztrmv.$(SUFFIX)
	-$(CC) $(CFLAGS) -o $(@F) $^ $(LIBACML) $(CEXTRALIB) $(EXTRALIB) $(FEXTRALIB)

ztrmv.atlas : ztrmv.$(SUFFIX)
	-$(CC) $(CFLAGS) -o $(@F) $^ $(LIBATLAS) $(CEXTRALIB) $(EXTRALIB) $(FEXTRALIB)

ztrmv.mkl : ztrmv.$(SUFFIX)
	-$(CC) $(CFLAGS) -o $(@F) $^ $(LIBMKL) $(CEXTRALIB) $(EXTRALIB) $(FEXTRALIB)

ztrmv.veclib : ztrmv.$(SUFFIX)
	-$(CC) $(CFLAGS) -o $(@F) $^ $(LIBVECLIB) $(CEXTRALIB) $(EXTRALIB) $(FEXTRALIB)


##################################### Stpmv ####################################################
stpmv.goto : stpmv.$(SUFFIX) ../$(LIBNAME)
	$(CC) $(CFLAGS) -o $(@F) $^ $(CEXTRALIB) $(EXTRALIB) $(FEXTRALIB) -lm

stpmv.acml : stpmv.$(SUFFIX)
	-$(CC) $(CFLAGS) -o $(@F) $^ $(LIBACML) $(CEXTRALIB) $(EXTRALIB) $(FEXTRALIB)

stpmv.atlas : stpmv.$(SUFFIX)
	-$(CC) $(CFLAGS) -o $(@F) $^ $(LIBATLAS) $(CEXTRALIB) $(EXTRALIB) $(FEXTRALIB)

stpmv.mkl : stpmv.$(SUFFIX)
	-$(CC) $(CFLAGS) -o $(@F) $^ $(LIBMKL) $(CEXTRALIB) $(EXTRALIB) $(FEXTRALIB)

stpmv.veclib : stpmv.$(SUFFIX)
	-$(CC) $(CFLAGS) -o $(@F) $^ $(LIBVECLIB) $(CEXTRALIB) $(EXTRALIB) $(FEXTRALIB)

##################################### Dtpmv ####################################################
dtpmv.goto : dtpmv.$(SUFFIX) ../$(LIBNAME)
	$(CC) $(CFLAGS) -o $(@F) $^ $(CEXTRALIB) $(EXTRALIB) $(FEXTRALIB) -lm

dtpmv.acml : dtpmv.$(SUFFIX)
	-$(CC) $(CFLAGS) -o $(@F) $^ $(LIBACML) $(CEXTRALIB) $(EXTRALIB) $(FEXTRALIB)

dtpmv.atlas : dtpmv.$(SUFFIX)
	-$(CC) $(CFLAGS) -o $(@F) $^ $(LIBATLAS) $(CEXTRALIB) $(EXTRALIB) $(FEXTRALIB)

dtpmv.mkl : dtpmv.$(SUFFIX)
	-$(CC) $(CFLAGS) -o $(@F) $^ $(LIBMKL) $(CEXTRALIB) $(EXTRALIB) $(FEXTRALIB)

dtpmv.veclib : dtpmv.$(SUFFIX)
	-$(CC) $(CFLAGS) -o $(@F) $^ $(LIBVECLIB) $(CEXTRALIB) $(EXTRALIB) $(FEXTRALIB)

##################################### Ctpmv ####################################################

ctpmv.goto : ctpmv.$(SUFFIX) ../$(LIBNAME)
	$(CC) $(CFLAGS) -o $(@F) $^ $(CEXTRALIB) $(EXTRALIB) $(FEXTRALIB) -lm

ctpmv.acml : ctpmv.$(SUFFIX)
	-$(CC) $(CFLAGS) -o $(@F) $^ $(LIBACML) $(CEXTRALIB) $(EXTRALIB) $(FEXTRALIB)

ctpmv.atlas : ctpmv.$(SUFFIX)
	-$(CC) $(CFLAGS) -o $(@F) $^ $(LIBATLAS) $(CEXTRALIB) $(EXTRALIB) $(FEXTRALIB)

ctpmv.mkl : ctpmv.$(SUFFIX)
	-$(CC) $(CFLAGS) -o $(@F) $^ $(LIBMKL) $(CEXTRALIB) $(EXTRALIB) $(FEXTRALIB)

ctpmv.veclib : ctpmv.$(SUFFIX)
	-$(CC) $(CFLAGS) -o $(@F) $^ $(LIBVECLIB) $(CEXTRALIB) $(EXTRALIB) $(FEXTRALIB)

##################################### Ztpmv ####################################################

ztpmv.goto : ztpmv.$(SUFFIX) ../$(LIBNAME)
	$(CC) $(CFLAGS) -o $(@F) $^ $(CEXTRALIB) $(EXTRALIB) $(FEXTRALIB) -lm

ztpmv.acml : ztpmv.$(SUFFIX)
	-$(CC) $(CFLAGS) -o $(@F) $^ $(LIBACML) $(CEXTRALIB) $(EXTRALIB) $(FEXTRALIB)

ztpmv.atlas : ztpmv.$(SUFFIX)
	-$(CC) $(CFLAGS) -o $(@F) $^ $(LIBATLAS) $(CEXTRALIB) $(EXTRALIB) $(FEXTRALIB)

ztpmv.mkl : ztpmv.$(SUFFIX)
	-$(CC) $(CFLAGS) -o $(@F) $^ $(LIBMKL) $(CEXTRALIB) $(EXTRALIB) $(FEXTRALIB)

ztpmv.veclib : ztpmv.$(SUFFIX)
	-$(CC) $(CFLAGS) -o $(@F) $^ $(LIBVECLIB) $(CEXTRALIB) $(EXTRALIB) $(FEXTRALIB)

##################################### Stpsv ####################################################
stpsv.goto : stpsv.$(SUFFIX) ../$(LIBNAME)
	$(CC) $(CFLAGS) -o $(@F) $^ $(CEXTRALIB) $(EXTRALIB) $(FEXTRALIB) -lm

stpsv.acml : stpsv.$(SUFFIX)
	-$(CC) $(CFLAGS) -o $(@F) $^ $(LIBACML) $(CEXTRALIB) $(EXTRALIB) $(FEXTRALIB)

stpsv.atlas : stpsv.$(SUFFIX)
	-$(CC) $(CFLAGS) -o $(@F) $^ $(LIBATLAS) $(CEXTRALIB) $(EXTRALIB) $(FEXTRALIB)

stpsv.mkl : stpsv.$(SUFFIX)
	-$(CC) $(CFLAGS) -o $(@F) $^ $(LIBMKL) $(CEXTRALIB) $(EXTRALIB) $(FEXTRALIB)

stpsv.veclib : stpsv.$(SUFFIX)
	-$(CC) $(CFLAGS) -o $(@F) $^ $(LIBVECLIB) $(CEXTRALIB) $(EXTRALIB) $(FEXTRALIB)

##################################### Dtpsv ####################################################
dtpsv.goto : dtpsv.$(SUFFIX) ../$(LIBNAME)
	$(CC) $(CFLAGS) -o $(@F) $^ $(CEXTRALIB) $(EXTRALIB) $(FEXTRALIB) -lm

dtpsv.acml : dtpsv.$(SUFFIX)
	-$(CC) $(CFLAGS) -o $(@F) $^ $(LIBACML) $(CEXTRALIB) $(EXTRALIB) $(FEXTRALIB)

dtpsv.atlas : dtpsv.$(SUFFIX)
	-$(CC) $(CFLAGS) -o $(@F) $^ $(LIBATLAS) $(CEXTRALIB) $(EXTRALIB) $(FEXTRALIB)

dtpsv.mkl : dtpsv.$(SUFFIX)
	-$(CC) $(CFLAGS) -o $(@F) $^ $(LIBMKL) $(CEXTRALIB) $(EXTRALIB) $(FEXTRALIB)

dtpsv.veclib : dtpsv.$(SUFFIX)
	-$(CC) $(CFLAGS) -o $(@F) $^ $(LIBVECLIB) $(CEXTRALIB) $(EXTRALIB) $(FEXTRALIB)

##################################### Ctpsv ####################################################

ctpsv.goto : ctpsv.$(SUFFIX) ../$(LIBNAME)
	$(CC) $(CFLAGS) -o $(@F) $^ $(CEXTRALIB) $(EXTRALIB) $(FEXTRALIB) -lm

ctpsv.acml : ctpsv.$(SUFFIX)
	-$(CC) $(CFLAGS) -o $(@F) $^ $(LIBACML) $(CEXTRALIB) $(EXTRALIB) $(FEXTRALIB)

ctpsv.atlas : ctpsv.$(SUFFIX)
	-$(CC) $(CFLAGS) -o $(@F) $^ $(LIBATLAS) $(CEXTRALIB) $(EXTRALIB) $(FEXTRALIB)

ctpsv.mkl : ctpsv.$(SUFFIX)
	-$(CC) $(CFLAGS) -o $(@F) $^ $(LIBMKL) $(CEXTRALIB) $(EXTRALIB) $(FEXTRALIB)

ctpsv.veclib : ctpsv.$(SUFFIX)
	-$(CC) $(CFLAGS) -o $(@F) $^ $(LIBVECLIB) $(CEXTRALIB) $(EXTRALIB) $(FEXTRALIB)

##################################### Ztpsv ####################################################

ztpsv.goto : ztpsv.$(SUFFIX) ../$(LIBNAME)
	$(CC) $(CFLAGS) -o $(@F) $^ $(CEXTRALIB) $(EXTRALIB) $(FEXTRALIB) -lm

ztpsv.acml : ztpsv.$(SUFFIX)
	-$(CC) $(CFLAGS) -o $(@F) $^ $(LIBACML) $(CEXTRALIB) $(EXTRALIB) $(FEXTRALIB)

ztpsv.atlas : ztpsv.$(SUFFIX)
	-$(CC) $(CFLAGS) -o $(@F) $^ $(LIBATLAS) $(CEXTRALIB) $(EXTRALIB) $(FEXTRALIB)

ztpsv.mkl : ztpsv.$(SUFFIX)
	-$(CC) $(CFLAGS) -o $(@F) $^ $(LIBMKL) $(CEXTRALIB) $(EXTRALIB) $(FEXTRALIB)

ztpsv.veclib : ztpsv.$(SUFFIX)
	-$(CC) $(CFLAGS) -o $(@F) $^ $(LIBVECLIB) $(CEXTRALIB) $(EXTRALIB) $(FEXTRALIB)

##################################### Strsv ####################################################
strsv.goto : strsv.$(SUFFIX) ../$(LIBNAME)
	$(CC) $(CFLAGS) -o $(@F) $^ $(CEXTRALIB) $(EXTRALIB) $(FEXTRALIB) -lm

strsv.acml : strsv.$(SUFFIX)
	-$(CC) $(CFLAGS) -o $(@F) $^ $(LIBACML) $(CEXTRALIB) $(EXTRALIB) $(FEXTRALIB)

strsv.atlas : strsv.$(SUFFIX)
	-$(CC) $(CFLAGS) -o $(@F) $^ $(LIBATLAS) $(CEXTRALIB) $(EXTRALIB) $(FEXTRALIB)

strsv.mkl : strsv.$(SUFFIX)
	-$(CC) $(CFLAGS) -o $(@F) $^ $(LIBMKL) $(CEXTRALIB) $(EXTRALIB) $(FEXTRALIB)

strsv.veclib : strsv.$(SUFFIX)
	-$(CC) $(CFLAGS) -o $(@F) $^ $(LIBVECLIB) $(CEXTRALIB) $(EXTRALIB) $(FEXTRALIB)

##################################### Dtrsv ####################################################
dtrsv.goto : dtrsv.$(SUFFIX) ../$(LIBNAME)
	$(CC) $(CFLAGS) -o $(@F) $^ $(CEXTRALIB) $(EXTRALIB) $(FEXTRALIB) -lm

dtrsv.acml : dtrsv.$(SUFFIX)
	-$(CC) $(CFLAGS) -o $(@F) $^ $(LIBACML) $(CEXTRALIB) $(EXTRALIB) $(FEXTRALIB)

dtrsv.atlas : dtrsv.$(SUFFIX)
	-$(CC) $(CFLAGS) -o $(@F) $^ $(LIBATLAS) $(CEXTRALIB) $(EXTRALIB) $(FEXTRALIB)

dtrsv.mkl : dtrsv.$(SUFFIX)
	-$(CC) $(CFLAGS) -o $(@F) $^ $(LIBMKL) $(CEXTRALIB) $(EXTRALIB) $(FEXTRALIB)

dtrsv.veclib : dtrsv.$(SUFFIX)
	-$(CC) $(CFLAGS) -o $(@F) $^ $(LIBVECLIB) $(CEXTRALIB) $(EXTRALIB) $(FEXTRALIB)

##################################### Ctrsv ####################################################

ctrsv.goto : ctrsv.$(SUFFIX) ../$(LIBNAME)
	$(CC) $(CFLAGS) -o $(@F) $^ $(CEXTRALIB) $(EXTRALIB) $(FEXTRALIB) -lm

ctrsv.acml : ctrsv.$(SUFFIX)
	-$(CC) $(CFLAGS) -o $(@F) $^ $(LIBACML) $(CEXTRALIB) $(EXTRALIB) $(FEXTRALIB)

ctrsv.atlas : ctrsv.$(SUFFIX)
	-$(CC) $(CFLAGS) -o $(@F) $^ $(LIBATLAS) $(CEXTRALIB) $(EXTRALIB) $(FEXTRALIB)

ctrsv.mkl : ctrsv.$(SUFFIX)
	-$(CC) $(CFLAGS) -o $(@F) $^ $(LIBMKL) $(CEXTRALIB) $(EXTRALIB) $(FEXTRALIB)

ctrsv.veclib : ctrsv.$(SUFFIX)
	-$(CC) $(CFLAGS) -o $(@F) $^ $(LIBVECLIB) $(CEXTRALIB) $(EXTRALIB) $(FEXTRALIB)

##################################### Ztrsv ####################################################

ztrsv.goto : ztrsv.$(SUFFIX) ../$(LIBNAME)
	$(CC) $(CFLAGS) -o $(@F) $^ $(CEXTRALIB) $(EXTRALIB) $(FEXTRALIB) -lm

ztrsv.acml : ztrsv.$(SUFFIX)
	-$(CC) $(CFLAGS) -o $(@F) $^ $(LIBACML) $(CEXTRALIB) $(EXTRALIB) $(FEXTRALIB)

ztrsv.atlas : ztrsv.$(SUFFIX)
	-$(CC) $(CFLAGS) -o $(@F) $^ $(LIBATLAS) $(CEXTRALIB) $(EXTRALIB) $(FEXTRALIB)

ztrsv.mkl : ztrsv.$(SUFFIX)
	-$(CC) $(CFLAGS) -o $(@F) $^ $(LIBMKL) $(CEXTRALIB) $(EXTRALIB) $(FEXTRALIB)

ztrsv.veclib : ztrsv.$(SUFFIX)
	-$(CC) $(CFLAGS) -o $(@F) $^ $(LIBVECLIB) $(CEXTRALIB) $(EXTRALIB) $(FEXTRALIB)

##################################### Sger ####################################################
sger.goto : sger.$(SUFFIX) ../$(LIBNAME)
	$(CC) $(CFLAGS) -o $(@F) $^ $(CEXTRALIB) $(EXTRALIB) $(FEXTRALIB) -lm

sger.acml : sger.$(SUFFIX)
	-$(CC) $(CFLAGS) -o $(@F) $^ $(LIBACML) $(CEXTRALIB) $(EXTRALIB) $(FEXTRALIB)

sger.atlas : sger.$(SUFFIX)
	-$(CC) $(CFLAGS) -o $(@F) $^ $(LIBATLAS) $(CEXTRALIB) $(EXTRALIB) $(FEXTRALIB)

sger.mkl : sger.$(SUFFIX)
	-$(CC) $(CFLAGS) -o $(@F) $^ $(LIBMKL) $(CEXTRALIB) $(EXTRALIB) $(FEXTRALIB)

sger.veclib : sger.$(SUFFIX)
	-$(CC) $(CFLAGS) -o $(@F) $^ $(LIBVECLIB) $(CEXTRALIB) $(EXTRALIB) $(FEXTRALIB)

##################################### Dger ####################################################
dger.goto : dger.$(SUFFIX) ../$(LIBNAME)
	$(CC) $(CFLAGS) -o $(@F) $^ $(CEXTRALIB) $(EXTRALIB) $(FEXTRALIB) -lm

dger.acml : dger.$(SUFFIX)
	-$(CC) $(CFLAGS) -o $(@F) $^ $(LIBACML) $(CEXTRALIB) $(EXTRALIB) $(FEXTRALIB)

dger.atlas : dger.$(SUFFIX)
	-$(CC) $(CFLAGS) -o $(@F) $^ $(LIBATLAS) $(CEXTRALIB) $(EXTRALIB) $(FEXTRALIB)

dger.mkl : dger.$(SUFFIX)
	-$(CC) $(CFLAGS) -o $(@F) $^ $(LIBMKL) $(CEXTRALIB) $(EXTRALIB) $(FEXTRALIB)

dger.veclib : dger.$(SUFFIX)
	-$(CC) $(CFLAGS) -o $(@F) $^ $(LIBVECLIB) $(CEXTRALIB) $(EXTRALIB) $(FEXTRALIB)

##################################### Cger ####################################################
cger.goto : cger.$(SUFFIX) ../$(LIBNAME)
	$(CC) $(CFLAGS) -o $(@F) $^ $(CEXTRALIB) $(EXTRALIB) $(FEXTRALIB) -lm

cger.acml : cger.$(SUFFIX)
	-$(CC) $(CFLAGS) -o $(@F) $^ $(LIBACML) $(CEXTRALIB) $(EXTRALIB) $(FEXTRALIB)

cger.atlas : cger.$(SUFFIX)
	-$(CC) $(CFLAGS) -o $(@F) $^ $(LIBATLAS) $(CEXTRALIB) $(EXTRALIB) $(FEXTRALIB)

cger.mkl : cger.$(SUFFIX)
	-$(CC) $(CFLAGS) -o $(@F) $^ $(LIBMKL) $(CEXTRALIB) $(EXTRALIB) $(FEXTRALIB)

cger.veclib : cger.$(SUFFIX)
	-$(CC) $(CFLAGS) -o $(@F) $^ $(LIBVECLIB) $(CEXTRALIB) $(EXTRALIB) $(FEXTRALIB)

##################################### Zger ####################################################
zger.goto : zger.$(SUFFIX) ../$(LIBNAME)
	$(CC) $(CFLAGS) -o $(@F) $^ $(CEXTRALIB) $(EXTRALIB) $(FEXTRALIB) -lm

zger.acml : zger.$(SUFFIX)
	-$(CC) $(CFLAGS) -o $(@F) $^ $(LIBACML) $(CEXTRALIB) $(EXTRALIB) $(FEXTRALIB)

zger.atlas : zger.$(SUFFIX)
	-$(CC) $(CFLAGS) -o $(@F) $^ $(LIBATLAS) $(CEXTRALIB) $(EXTRALIB) $(FEXTRALIB)

zger.mkl : zger.$(SUFFIX)
	-$(CC) $(CFLAGS) -o $(@F) $^ $(LIBMKL) $(CEXTRALIB) $(EXTRALIB) $(FEXTRALIB)

zger.veclib : zger.$(SUFFIX)
	-$(CC) $(CFLAGS) -o $(@F) $^ $(LIBVECLIB) $(CEXTRALIB) $(EXTRALIB) $(FEXTRALIB)

##################################### Ssymv ####################################################
ssymv.goto : ssymv.$(SUFFIX) ../$(LIBNAME)
	$(CC) $(CFLAGS) -o $(@F) $^ $(CEXTRALIB) $(EXTRALIB) $(FEXTRALIB) -lm

ssymv.acml : ssymv.$(SUFFIX)
	-$(CC) $(CFLAGS) -o $(@F) $^ $(LIBACML) $(CEXTRALIB) $(EXTRALIB) $(FEXTRALIB)

ssymv.atlas : ssymv.$(SUFFIX)
	-$(CC) $(CFLAGS) -o $(@F) $^ $(LIBATLAS) $(CEXTRALIB) $(EXTRALIB) $(FEXTRALIB)

ssymv.mkl : ssymv.$(SUFFIX)
	-$(CC) $(CFLAGS) -o $(@F) $^ $(LIBMKL) $(CEXTRALIB) $(EXTRALIB) $(FEXTRALIB)

ssymv.veclib : ssymv.$(SUFFIX)
	-$(CC) $(CFLAGS) -o $(@F) $^ $(LIBVECLIB) $(CEXTRALIB) $(EXTRALIB) $(FEXTRALIB)

##################################### Dsymv ####################################################
dsymv.goto : dsymv.$(SUFFIX) ../$(LIBNAME)
	$(CC) $(CFLAGS) -o $(@F) $^ $(CEXTRALIB) $(EXTRALIB) $(FEXTRALIB) -lm

dsymv.acml : dsymv.$(SUFFIX)
	-$(CC) $(CFLAGS) -o $(@F) $^ $(LIBACML) $(CEXTRALIB) $(EXTRALIB) $(FEXTRALIB)

dsymv.atlas : dsymv.$(SUFFIX)
	-$(CC) $(CFLAGS) -o $(@F) $^ $(LIBATLAS) $(CEXTRALIB) $(EXTRALIB) $(FEXTRALIB)

dsymv.mkl : dsymv.$(SUFFIX)
	-$(CC) $(CFLAGS) -o $(@F) $^ $(LIBMKL) $(CEXTRALIB) $(EXTRALIB) $(FEXTRALIB)

dsymv.veclib : dsymv.$(SUFFIX)
	-$(CC) $(CFLAGS) -o $(@F) $^ $(LIBVECLIB) $(CEXTRALIB) $(EXTRALIB) $(FEXTRALIB)

##################################### Csymv ####################################################
csymv.goto : csymv.$(SUFFIX) ../$(LIBNAME)
	$(CC) $(CFLAGS) -o $(@F) $^ $(CEXTRALIB) $(EXTRALIB) $(FEXTRALIB) -lm

csymv.acml : csymv.$(SUFFIX)
	-$(CC) $(CFLAGS) -o $(@F) $^ $(LIBACML) $(CEXTRALIB) $(EXTRALIB) $(FEXTRALIB)

csymv.atlas : csymv.$(SUFFIX)
	-$(CC) $(CFLAGS) -o $(@F) $^ $(LIBATLAS) $(CEXTRALIB) $(EXTRALIB) $(FEXTRALIB)

csymv.mkl : csymv.$(SUFFIX)
	-$(CC) $(CFLAGS) -o $(@F) $^ $(LIBMKL) $(CEXTRALIB) $(EXTRALIB) $(FEXTRALIB)

csymv.veclib : csymv.$(SUFFIX)
	-$(CC) $(CFLAGS) -o $(@F) $^ $(LIBVECLIB) $(CEXTRALIB) $(EXTRALIB) $(FEXTRALIB)

##################################### Dsymv ####################################################
zsymv.goto : zsymv.$(SUFFIX) ../$(LIBNAME)
	$(CC) $(CFLAGS) -o $(@F) $^ $(CEXTRALIB) $(EXTRALIB) $(FEXTRALIB) -lm

zsymv.acml : zsymv.$(SUFFIX)
	-$(CC) $(CFLAGS) -o $(@F) $^ $(LIBACML) $(CEXTRALIB) $(EXTRALIB) $(FEXTRALIB)

zsymv.atlas : zsymv.$(SUFFIX)
	-$(CC) $(CFLAGS) -o $(@F) $^ $(LIBATLAS) $(CEXTRALIB) $(EXTRALIB) $(FEXTRALIB)

zsymv.mkl : zsymv.$(SUFFIX)
	-$(CC) $(CFLAGS) -o $(@F) $^ $(LIBMKL) $(CEXTRALIB) $(EXTRALIB) $(FEXTRALIB)

zsymv.veclib : zsymv.$(SUFFIX)
	-$(CC) $(CFLAGS) -o $(@F) $^ $(LIBVECLIB) $(CEXTRALIB) $(EXTRALIB) $(FEXTRALIB)

##################################### Sgeev ####################################################
sgeev.goto : sgeev.$(SUFFIX) ../$(LIBNAME)
	$(FC) $(CFLAGS) -o $(@F) $^ $(CEXTRALIB) $(EXTRALIB) $(FEXTRALIB) -lm

sgeev.acml : sgeev.$(SUFFIX)
	-$(CC) $(CFLAGS) -o $(@F) $^ $(LIBACML) $(CEXTRALIB) $(EXTRALIB) $(FEXTRALIB)

sgeev.atlas : sgeev.$(SUFFIX)
	-$(CC) $(CFLAGS) -o $(@F) $^ $(LIBATLAS) $(CEXTRALIB) $(EXTRALIB) $(FEXTRALIB)

sgeev.mkl : sgeev.$(SUFFIX)
	-$(CC) $(CFLAGS) -o $(@F) $^ $(LIBMKL) $(CEXTRALIB) $(EXTRALIB) $(FEXTRALIB)

sgeev.veclib : sgeev.$(SUFFIX)
	-$(CC) $(CFLAGS) -o $(@F) $^ $(LIBVECLIB) $(CEXTRALIB) $(EXTRALIB) $(FEXTRALIB)

##################################### Dgeev ####################################################
dgeev.goto : dgeev.$(SUFFIX) ../$(LIBNAME)
	$(FC) $(CFLAGS) -o $(@F) $^ $(CEXTRALIB) $(EXTRALIB) $(FEXTRALIB) -lm

dgeev.acml : dgeev.$(SUFFIX)
	-$(CC) $(CFLAGS) -o $(@F) $^ $(LIBACML) $(CEXTRALIB) $(EXTRALIB) $(FEXTRALIB)

dgeev.atlas : dgeev.$(SUFFIX)
	-$(CC) $(CFLAGS) -o $(@F) $^ $(LIBATLAS) $(CEXTRALIB) $(EXTRALIB) $(FEXTRALIB)

dgeev.mkl : dgeev.$(SUFFIX)
	-$(CC) $(CFLAGS) -o $(@F) $^ $(LIBMKL) $(CEXTRALIB) $(EXTRALIB) $(FEXTRALIB)

dgeev.veclib : dgeev.$(SUFFIX)
	-$(CC) $(CFLAGS) -o $(@F) $^ $(LIBVECLIB) $(CEXTRALIB) $(EXTRALIB) $(FEXTRALIB)

##################################### Cgeev ####################################################

cgeev.goto : cgeev.$(SUFFIX) ../$(LIBNAME)
	$(FC) $(CFLAGS) -o $(@F) $^ $(CEXTRALIB) $(EXTRALIB) $(FEXTRALIB) -lm

cgeev.acml : cgeev.$(SUFFIX)
	-$(CC) $(CFLAGS) -o $(@F) $^ $(LIBACML) $(CEXTRALIB) $(EXTRALIB) $(FEXTRALIB)

cgeev.atlas : cgeev.$(SUFFIX)
	-$(CC) $(CFLAGS) -o $(@F) $^ $(LIBATLAS) $(CEXTRALIB) $(EXTRALIB) $(FEXTRALIB)

cgeev.mkl : cgeev.$(SUFFIX)
	-$(CC) $(CFLAGS) -o $(@F) $^ $(LIBMKL) $(CEXTRALIB) $(EXTRALIB) $(FEXTRALIB)

cgeev.veclib : cgeev.$(SUFFIX)
	-$(CC) $(CFLAGS) -o $(@F) $^ $(LIBVECLIB) $(CEXTRALIB) $(EXTRALIB) $(FEXTRALIB)

##################################### Zgeev ####################################################

zgeev.goto : zgeev.$(SUFFIX) ../$(LIBNAME)
	$(FC) $(CFLAGS) -o $(@F) $^ $(CEXTRALIB) $(EXTRALIB) $(FEXTRALIB) -lm

zgeev.acml : zgeev.$(SUFFIX)
	-$(CC) $(CFLAGS) -o $(@F) $^ $(LIBACML) $(CEXTRALIB) $(EXTRALIB) $(FEXTRALIB)

zgeev.atlas : zgeev.$(SUFFIX)
	-$(CC) $(CFLAGS) -o $(@F) $^ $(LIBATLAS) $(CEXTRALIB) $(EXTRALIB) $(FEXTRALIB)

zgeev.mkl : zgeev.$(SUFFIX)
	-$(CC) $(CFLAGS) -o $(@F) $^ $(LIBMKL) $(CEXTRALIB) $(EXTRALIB) $(FEXTRALIB)

zgeev.veclib : zgeev.$(SUFFIX)
	-$(CC) $(CFLAGS) -o $(@F) $^ $(LIBVECLIB) $(CEXTRALIB) $(EXTRALIB) $(FEXTRALIB)

##################################### Sgetri ####################################################
sgetri.goto : sgetri.$(SUFFIX) ../$(LIBNAME)
	$(FC) $(CFLAGS) -o $(@F) $^ $(CEXTRALIB) $(EXTRALIB) $(FEXTRALIB) -lm

sgetri.acml : sgetri.$(SUFFIX)
	-$(CC) $(CFLAGS) -o $(@F) $^ $(LIBACML) $(CEXTRALIB) $(EXTRALIB) $(FEXTRALIB)

sgetri.atlas : sgetri.$(SUFFIX)
	-$(CC) $(CFLAGS) -o $(@F) $^ $(LIBATLAS) $(CEXTRALIB) $(EXTRALIB) $(FEXTRALIB)

sgetri.mkl : sgetri.$(SUFFIX)
	-$(CC) $(CFLAGS) -o $(@F) $^ $(LIBMKL) $(CEXTRALIB) $(EXTRALIB) $(FEXTRALIB)

sgetri.veclib : sgetri.$(SUFFIX)
	-$(CC) $(CFLAGS) -o $(@F) $^ $(LIBVECLIB) $(CEXTRALIB) $(EXTRALIB) $(FEXTRALIB)

##################################### Dgetri ####################################################
dgetri.goto : dgetri.$(SUFFIX) ../$(LIBNAME)
	$(FC) $(CFLAGS) -o $(@F) $^ $(CEXTRALIB) $(EXTRALIB) $(FEXTRALIB) -lm

dgetri.acml : dgetri.$(SUFFIX)
	-$(CC) $(CFLAGS) -o $(@F) $^ $(LIBACML) $(CEXTRALIB) $(EXTRALIB) $(FEXTRALIB)

dgetri.atlas : dgetri.$(SUFFIX)
	-$(CC) $(CFLAGS) -o $(@F) $^ $(LIBATLAS) $(CEXTRALIB) $(EXTRALIB) $(FEXTRALIB)

dgetri.mkl : dgetri.$(SUFFIX)
	-$(CC) $(CFLAGS) -o $(@F) $^ $(LIBMKL) $(CEXTRALIB) $(EXTRALIB) $(FEXTRALIB)

dgetri.veclib : dgetri.$(SUFFIX)
	-$(CC) $(CFLAGS) -o $(@F) $^ $(LIBVECLIB) $(CEXTRALIB) $(EXTRALIB) $(FEXTRALIB)

##################################### Cgetri ####################################################

cgetri.goto : cgetri.$(SUFFIX) ../$(LIBNAME)
	$(FC) $(CFLAGS) -o $(@F) $^ $(CEXTRALIB) $(EXTRALIB) $(FEXTRALIB) -lm

cgetri.acml : cgetri.$(SUFFIX)
	-$(CC) $(CFLAGS) -o $(@F) $^ $(LIBACML) $(CEXTRALIB) $(EXTRALIB) $(FEXTRALIB)

cgetri.atlas : cgetri.$(SUFFIX)
	-$(CC) $(CFLAGS) -o $(@F) $^ $(LIBATLAS) $(CEXTRALIB) $(EXTRALIB) $(FEXTRALIB)

cgetri.mkl : cgetri.$(SUFFIX)
	-$(CC) $(CFLAGS) -o $(@F) $^ $(LIBMKL) $(CEXTRALIB) $(EXTRALIB) $(FEXTRALIB)

cgetri.veclib : cgetri.$(SUFFIX)
	-$(CC) $(CFLAGS) -o $(@F) $^ $(LIBVECLIB) $(CEXTRALIB) $(EXTRALIB) $(FEXTRALIB)

##################################### Zgetri ####################################################

zgetri.goto : zgetri.$(SUFFIX) ../$(LIBNAME)
	$(FC) $(CFLAGS) -o $(@F) $^ $(CEXTRALIB) $(EXTRALIB) $(FEXTRALIB) -lm

zgetri.acml : zgetri.$(SUFFIX)
	-$(CC) $(CFLAGS) -o $(@F) $^ $(LIBACML) $(CEXTRALIB) $(EXTRALIB) $(FEXTRALIB)

zgetri.atlas : zgetri.$(SUFFIX)
	-$(CC) $(CFLAGS) -o $(@F) $^ $(LIBATLAS) $(CEXTRALIB) $(EXTRALIB) $(FEXTRALIB)

zgetri.mkl : zgetri.$(SUFFIX)
	-$(CC) $(CFLAGS) -o $(@F) $^ $(LIBMKL) $(CEXTRALIB) $(EXTRALIB) $(FEXTRALIB)

zgetri.veclib : zgetri.$(SUFFIX)
	-$(CC) $(CFLAGS) -o $(@F) $^ $(LIBVECLIB) $(CEXTRALIB) $(EXTRALIB) $(FEXTRALIB)

##################################### Spotrf ####################################################
spotrf.goto : spotrf.$(SUFFIX) ../$(LIBNAME)
	$(CC) $(CFLAGS) -o $(@F) $^ $(CEXTRALIB) $(EXTRALIB) $(FEXTRALIB) -lm

spotrf.acml : spotrf.$(SUFFIX)
	-$(CC) $(CFLAGS) -o $(@F) $^ $(LIBACML) $(CEXTRALIB) $(EXTRALIB) $(FEXTRALIB)

spotrf.atlas : spotrf.$(SUFFIX)
	-$(CC) $(CFLAGS) -o $(@F) $^ $(LIBATLAS) $(CEXTRALIB) $(EXTRALIB) $(FEXTRALIB)

spotrf.mkl : spotrf.$(SUFFIX)
	-$(CC) $(CFLAGS) -o $(@F) $^ $(LIBMKL) $(CEXTRALIB) $(EXTRALIB) $(FEXTRALIB)

spotrf.veclib : spotrf.$(SUFFIX)
	-$(CC) $(CFLAGS) -o $(@F) $^ $(LIBVECLIB) $(CEXTRALIB) $(EXTRALIB) $(FEXTRALIB)

##################################### Dpotrf ####################################################
dpotrf.goto : dpotrf.$(SUFFIX) ../$(LIBNAME)
	$(CC) $(CFLAGS) -o $(@F) $^ $(CEXTRALIB) $(EXTRALIB) $(FEXTRALIB) -lm

dpotrf.acml : dpotrf.$(SUFFIX)
	-$(CC) $(CFLAGS) -o $(@F) $^ $(LIBACML) $(CEXTRALIB) $(EXTRALIB) $(FEXTRALIB)

dpotrf.atlas : dpotrf.$(SUFFIX)
	-$(CC) $(CFLAGS) -o $(@F) $^ $(LIBATLAS) $(CEXTRALIB) $(EXTRALIB) $(FEXTRALIB)

dpotrf.mkl : dpotrf.$(SUFFIX)
	-$(CC) $(CFLAGS) -o $(@F) $^ $(LIBMKL) $(CEXTRALIB) $(EXTRALIB) $(FEXTRALIB)

dpotrf.veclib : dpotrf.$(SUFFIX)
	-$(CC) $(CFLAGS) -o $(@F) $^ $(LIBVECLIB) $(CEXTRALIB) $(EXTRALIB) $(FEXTRALIB)

##################################### Cpotrf ####################################################

cpotrf.goto : cpotrf.$(SUFFIX) ../$(LIBNAME)
	$(CC) $(CFLAGS) -o $(@F) $^ $(CEXTRALIB) $(EXTRALIB) $(FEXTRALIB) -lm

cpotrf.acml : cpotrf.$(SUFFIX)
	-$(CC) $(CFLAGS) -o $(@F) $^ $(LIBACML) $(CEXTRALIB) $(EXTRALIB) $(FEXTRALIB)

cpotrf.atlas : cpotrf.$(SUFFIX)
	-$(CC) $(CFLAGS) -o $(@F) $^ $(LIBATLAS) $(CEXTRALIB) $(EXTRALIB) $(FEXTRALIB)

cpotrf.mkl : cpotrf.$(SUFFIX)
	-$(CC) $(CFLAGS) -o $(@F) $^ $(LIBMKL) $(CEXTRALIB) $(EXTRALIB) $(FEXTRALIB)

cpotrf.veclib : cpotrf.$(SUFFIX)
	-$(CC) $(CFLAGS) -o $(@F) $^ $(LIBVECLIB) $(CEXTRALIB) $(EXTRALIB) $(FEXTRALIB)

##################################### Zpotrf ####################################################

zpotrf.goto : zpotrf.$(SUFFIX) ../$(LIBNAME)
	$(CC) $(CFLAGS) -o $(@F) $^ $(CEXTRALIB) $(EXTRALIB) $(FEXTRALIB) -lm

zpotrf.acml : zpotrf.$(SUFFIX)
	-$(CC) $(CFLAGS) -o $(@F) $^ $(LIBACML) $(CEXTRALIB) $(EXTRALIB) $(FEXTRALIB)

zpotrf.atlas : zpotrf.$(SUFFIX)
	-$(CC) $(CFLAGS) -o $(@F) $^ $(LIBATLAS) $(CEXTRALIB) $(EXTRALIB) $(FEXTRALIB)

zpotrf.mkl : zpotrf.$(SUFFIX)
	-$(CC) $(CFLAGS) -o $(@F) $^ $(LIBMKL) $(CEXTRALIB) $(EXTRALIB) $(FEXTRALIB)

zpotrf.veclib : zpotrf.$(SUFFIX)
	-$(CC) $(CFLAGS) -o $(@F) $^ $(LIBVECLIB) $(CEXTRALIB) $(EXTRALIB) $(FEXTRALIB)

##################################### Chemv ####################################################

chemv.goto : chemv.$(SUFFIX) ../$(LIBNAME)
	$(CC) $(CFLAGS) -o $(@F) $^ $(CEXTRALIB) $(EXTRALIB) $(FEXTRALIB) -lm

chemv.acml : chemv.$(SUFFIX)
	-$(CC) $(CFLAGS) -o $(@F) $^ $(LIBACML) $(CEXTRALIB) $(EXTRALIB) $(FEXTRALIB)

chemv.atlas : chemv.$(SUFFIX)
	-$(CC) $(CFLAGS) -o $(@F) $^ $(LIBATLAS) $(CEXTRALIB) $(EXTRALIB) $(FEXTRALIB)

chemv.mkl : chemv.$(SUFFIX)
	-$(CC) $(CFLAGS) -o $(@F) $^ $(LIBMKL) $(CEXTRALIB) $(EXTRALIB) $(FEXTRALIB)

chemv.veclib : chemv.$(SUFFIX)
	-$(CC) $(CFLAGS) -o $(@F) $^ $(LIBVECLIB) $(CEXTRALIB) $(EXTRALIB) $(FEXTRALIB)

##################################### Zhemv ####################################################

zhemv.goto : zhemv.$(SUFFIX) ../$(LIBNAME)
	$(CC) $(CFLAGS) -o $(@F) $^ $(CEXTRALIB) $(EXTRALIB) $(FEXTRALIB) -lm

zhemv.acml : zhemv.$(SUFFIX)
	-$(CC) $(CFLAGS) -o $(@F) $^ $(LIBACML) $(CEXTRALIB) $(EXTRALIB) $(FEXTRALIB)

zhemv.atlas : zhemv.$(SUFFIX)
	-$(CC) $(CFLAGS) -o $(@F) $^ $(LIBATLAS) $(CEXTRALIB) $(EXTRALIB) $(FEXTRALIB)

zhemv.mkl : zhemv.$(SUFFIX)
	-$(CC) $(CFLAGS) -o $(@F) $^ $(LIBMKL) $(CEXTRALIB) $(EXTRALIB) $(FEXTRALIB)

zhemv.veclib : zhemv.$(SUFFIX)
	-$(CC) $(CFLAGS) -o $(@F) $^ $(LIBVECLIB) $(CEXTRALIB) $(EXTRALIB) $(FEXTRALIB)
##################################### Chbmv ####################################################

chbmv.goto : chbmv.$(SUFFIX) ../$(LIBNAME)
	$(CC) $(CFLAGS) -o $(@F) $^ $(CEXTRALIB) $(EXTRALIB) $(FEXTRALIB) -lm

chbmv.acml : chbmv.$(SUFFIX)
	-$(CC) $(CFLAGS) -o $(@F) $^ $(LIBACML) $(CEXTRALIB) $(EXTRALIB) $(FEXTRALIB)

chbmv.atlas : chbmv.$(SUFFIX)
	-$(CC) $(CFLAGS) -o $(@F) $^ $(LIBATLAS) $(CEXTRALIB) $(EXTRALIB) $(FEXTRALIB)

chbmv.mkl : chbmv.$(SUFFIX)
	-$(CC) $(CFLAGS) -o $(@F) $^ $(LIBMKL) $(CEXTRALIB) $(EXTRALIB) $(FEXTRALIB)

chbmv.veclib : chbmv.$(SUFFIX)
	-$(CC) $(CFLAGS) -o $(@F) $^ $(LIBVECLIB) $(CEXTRALIB) $(EXTRALIB) $(FEXTRALIB)
##################################### Zhbmv ####################################################

zhbmv.goto : zhbmv.$(SUFFIX) ../$(LIBNAME)
	$(CC) $(CFLAGS) -o $(@F) $^ $(CEXTRALIB) $(EXTRALIB) $(FEXTRALIB) -lm

zhbmv.acml : zhbmv.$(SUFFIX)
	-$(CC) $(CFLAGS) -o $(@F) $^ $(LIBACML) $(CEXTRALIB) $(EXTRALIB) $(FEXTRALIB)

zhbmv.atlas : zhbmv.$(SUFFIX)
	-$(CC) $(CFLAGS) -o $(@F) $^ $(LIBATLAS) $(CEXTRALIB) $(EXTRALIB) $(FEXTRALIB)

zhbmv.mkl : zhbmv.$(SUFFIX)
	-$(CC) $(CFLAGS) -o $(@F) $^ $(LIBMKL) $(CEXTRALIB) $(EXTRALIB) $(FEXTRALIB)

zhbmv.veclib : zhbmv.$(SUFFIX)
	-$(CC) $(CFLAGS) -o $(@F) $^ $(LIBVECLIB) $(CEXTRALIB) $(EXTRALIB) $(FEXTRALIB)
##################################### Chpmv ####################################################

chpmv.goto : chpmv.$(SUFFIX) ../$(LIBNAME)
	$(CC) $(CFLAGS) -o $(@F) $^ $(CEXTRALIB) $(EXTRALIB) $(FEXTRALIB) -lm

chpmv.acml : chpmv.$(SUFFIX)
	-$(CC) $(CFLAGS) -o $(@F) $^ $(LIBACML) $(CEXTRALIB) $(EXTRALIB) $(FEXTRALIB)

chpmv.atlas : chpmv.$(SUFFIX)
	-$(CC) $(CFLAGS) -o $(@F) $^ $(LIBATLAS) $(CEXTRALIB) $(EXTRALIB) $(FEXTRALIB)

chpmv.mkl : chpmv.$(SUFFIX)
	-$(CC) $(CFLAGS) -o $(@F) $^ $(LIBMKL) $(CEXTRALIB) $(EXTRALIB) $(FEXTRALIB)

chpmv.veclib : chpmv.$(SUFFIX)
	-$(CC) $(CFLAGS) -o $(@F) $^ $(LIBVECLIB) $(CEXTRALIB) $(EXTRALIB) $(FEXTRALIB)
##################################### Zhpmv ####################################################

zhpmv.goto : zhpmv.$(SUFFIX) ../$(LIBNAME)
	$(CC) $(CFLAGS) -o $(@F) $^ $(CEXTRALIB) $(EXTRALIB) $(FEXTRALIB) -lm

zhpmv.acml : zhpmv.$(SUFFIX)
	-$(CC) $(CFLAGS) -o $(@F) $^ $(LIBACML) $(CEXTRALIB) $(EXTRALIB) $(FEXTRALIB)

zhpmv.atlas : zhpmv.$(SUFFIX)
	-$(CC) $(CFLAGS) -o $(@F) $^ $(LIBATLAS) $(CEXTRALIB) $(EXTRALIB) $(FEXTRALIB)

zhpmv.mkl : zhpmv.$(SUFFIX)
	-$(CC) $(CFLAGS) -o $(@F) $^ $(LIBMKL) $(CEXTRALIB) $(EXTRALIB) $(FEXTRALIB)

zhpmv.veclib : zhpmv.$(SUFFIX)
	-$(CC) $(CFLAGS) -o $(@F) $^ $(LIBVECLIB) $(CEXTRALIB) $(EXTRALIB) $(FEXTRALIB)
##################################### Sdot ####################################################
sdot.goto : sdot.$(SUFFIX) ../$(LIBNAME)
	$(CC) $(CFLAGS) -o $(@F) $^ $(CEXTRALIB) $(EXTRALIB) $(FEXTRALIB) -lm

sdot.acml : sdot.$(SUFFIX)
	$(CC) $(CFLAGS) -o $(@F) $^ $(LIBACML) $(CEXTRALIB) $(EXTRALIB) $(FEXTRALIB)

sdot.atlas : sdot.$(SUFFIX)
	$(CC) $(CFLAGS) -o $(@F) $^ $(LIBATLAS) $(CEXTRALIB) $(EXTRALIB) $(FEXTRALIB)

sdot.mkl : sdot.$(SUFFIX)
	$(CC) $(CFLAGS) -o $(@F) $^ $(LIBMKL) $(CEXTRALIB) $(EXTRALIB) $(FEXTRALIB)

sdot.veclib : sdot.$(SUFFIX)
	$(CC) $(CFLAGS) -o $(@F) $^ $(LIBVECLIB) $(CEXTRALIB) $(EXTRALIB) $(FEXTRALIB)

##################################### Ddot ####################################################
ddot.goto : ddot.$(SUFFIX) ../$(LIBNAME)
	$(CC) $(CFLAGS) -o $(@F) $^ $(CEXTRALIB) $(EXTRALIB) $(FEXTRALIB) -lm

ddot.acml : ddot.$(SUFFIX)
	$(CC) $(CFLAGS) -o $(@F) $^ $(LIBACML) $(CEXTRALIB) $(EXTRALIB) $(FEXTRALIB)

ddot.atlas : ddot.$(SUFFIX)
	$(CC) $(CFLAGS) -o $(@F) $^ $(LIBATLAS) $(CEXTRALIB) $(EXTRALIB) $(FEXTRALIB)

ddot.mkl : ddot.$(SUFFIX)
	$(CC) $(CFLAGS) -o $(@F) $^ $(LIBMKL) $(CEXTRALIB) $(EXTRALIB) $(FEXTRALIB)

ddot.veclib : ddot.$(SUFFIX)
	$(CC) $(CFLAGS) -o $(@F) $^ $(LIBVECLIB) $(CEXTRALIB) $(EXTRALIB) $(FEXTRALIB)

##################################### Cdot ####################################################
cdot.goto : cdot.$(SUFFIX) ../$(LIBNAME)
	$(CC) $(CFLAGS) -o $(@F) $^ $(CEXTRALIB) $(EXTRALIB) $(FEXTRALIB) -lm

cdot.acml : cdot.$(SUFFIX)
	$(CC) $(CFLAGS) -o $(@F) $^ $(LIBACML) $(CEXTRALIB) $(EXTRALIB) $(FEXTRALIB)

cdot.atlas : cdot.$(SUFFIX)
	$(CC) $(CFLAGS) -o $(@F) $^ $(LIBATLAS) $(CEXTRALIB) $(EXTRALIB) $(FEXTRALIB)

cdot.mkl : cdot-intel.$(SUFFIX)
	$(CC) $(CFLAGS) -o $(@F) $^ $(LIBMKL) $(CEXTRALIB) $(EXTRALIB) $(FEXTRALIB)

cdot.veclib : cdot-intel.$(SUFFIX)
	$(CC) $(CFLAGS) -o $(@F) $^ $(LIBVECLIB) $(CEXTRALIB) $(EXTRALIB) $(FEXTRALIB)

##################################### Zdot ####################################################
zdot.goto : zdot.$(SUFFIX) ../$(LIBNAME)
	$(CC) $(CFLAGS) -o $(@F) $^ $(CEXTRALIB) $(EXTRALIB) $(FEXTRALIB) -lm

zdot.acml : zdot.$(SUFFIX)
	$(CC) $(CFLAGS) -o $(@F) $^ $(LIBACML) $(CEXTRALIB) $(EXTRALIB) $(FEXTRALIB)

zdot.atlas : zdot.$(SUFFIX)
	$(CC) $(CFLAGS) -o $(@F) $^ $(LIBATLAS) $(CEXTRALIB) $(EXTRALIB) $(FEXTRALIB)

zdot.mkl : zdot-intel.$(SUFFIX)
	$(CC) $(CFLAGS) -o $(@F) $^ $(LIBMKL) $(CEXTRALIB) $(EXTRALIB) $(FEXTRALIB)

zdot.veclib : zdot-intel.$(SUFFIX)
	$(CC) $(CFLAGS) -o $(@F) $^ $(LIBVECLIB) $(CEXTRALIB) $(EXTRALIB) $(FEXTRALIB)

##################################### Srot ####################################################
srot.goto : srot.$(SUFFIX) ../$(LIBNAME)
	$(CC) $(CFLAGS) -o $(@F) $^ $(CEXTRALIB) $(EXTRALIB) $(FEXTRALIB) -lm

srot.acml : srot.$(SUFFIX)
	$(CC) $(CFLAGS) -o $(@F) $^ $(LIBACML) $(CEXTRALIB) $(EXTRALIB) $(FEXTRALIB)

srot.atlas : srot.$(SUFFIX)
	$(CC) $(CFLAGS) -o $(@F) $^ $(LIBATLAS) $(CEXTRALIB) $(EXTRALIB) $(FEXTRALIB)

srot.mkl : srot.$(SUFFIX)
	$(CC) $(CFLAGS) -o $(@F) $^ $(LIBMKL) $(CEXTRALIB) $(EXTRALIB) $(FEXTRALIB)

srot.veclib : srot.$(SUFFIX)
	$(CC) $(CFLAGS) -o $(@F) $^ $(LIBVECLIB) $(CEXTRALIB) $(EXTRALIB) $(FEXTRALIB)

##################################### Drot ####################################################
drot.goto : drot.$(SUFFIX) ../$(LIBNAME)
	$(CC) $(CFLAGS) -o $(@F) $^ $(CEXTRALIB) $(EXTRALIB) $(FEXTRALIB) -lm

drot.acml : drot.$(SUFFIX)
	$(CC) $(CFLAGS) -o $(@F) $^ $(LIBACML) $(CEXTRALIB) $(EXTRALIB) $(FEXTRALIB)

drot.atlas : drot.$(SUFFIX)
	$(CC) $(CFLAGS) -o $(@F) $^ $(LIBATLAS) $(CEXTRALIB) $(EXTRALIB) $(FEXTRALIB)

drot.mkl : drot.$(SUFFIX)
	$(CC) $(CFLAGS) -o $(@F) $^ $(LIBMKL) $(CEXTRALIB) $(EXTRALIB) $(FEXTRALIB)

drot.veclib : drot.$(SUFFIX)
	$(CC) $(CFLAGS) -o $(@F) $^ $(LIBVECLIB) $(CEXTRALIB) $(EXTRALIB) $(FEXTRALIB)

##################################### csrot ####################################################
csrot.goto : csrot.$(SUFFIX) ../$(LIBNAME)
	$(CC) $(CFLAGS) -o $(@F) $^ $(CEXTRALIB) $(EXTRALIB) $(FEXTRALIB) -lm

csrot.acml : csrot.$(SUFFIX)
	$(CC) $(CFLAGS) -o $(@F) $^ $(LIBACML) $(CEXTRALIB) $(EXTRALIB) $(FEXTRALIB)

csrot.atlas : csrot.$(SUFFIX)
	$(CC) $(CFLAGS) -o $(@F) $^ $(LIBATLAS) $(CEXTRALIB) $(EXTRALIB) $(FEXTRALIB)

csrot.mkl : csrot.$(SUFFIX)
	$(CC) $(CFLAGS) -o $(@F) $^ $(LIBMKL) $(CEXTRALIB) $(EXTRALIB) $(FEXTRALIB)

csrot.veclib : csrot.$(SUFFIX)
	$(CC) $(CFLAGS) -o $(@F) $^ $(LIBVECLIB) $(CEXTRALIB) $(EXTRALIB) $(FEXTRALIB)

##################################### zdrot ####################################################
zdrot.goto : zdrot.$(SUFFIX) ../$(LIBNAME)
	$(CC) $(CFLAGS) -o $(@F) $^ $(CEXTRALIB) $(EXTRALIB) $(FEXTRALIB) -lm

zdrot.acml : zdrot.$(SUFFIX)
	$(CC) $(CFLAGS) -o $(@F) $^ $(LIBACML) $(CEXTRALIB) $(EXTRALIB) $(FEXTRALIB)

zdrot.atlas : zdrot.$(SUFFIX)
	$(CC) $(CFLAGS) -o $(@F) $^ $(LIBATLAS) $(CEXTRALIB) $(EXTRALIB) $(FEXTRALIB)

zdrot.mkl : zdrot.$(SUFFIX)
	$(CC) $(CFLAGS) -o $(@F) $^ $(LIBMKL) $(CEXTRALIB) $(EXTRALIB) $(FEXTRALIB)

zdrot.veclib : zdrot.$(SUFFIX)
	$(CC) $(CFLAGS) -o $(@F) $^ $(LIBVECLIB) $(CEXTRALIB) $(EXTRALIB) $(FEXTRALIB)
	
##################################### srotm ####################################################
srotm.goto : srotm.$(SUFFIX) ../$(LIBNAME)
	$(CC) $(CFLAGS) -o $(@F) $^ $(CEXTRALIB) $(EXTRALIB) $(FEXTRALIB) -lm

srotm.acml : srotm.$(SUFFIX)
	$(CC) $(CFLAGS) -o $(@F) $^ $(LIBACML) $(CEXTRALIB) $(EXTRALIB) $(FEXTRALIB)

srotm.atlas : srotm.$(SUFFIX)
	$(CC) $(CFLAGS) -o $(@F) $^ $(LIBATLAS) $(CEXTRALIB) $(EXTRALIB) $(FEXTRALIB)

srotm.mkl : srotm.$(SUFFIX)
	$(CC) $(CFLAGS) -o $(@F) $^ $(LIBMKL) $(CEXTRALIB) $(EXTRALIB) $(FEXTRALIB)

srotm.veclib : srotm.$(SUFFIX)
	$(CC) $(CFLAGS) -o $(@F) $^ $(LIBVECLIB) $(CEXTRALIB) $(EXTRALIB) $(FEXTRALIB)

##################################### drotm ####################################################
drotm.goto : drotm.$(SUFFIX) ../$(LIBNAME)
	$(CC) $(CFLAGS) -o $(@F) $^ $(CEXTRALIB) $(EXTRALIB) $(FEXTRALIB) -lm

drotm.acml : drotm.$(SUFFIX)
	$(CC) $(CFLAGS) -o $(@F) $^ $(LIBACML) $(CEXTRALIB) $(EXTRALIB) $(FEXTRALIB)

drotm.atlas : drotm.$(SUFFIX)
	$(CC) $(CFLAGS) -o $(@F) $^ $(LIBATLAS) $(CEXTRALIB) $(EXTRALIB) $(FEXTRALIB)

drotm.mkl : drotm.$(SUFFIX)
	$(CC) $(CFLAGS) -o $(@F) $^ $(LIBMKL) $(CEXTRALIB) $(EXTRALIB) $(FEXTRALIB)

drotm.veclib : drotm.$(SUFFIX)
	$(CC) $(CFLAGS) -o $(@F) $^ $(LIBVECLIB) $(CEXTRALIB) $(EXTRALIB) $(FEXTRALIB)

##################################### Saxpy ####################################################
saxpy.goto : saxpy.$(SUFFIX) ../$(LIBNAME)
	$(CC) $(CFLAGS) -o $(@F) $^ $(CEXTRALIB) $(EXTRALIB) $(FEXTRALIB) -lm

saxpy.acml : saxpy.$(SUFFIX)
	-$(CC) $(CFLAGS) -o $(@F) $^ $(LIBACML) $(CEXTRALIB) $(EXTRALIB) $(FEXTRALIB)

saxpy.atlas : saxpy.$(SUFFIX)
	-$(CC) $(CFLAGS) -o $(@F) $^ $(LIBATLAS) $(CEXTRALIB) $(EXTRALIB) $(FEXTRALIB)

saxpy.mkl : saxpy.$(SUFFIX)
	-$(CC) $(CFLAGS) -o $(@F) $^ $(LIBMKL) $(CEXTRALIB) $(EXTRALIB) $(FEXTRALIB)

saxpy.veclib : saxpy.$(SUFFIX)
	-$(CC) $(CFLAGS) -o $(@F) $^ $(LIBVECLIB) $(CEXTRALIB) $(EXTRALIB) $(FEXTRALIB)

##################################### Daxpy ####################################################
daxpy.goto : daxpy.$(SUFFIX) ../$(LIBNAME)
	$(CC) $(CFLAGS) -o $(@F) $^ $(CEXTRALIB) $(EXTRALIB) $(FEXTRALIB) -lm

daxpy.acml : daxpy.$(SUFFIX)
	-$(CC) $(CFLAGS) -o $(@F) $^ $(LIBACML) $(CEXTRALIB) $(EXTRALIB) $(FEXTRALIB)

daxpy.atlas : daxpy.$(SUFFIX)
	-$(CC) $(CFLAGS) -o $(@F) $^ $(LIBATLAS) $(CEXTRALIB) $(EXTRALIB) $(FEXTRALIB)

daxpy.mkl : daxpy.$(SUFFIX)
	-$(CC) $(CFLAGS) -o $(@F) $^ $(LIBMKL) $(CEXTRALIB) $(EXTRALIB) $(FEXTRALIB)

daxpy.veclib : daxpy.$(SUFFIX)
	-$(CC) $(CFLAGS) -o $(@F) $^ $(LIBVECLIB) $(CEXTRALIB) $(EXTRALIB) $(FEXTRALIB)

##################################### Caxpy ####################################################

caxpy.goto : caxpy.$(SUFFIX) ../$(LIBNAME)
	$(CC) $(CFLAGS) -o $(@F) $^ $(CEXTRALIB) $(EXTRALIB) $(FEXTRALIB) -lm

caxpy.acml : caxpy.$(SUFFIX)
	-$(CC) $(CFLAGS) -o $(@F) $^ $(LIBACML) $(CEXTRALIB) $(EXTRALIB) $(FEXTRALIB)

caxpy.atlas : caxpy.$(SUFFIX)
	-$(CC) $(CFLAGS) -o $(@F) $^ $(LIBATLAS) $(CEXTRALIB) $(EXTRALIB) $(FEXTRALIB)

caxpy.mkl : caxpy.$(SUFFIX)
	-$(CC) $(CFLAGS) -o $(@F) $^ $(LIBMKL) $(CEXTRALIB) $(EXTRALIB) $(FEXTRALIB)

caxpy.veclib : caxpy.$(SUFFIX)
	-$(CC) $(CFLAGS) -o $(@F) $^ $(LIBVECLIB) $(CEXTRALIB) $(EXTRALIB) $(FEXTRALIB)

##################################### Zaxpy ####################################################

zaxpy.goto : zaxpy.$(SUFFIX) ../$(LIBNAME)
	$(CC) $(CFLAGS) -o $(@F) $^ $(CEXTRALIB) $(EXTRALIB) $(FEXTRALIB) -lm

zaxpy.acml : zaxpy.$(SUFFIX)
	-$(CC) $(CFLAGS) -o $(@F) $^ $(LIBACML) $(CEXTRALIB) $(EXTRALIB) $(FEXTRALIB)

zaxpy.atlas : zaxpy.$(SUFFIX)
	-$(CC) $(CFLAGS) -o $(@F) $^ $(LIBATLAS) $(CEXTRALIB) $(EXTRALIB) $(FEXTRALIB)

zaxpy.mkl : zaxpy.$(SUFFIX)
	-$(CC) $(CFLAGS) -o $(@F) $^ $(LIBMKL) $(CEXTRALIB) $(EXTRALIB) $(FEXTRALIB)

zaxpy.veclib : zaxpy.$(SUFFIX)
	-$(CC) $(CFLAGS) -o $(@F) $^ $(LIBVECLIB) $(CEXTRALIB) $(EXTRALIB) $(FEXTRALIB)

##################################### Saxpby ####################################################
saxpby.goto : saxpby.$(SUFFIX) ../$(LIBNAME)
	$(CC) $(CFLAGS) -o $(@F) $^ $(CEXTRALIB) $(EXTRALIB) $(FEXTRALIB) -lm

saxpby.acml : saxpby.$(SUFFIX)
	-$(CC) $(CFLAGS) -o $(@F) $^ $(LIBACML) $(CEXTRALIB) $(EXTRALIB) $(FEXTRALIB)

saxpby.atlas : saxpby.$(SUFFIX)
	-$(CC) $(CFLAGS) -o $(@F) $^ $(LIBATLAS) $(CEXTRALIB) $(EXTRALIB) $(FEXTRALIB)

saxpby.mkl : saxpby.$(SUFFIX)
	-$(CC) $(CFLAGS) -o $(@F) $^ $(LIBMKL) $(CEXTRALIB) $(EXTRALIB) $(FEXTRALIB)

saxpby.veclib : saxpby.$(SUFFIX)
	-$(CC) $(CFLAGS) -o $(@F) $^ $(LIBVECLIB) $(CEXTRALIB) $(EXTRALIB) $(FEXTRALIB)

##################################### Daxpby ####################################################
daxpby.goto : daxpby.$(SUFFIX) ../$(LIBNAME)
	$(CC) $(CFLAGS) -o $(@F) $^ $(CEXTRALIB) $(EXTRALIB) $(FEXTRALIB) -lm

daxpby.acml : daxpby.$(SUFFIX)
	-$(CC) $(CFLAGS) -o $(@F) $^ $(LIBACML) $(CEXTRALIB) $(EXTRALIB) $(FEXTRALIB)

daxpby.atlas : daxpby.$(SUFFIX)
	-$(CC) $(CFLAGS) -o $(@F) $^ $(LIBATLAS) $(CEXTRALIB) $(EXTRALIB) $(FEXTRALIB)

daxpby.mkl : daxpby.$(SUFFIX)
	-$(CC) $(CFLAGS) -o $(@F) $^ $(LIBMKL) $(CEXTRALIB) $(EXTRALIB) $(FEXTRALIB)

daxpby.veclib : daxpby.$(SUFFIX)
	-$(CC) $(CFLAGS) -o $(@F) $^ $(LIBVECLIB) $(CEXTRALIB) $(EXTRALIB) $(FEXTRALIB)

##################################### Caxpby ####################################################

caxpby.goto : caxpby.$(SUFFIX) ../$(LIBNAME)
	$(CC) $(CFLAGS) -o $(@F) $^ $(CEXTRALIB) $(EXTRALIB) $(FEXTRALIB) -lm

caxpby.acml : caxpby.$(SUFFIX)
	-$(CC) $(CFLAGS) -o $(@F) $^ $(LIBACML) $(CEXTRALIB) $(EXTRALIB) $(FEXTRALIB)

caxpby.atlas : caxpby.$(SUFFIX)
	-$(CC) $(CFLAGS) -o $(@F) $^ $(LIBATLAS) $(CEXTRALIB) $(EXTRALIB) $(FEXTRALIB)

caxpby.mkl : caxpby.$(SUFFIX)
	-$(CC) $(CFLAGS) -o $(@F) $^ $(LIBMKL) $(CEXTRALIB) $(EXTRALIB) $(FEXTRALIB)

caxpby.veclib : caxpby.$(SUFFIX)
	-$(CC) $(CFLAGS) -o $(@F) $^ $(LIBVECLIB) $(CEXTRALIB) $(EXTRALIB) $(FEXTRALIB)

##################################### Zaxpby ####################################################

zaxpby.goto : zaxpby.$(SUFFIX) ../$(LIBNAME)
	$(CC) $(CFLAGS) -o $(@F) $^ $(CEXTRALIB) $(EXTRALIB) $(FEXTRALIB) -lm

zaxpby.acml : zaxpby.$(SUFFIX)
	-$(CC) $(CFLAGS) -o $(@F) $^ $(LIBACML) $(CEXTRALIB) $(EXTRALIB) $(FEXTRALIB)

zaxpby.atlas : zaxpby.$(SUFFIX)
	-$(CC) $(CFLAGS) -o $(@F) $^ $(LIBATLAS) $(CEXTRALIB) $(EXTRALIB) $(FEXTRALIB)

zaxpby.mkl : zaxpby.$(SUFFIX)
	-$(CC) $(CFLAGS) -o $(@F) $^ $(LIBMKL) $(CEXTRALIB) $(EXTRALIB) $(FEXTRALIB)

zaxpby.veclib : zaxpby.$(SUFFIX)
	-$(CC) $(CFLAGS) -o $(@F) $^ $(LIBVECLIB) $(CEXTRALIB) $(EXTRALIB) $(FEXTRALIB)
	
##################################### Scopy ####################################################
scopy.goto : scopy.$(SUFFIX) ../$(LIBNAME)
	$(CC) $(CFLAGS) -o $(@F) $^ $(CEXTRALIB) $(EXTRALIB) $(FEXTRALIB) -lm

scopy.acml : scopy.$(SUFFIX)
	-$(CC) $(CFLAGS) -o $(@F) $^ $(LIBACML) $(CEXTRALIB) $(EXTRALIB) $(FEXTRALIB)

scopy.atlas : scopy.$(SUFFIX)
	-$(CC) $(CFLAGS) -o $(@F) $^ $(LIBATLAS) $(CEXTRALIB) $(EXTRALIB) $(FEXTRALIB)

scopy.mkl : scopy.$(SUFFIX)
	-$(CC) $(CFLAGS) -o $(@F) $^ $(LIBMKL) $(CEXTRALIB) $(EXTRALIB) $(FEXTRALIB)

scopy.veclib : scopy.$(SUFFIX)
	-$(CC) $(CFLAGS) -o $(@F) $^ $(LIBVECLIB) $(CEXTRALIB) $(EXTRALIB) $(FEXTRALIB)

##################################### Dcopy ####################################################
dcopy.goto : dcopy.$(SUFFIX) ../$(LIBNAME)
	$(CC) $(CFLAGS) -o $(@F) $^ $(CEXTRALIB) $(EXTRALIB) $(FEXTRALIB) -lm

dcopy.acml : dcopy.$(SUFFIX)
	-$(CC) $(CFLAGS) -o $(@F) $^ $(LIBACML) $(CEXTRALIB) $(EXTRALIB) $(FEXTRALIB)

dcopy.atlas : dcopy.$(SUFFIX)
	-$(CC) $(CFLAGS) -o $(@F) $^ $(LIBATLAS) $(CEXTRALIB) $(EXTRALIB) $(FEXTRALIB)

dcopy.mkl : dcopy.$(SUFFIX)
	-$(CC) $(CFLAGS) -o $(@F) $^ $(LIBMKL) $(CEXTRALIB) $(EXTRALIB) $(FEXTRALIB)

dcopy.veclib : dcopy.$(SUFFIX)
	-$(CC) $(CFLAGS) -o $(@F) $^ $(LIBVECLIB) $(CEXTRALIB) $(EXTRALIB) $(FEXTRALIB)

##################################### Ccopy ####################################################

ccopy.goto : ccopy.$(SUFFIX) ../$(LIBNAME)
	$(CC) $(CFLAGS) -o $(@F) $^ $(CEXTRALIB) $(EXTRALIB) $(FEXTRALIB) -lm

ccopy.acml : ccopy.$(SUFFIX)
	-$(CC) $(CFLAGS) -o $(@F) $^ $(LIBACML) $(CEXTRALIB) $(EXTRALIB) $(FEXTRALIB)

ccopy.atlas : ccopy.$(SUFFIX)
	-$(CC) $(CFLAGS) -o $(@F) $^ $(LIBATLAS) $(CEXTRALIB) $(EXTRALIB) $(FEXTRALIB)

ccopy.mkl : ccopy.$(SUFFIX)
	-$(CC) $(CFLAGS) -o $(@F) $^ $(LIBMKL) $(CEXTRALIB) $(EXTRALIB) $(FEXTRALIB)

ccopy.veclib : ccopy.$(SUFFIX)
	-$(CC) $(CFLAGS) -o $(@F) $^ $(LIBVECLIB) $(CEXTRALIB) $(EXTRALIB) $(FEXTRALIB)

##################################### Zcopy ####################################################

zcopy.goto : zcopy.$(SUFFIX) ../$(LIBNAME)
	$(CC) $(CFLAGS) -o $(@F) $^ $(CEXTRALIB) $(EXTRALIB) $(FEXTRALIB) -lm

zcopy.acml : zcopy.$(SUFFIX)
	-$(CC) $(CFLAGS) -o $(@F) $^ $(LIBACML) $(CEXTRALIB) $(EXTRALIB) $(FEXTRALIB)

zcopy.atlas : zcopy.$(SUFFIX)
	-$(CC) $(CFLAGS) -o $(@F) $^ $(LIBATLAS) $(CEXTRALIB) $(EXTRALIB) $(FEXTRALIB)

zcopy.mkl : zcopy.$(SUFFIX)
	-$(CC) $(CFLAGS) -o $(@F) $^ $(LIBMKL) $(CEXTRALIB) $(EXTRALIB) $(FEXTRALIB)

zcopy.veclib : zcopy.$(SUFFIX)
	-$(CC) $(CFLAGS) -o $(@F) $^ $(LIBVECLIB) $(CEXTRALIB) $(EXTRALIB) $(FEXTRALIB)

##################################### Sscal ####################################################
sscal.goto : sscal.$(SUFFIX) ../$(LIBNAME)
	$(CC) $(CFLAGS) -o $(@F) $^ $(CEXTRALIB) $(EXTRALIB) $(FEXTRALIB) -lm

sscal.acml : sscal.$(SUFFIX)
	-$(CC) $(CFLAGS) -o $(@F) $^ $(LIBACML) $(CEXTRALIB) $(EXTRALIB) $(FEXTRALIB)

sscal.atlas : sscal.$(SUFFIX)
	-$(CC) $(CFLAGS) -o $(@F) $^ $(LIBATLAS) $(CEXTRALIB) $(EXTRALIB) $(FEXTRALIB)

sscal.mkl : sscal.$(SUFFIX)
	-$(CC) $(CFLAGS) -o $(@F) $^ $(LIBMKL) $(CEXTRALIB) $(EXTRALIB) $(FEXTRALIB)

sscal.veclib : sscal.$(SUFFIX)
	-$(CC) $(CFLAGS) -o $(@F) $^ $(LIBVECLIB) $(CEXTRALIB) $(EXTRALIB) $(FEXTRALIB)

##################################### Dscal ####################################################
dscal.goto : dscal.$(SUFFIX) ../$(LIBNAME)
	$(CC) $(CFLAGS) -o $(@F) $^ $(CEXTRALIB) $(EXTRALIB) $(FEXTRALIB) -lm

dscal.acml : dscal.$(SUFFIX)
	-$(CC) $(CFLAGS) -o $(@F) $^ $(LIBACML) $(CEXTRALIB) $(EXTRALIB) $(FEXTRALIB)

dscal.atlas : dscal.$(SUFFIX)
	-$(CC) $(CFLAGS) -o $(@F) $^ $(LIBATLAS) $(CEXTRALIB) $(EXTRALIB) $(FEXTRALIB)

dscal.mkl : dscal.$(SUFFIX)
	-$(CC) $(CFLAGS) -o $(@F) $^ $(LIBMKL) $(CEXTRALIB) $(EXTRALIB) $(FEXTRALIB)

dscal.veclib : dscal.$(SUFFIX)
	-$(CC) $(CFLAGS) -o $(@F) $^ $(LIBVECLIB) $(CEXTRALIB) $(EXTRALIB) $(FEXTRALIB)

##################################### Cscal ####################################################

cscal.goto : cscal.$(SUFFIX) ../$(LIBNAME)
	$(CC) $(CFLAGS) -o $(@F) $^ $(CEXTRALIB) $(EXTRALIB) $(FEXTRALIB) -lm

cscal.acml : cscal.$(SUFFIX)
	-$(CC) $(CFLAGS) -o $(@F) $^ $(LIBACML) $(CEXTRALIB) $(EXTRALIB) $(FEXTRALIB)

cscal.atlas : cscal.$(SUFFIX)
	-$(CC) $(CFLAGS) -o $(@F) $^ $(LIBATLAS) $(CEXTRALIB) $(EXTRALIB) $(FEXTRALIB)

cscal.mkl : cscal.$(SUFFIX)
	-$(CC) $(CFLAGS) -o $(@F) $^ $(LIBMKL) $(CEXTRALIB) $(EXTRALIB) $(FEXTRALIB)

cscal.veclib : cscal.$(SUFFIX)
	-$(CC) $(CFLAGS) -o $(@F) $^ $(LIBVECLIB) $(CEXTRALIB) $(EXTRALIB) $(FEXTRALIB)

##################################### Zscal ####################################################

zscal.goto : zscal.$(SUFFIX) ../$(LIBNAME)
	$(CC) $(CFLAGS) -o $(@F) $^ $(CEXTRALIB) $(EXTRALIB) $(FEXTRALIB) -lm

zscal.acml : zscal.$(SUFFIX)
	-$(CC) $(CFLAGS) -o $(@F) $^ $(LIBACML) $(CEXTRALIB) $(EXTRALIB) $(FEXTRALIB)

zscal.atlas : zscal.$(SUFFIX)
	-$(CC) $(CFLAGS) -o $(@F) $^ $(LIBATLAS) $(CEXTRALIB) $(EXTRALIB) $(FEXTRALIB)

zscal.mkl : zscal.$(SUFFIX)
	-$(CC) $(CFLAGS) -o $(@F) $^ $(LIBMKL) $(CEXTRALIB) $(EXTRALIB) $(FEXTRALIB)

zscal.veclib : zscal.$(SUFFIX)
	-$(CC) $(CFLAGS) -o $(@F) $^ $(LIBVECLIB) $(CEXTRALIB) $(EXTRALIB) $(FEXTRALIB)

##################################### Sasum ####################################################
sasum.goto : sasum.$(SUFFIX) ../$(LIBNAME)
	$(CC) $(CFLAGS) -o $(@F) $^ $(CEXTRALIB) $(EXTRALIB) $(FEXTRALIB) -lm

sasum.acml : sasum.$(SUFFIX)
	-$(CC) $(CFLAGS) -o $(@F) $^ $(LIBACML) $(CEXTRALIB) $(EXTRALIB) $(FEXTRALIB)

sasum.atlas : sasum.$(SUFFIX)
	-$(CC) $(CFLAGS) -o $(@F) $^ $(LIBATLAS) $(CEXTRALIB) $(EXTRALIB) $(FEXTRALIB)

sasum.mkl : sasum.$(SUFFIX)
	-$(CC) $(CFLAGS) -o $(@F) $^ $(LIBMKL) $(CEXTRALIB) $(EXTRALIB) $(FEXTRALIB)

sasum.veclib : sasum.$(SUFFIX)
	-$(CC) $(CFLAGS) -o $(@F) $^ $(LIBVECLIB) $(CEXTRALIB) $(EXTRALIB) $(FEXTRALIB)

##################################### Dasum ####################################################
dasum.goto : dasum.$(SUFFIX) ../$(LIBNAME)
	$(CC) $(CFLAGS) -o $(@F) $^ $(CEXTRALIB) $(EXTRALIB) $(FEXTRALIB) -lm

dasum.acml : dasum.$(SUFFIX)
	-$(CC) $(CFLAGS) -o $(@F) $^ $(LIBACML) $(CEXTRALIB) $(EXTRALIB) $(FEXTRALIB)

dasum.atlas : dasum.$(SUFFIX)
	-$(CC) $(CFLAGS) -o $(@F) $^ $(LIBATLAS) $(CEXTRALIB) $(EXTRALIB) $(FEXTRALIB)

dasum.mkl : dasum.$(SUFFIX)
	-$(CC) $(CFLAGS) -o $(@F) $^ $(LIBMKL) $(CEXTRALIB) $(EXTRALIB) $(FEXTRALIB)

dasum.veclib : dasum.$(SUFFIX)
	-$(CC) $(CFLAGS) -o $(@F) $^ $(LIBVECLIB) $(CEXTRALIB) $(EXTRALIB) $(FEXTRALIB)

##################################### Casum ####################################################

casum.goto : casum.$(SUFFIX) ../$(LIBNAME)
	$(CC) $(CFLAGS) -o $(@F) $^ $(CEXTRALIB) $(EXTRALIB) $(FEXTRALIB) -lm

casum.acml : casum.$(SUFFIX)
	-$(CC) $(CFLAGS) -o $(@F) $^ $(LIBACML) $(CEXTRALIB) $(EXTRALIB) $(FEXTRALIB)

casum.atlas : casum.$(SUFFIX)
	-$(CC) $(CFLAGS) -o $(@F) $^ $(LIBATLAS) $(CEXTRALIB) $(EXTRALIB) $(FEXTRALIB)

casum.mkl : casum.$(SUFFIX)
	-$(CC) $(CFLAGS) -o $(@F) $^ $(LIBMKL) $(CEXTRALIB) $(EXTRALIB) $(FEXTRALIB)

casum.veclib : casum.$(SUFFIX)
	-$(CC) $(CFLAGS) -o $(@F) $^ $(LIBVECLIB) $(CEXTRALIB) $(EXTRALIB) $(FEXTRALIB)

##################################### Zasum ####################################################

zasum.goto : zasum.$(SUFFIX) ../$(LIBNAME)
	$(CC) $(CFLAGS) -o $(@F) $^ $(CEXTRALIB) $(EXTRALIB) $(FEXTRALIB) -lm

zasum.acml : zasum.$(SUFFIX)
	-$(CC) $(CFLAGS) -o $(@F) $^ $(LIBACML) $(CEXTRALIB) $(EXTRALIB) $(FEXTRALIB)

zasum.atlas : zasum.$(SUFFIX)
	-$(CC) $(CFLAGS) -o $(@F) $^ $(LIBATLAS) $(CEXTRALIB) $(EXTRALIB) $(FEXTRALIB)

zasum.mkl : zasum.$(SUFFIX)
	-$(CC) $(CFLAGS) -o $(@F) $^ $(LIBMKL) $(CEXTRALIB) $(EXTRALIB) $(FEXTRALIB)

zasum.veclib : zasum.$(SUFFIX)
	-$(CC) $(CFLAGS) -o $(@F) $^ $(LIBVECLIB) $(CEXTRALIB) $(EXTRALIB) $(FEXTRALIB)

##################################### Sswap ####################################################
sswap.goto : sswap.$(SUFFIX) ../$(LIBNAME)
	$(CC) $(CFLAGS) -o $(@F) $^ $(CEXTRALIB) $(EXTRALIB) $(FEXTRALIB) -lm

sswap.acml : sswap.$(SUFFIX)
	-$(CC) $(CFLAGS) -o $(@F) $^ $(LIBACML) $(CEXTRALIB) $(EXTRALIB) $(FEXTRALIB)

sswap.atlas : sswap.$(SUFFIX)
	-$(CC) $(CFLAGS) -o $(@F) $^ $(LIBATLAS) $(CEXTRALIB) $(EXTRALIB) $(FEXTRALIB)

sswap.mkl : sswap.$(SUFFIX)
	-$(CC) $(CFLAGS) -o $(@F) $^ $(LIBMKL) $(CEXTRALIB) $(EXTRALIB) $(FEXTRALIB)

sswap.veclib : sswap.$(SUFFIX)
	-$(CC) $(CFLAGS) -o $(@F) $^ $(LIBVECLIB) $(CEXTRALIB) $(EXTRALIB) $(FEXTRALIB)

##################################### Dswap ####################################################
dswap.goto : dswap.$(SUFFIX) ../$(LIBNAME)
	$(CC) $(CFLAGS) -o $(@F) $^ $(CEXTRALIB) $(EXTRALIB) $(FEXTRALIB) -lm

dswap.acml : dswap.$(SUFFIX)
	-$(CC) $(CFLAGS) -o $(@F) $^ $(LIBACML) $(CEXTRALIB) $(EXTRALIB) $(FEXTRALIB)

dswap.atlas : dswap.$(SUFFIX)
	-$(CC) $(CFLAGS) -o $(@F) $^ $(LIBATLAS) $(CEXTRALIB) $(EXTRALIB) $(FEXTRALIB)

dswap.mkl : dswap.$(SUFFIX)
	-$(CC) $(CFLAGS) -o $(@F) $^ $(LIBMKL) $(CEXTRALIB) $(EXTRALIB) $(FEXTRALIB)

dswap.veclib : dswap.$(SUFFIX)
	-$(CC) $(CFLAGS) -o $(@F) $^ $(LIBVECLIB) $(CEXTRALIB) $(EXTRALIB) $(FEXTRALIB)

##################################### Cswap ####################################################

cswap.goto : cswap.$(SUFFIX) ../$(LIBNAME)
	$(CC) $(CFLAGS) -o $(@F) $^ $(CEXTRALIB) $(EXTRALIB) $(FEXTRALIB) -lm

cswap.acml : cswap.$(SUFFIX)
	-$(CC) $(CFLAGS) -o $(@F) $^ $(LIBACML) $(CEXTRALIB) $(EXTRALIB) $(FEXTRALIB)

cswap.atlas : cswap.$(SUFFIX)
	-$(CC) $(CFLAGS) -o $(@F) $^ $(LIBATLAS) $(CEXTRALIB) $(EXTRALIB) $(FEXTRALIB)

cswap.mkl : cswap.$(SUFFIX)
	-$(CC) $(CFLAGS) -o $(@F) $^ $(LIBMKL) $(CEXTRALIB) $(EXTRALIB) $(FEXTRALIB)

cswap.veclib : cswap.$(SUFFIX)
	-$(CC) $(CFLAGS) -o $(@F) $^ $(LIBVECLIB) $(CEXTRALIB) $(EXTRALIB) $(FEXTRALIB)

##################################### Zswap ####################################################

zswap.goto : zswap.$(SUFFIX) ../$(LIBNAME)
	$(CC) $(CFLAGS) -o $(@F) $^ $(CEXTRALIB) $(EXTRALIB) $(FEXTRALIB) -lm

zswap.acml : zswap.$(SUFFIX)
	-$(CC) $(CFLAGS) -o $(@F) $^ $(LIBACML) $(CEXTRALIB) $(EXTRALIB) $(FEXTRALIB)

zswap.atlas : zswap.$(SUFFIX)
	-$(CC) $(CFLAGS) -o $(@F) $^ $(LIBATLAS) $(CEXTRALIB) $(EXTRALIB) $(FEXTRALIB)

zswap.mkl : zswap.$(SUFFIX)
	-$(CC) $(CFLAGS) -o $(@F) $^ $(LIBMKL) $(CEXTRALIB) $(EXTRALIB) $(FEXTRALIB)

zswap.veclib : zswap.$(SUFFIX)
	-$(CC) $(CFLAGS) -o $(@F) $^ $(LIBVECLIB) $(CEXTRALIB) $(EXTRALIB) $(FEXTRALIB)


##################################### Sgesv ####################################################
sgesv.goto : sgesv.$(SUFFIX) ../$(LIBNAME)
	$(CC) $(CFLAGS) -o $(@F) $^ $(CEXTRALIB) $(EXTRALIB) $(FEXTRALIB) -lm

sgesv.acml : sgesv.$(SUFFIX)
	-$(CC) $(CFLAGS) -o $(@F) $^ $(LIBACML) $(CEXTRALIB) $(EXTRALIB) $(FEXTRALIB)

sgesv.atlas : sgesv.$(SUFFIX)
	-$(CC) $(CFLAGS) -o $(@F) $^ $(LIBATLAS) $(CEXTRALIB) $(EXTRALIB) $(FEXTRALIB)

sgesv.mkl : sgesv.$(SUFFIX)
	-$(CC) $(CFLAGS) -o $(@F) $^ $(LIBMKL) $(CEXTRALIB) $(EXTRALIB) $(FEXTRALIB)

sgesv.veclib : sgesv.$(SUFFIX)
	-$(CC) $(CFLAGS) -o $(@F) $^ $(LIBVECLIB) $(CEXTRALIB) $(EXTRALIB) $(FEXTRALIB)

##################################### Dgesv ####################################################
dgesv.goto : dgesv.$(SUFFIX) ../$(LIBNAME)
	$(CC) $(CFLAGS) -o $(@F) $^ $(CEXTRALIB) $(EXTRALIB) $(FEXTRALIB) -lm

dgesv.acml : dgesv.$(SUFFIX)
	-$(CC) $(CFLAGS) -o $(@F) $^ $(LIBACML) $(CEXTRALIB) $(EXTRALIB) $(FEXTRALIB)

dgesv.atlas : dgesv.$(SUFFIX)
	-$(CC) $(CFLAGS) -o $(@F) $^ $(LIBATLAS) $(CEXTRALIB) $(EXTRALIB) $(FEXTRALIB)

dgesv.mkl : dgesv.$(SUFFIX)
	-$(CC) $(CFLAGS) -o $(@F) $^ $(LIBMKL) $(CEXTRALIB) $(EXTRALIB) $(FEXTRALIB)

dgesv.veclib : dgesv.$(SUFFIX)
	-$(CC) $(CFLAGS) -o $(@F) $^ $(LIBVECLIB) $(CEXTRALIB) $(EXTRALIB) $(FEXTRALIB)

##################################### Cgesv ####################################################

cgesv.goto : cgesv.$(SUFFIX) ../$(LIBNAME)
	$(CC) $(CFLAGS) -o $(@F) $^ $(CEXTRALIB) $(EXTRALIB) $(FEXTRALIB) -lm

cgesv.acml : cgesv.$(SUFFIX)
	-$(CC) $(CFLAGS) -o $(@F) $^ $(LIBACML) $(CEXTRALIB) $(EXTRALIB) $(FEXTRALIB)

cgesv.atlas : cgesv.$(SUFFIX)
	-$(CC) $(CFLAGS) -o $(@F) $^ $(LIBATLAS) $(CEXTRALIB) $(EXTRALIB) $(FEXTRALIB)

cgesv.mkl : cgesv.$(SUFFIX)
	-$(CC) $(CFLAGS) -o $(@F) $^ $(LIBMKL) $(CEXTRALIB) $(EXTRALIB) $(FEXTRALIB)

cgesv.veclib : cgesv.$(SUFFIX)
	-$(CC) $(CFLAGS) -o $(@F) $^ $(LIBVECLIB) $(CEXTRALIB) $(EXTRALIB) $(FEXTRALIB)

##################################### Zgesv ####################################################

zgesv.goto : zgesv.$(SUFFIX) ../$(LIBNAME)
	$(CC) $(CFLAGS) -o $(@F) $^ $(CEXTRALIB) $(EXTRALIB) $(FEXTRALIB) -lm

zgesv.acml : zgesv.$(SUFFIX)
	-$(CC) $(CFLAGS) -o $(@F) $^ $(LIBACML) $(CEXTRALIB) $(EXTRALIB) $(FEXTRALIB)

zgesv.atlas : zgesv.$(SUFFIX)
	-$(CC) $(CFLAGS) -o $(@F) $^ $(LIBATLAS) $(CEXTRALIB) $(EXTRALIB) $(FEXTRALIB)

zgesv.mkl : zgesv.$(SUFFIX)
	-$(CC) $(CFLAGS) -o $(@F) $^ $(LIBMKL) $(CEXTRALIB) $(EXTRALIB) $(FEXTRALIB)

zgesv.veclib : zgesv.$(SUFFIX)
	-$(CC) $(CFLAGS) -o $(@F) $^ $(LIBVECLIB) $(CEXTRALIB) $(EXTRALIB) $(FEXTRALIB)


##################################### Cgemm3m ####################################################

cgemm3m.goto : cgemm3m.$(SUFFIX) ../$(LIBNAME)
	$(CC) $(CFLAGS) -o $(@F) $^ $(CEXTRALIB) $(EXTRALIB) $(FEXTRALIB) -lm

cgemm3m.mkl : cgemm3m.$(SUFFIX)
	-$(CC) $(CFLAGS) -o $(@F) $^ $(LIBMKL) $(CEXTRALIB) $(EXTRALIB) $(FEXTRALIB)

cgemm3m.veclib : cgemm3m.$(SUFFIX)
	-$(CC) $(CFLAGS) -o $(@F) $^ $(LIBVECLIB) $(CEXTRALIB) $(EXTRALIB) $(FEXTRALIB)

##################################### Zgemm3m ####################################################

zgemm3m.goto : zgemm3m.$(SUFFIX) ../$(LIBNAME)
	$(CC) $(CFLAGS) -o $(@F) $^ $(CEXTRALIB) $(EXTRALIB) $(FEXTRALIB) -lm

zgemm3m.mkl : zgemm3m.$(SUFFIX)
	-$(CC) $(CFLAGS) -o $(@F) $^ $(LIBMKL) $(CEXTRALIB) $(EXTRALIB) $(FEXTRALIB)

zgemm3m.veclib : zgemm3m.$(SUFFIX)
	-$(CC) $(CFLAGS) -o $(@F) $^ $(LIBVECLIB) $(CEXTRALIB) $(EXTRALIB) $(FEXTRALIB)

############################################## ISAMAX ##############################################
isamax.goto : isamax.$(SUFFIX) ../$(LIBNAME)
	$(CC) $(CFLAGS) -o $(@F) $^ $(CEXTRALIB) $(EXTRALIB) $(FEXTRALIB) -lm

isamax.atlas : isamax.$(SUFFIX)
	-$(CC) $(CFLAGS) -o $(@F) $^ $(LIBATLAS) $(CEXTRALIB) $(EXTRALIB) $(FEXTRALIB)

############################################## IDAMAX ##############################################
idamax.goto : idamax.$(SUFFIX) ../$(LIBNAME)
	$(CC) $(CFLAGS) -o $(@F) $^ $(CEXTRALIB) $(EXTRALIB) $(FEXTRALIB) -lm

idamax.atlas : idamax.$(SUFFIX)
	-$(CC) $(CFLAGS) -o $(@F) $^ $(LIBATLAS) $(CEXTRALIB) $(EXTRALIB) $(FEXTRALIB)

############################################## ICAMAX ##############################################
icamax.goto : icamax.$(SUFFIX) ../$(LIBNAME)
	$(CC) $(CFLAGS) -o $(@F) $^ $(CEXTRALIB) $(EXTRALIB) $(FEXTRALIB) -lm

icamax.atlas : icamax.$(SUFFIX)
	-$(CC) $(CFLAGS) -o $(@F) $^ $(LIBATLAS) $(CEXTRALIB) $(EXTRALIB) $(FEXTRALIB)

############################################## IZAMAX ##############################################
izamax.goto : izamax.$(SUFFIX) ../$(LIBNAME)
	$(CC) $(CFLAGS) -o $(@F) $^ $(CEXTRALIB) $(EXTRALIB) $(FEXTRALIB) -lm

izamax.atlas : izamax.$(SUFFIX)
	-$(CC) $(CFLAGS) -o $(@F) $^ $(LIBATLAS) $(CEXTRALIB) $(EXTRALIB) $(FEXTRALIB)

############################################## ISMAX ##############################################
ismax.goto : ismax.$(SUFFIX) ../$(LIBNAME)
	$(CC) $(CFLAGS) -o $(@F) $^ $(CEXTRALIB) $(EXTRALIB) $(FEXTRALIB) -lm

############################################## IDMAX ##############################################
idmax.goto : idmax.$(SUFFIX) ../$(LIBNAME)
	$(CC) $(CFLAGS) -o $(@F) $^ $(CEXTRALIB) $(EXTRALIB) $(FEXTRALIB) -lm
	
############################################## ISAMIN ##############################################
isamin.goto : isamin.$(SUFFIX) ../$(LIBNAME)
	$(CC) $(CFLAGS) -o $(@F) $^ $(CEXTRALIB) $(EXTRALIB) $(FEXTRALIB) -lm

############################################## IDAMIN ##############################################
idamin.goto : idamin.$(SUFFIX) ../$(LIBNAME)
	$(CC) $(CFLAGS) -o $(@F) $^ $(CEXTRALIB) $(EXTRALIB) $(FEXTRALIB) -lm

############################################## ICAMIN ##############################################
icamin.goto : icamin.$(SUFFIX) ../$(LIBNAME)
	$(CC) $(CFLAGS) -o $(@F) $^ $(CEXTRALIB) $(EXTRALIB) $(FEXTRALIB) -lm

############################################## IZAMIN ##############################################
izamin.goto : izamin.$(SUFFIX) ../$(LIBNAME)
	$(CC) $(CFLAGS) -o $(@F) $^ $(CEXTRALIB) $(EXTRALIB) $(FEXTRALIB) -lm

############################################## ISMIN ##############################################
ismin.goto : ismin.$(SUFFIX) ../$(LIBNAME)
	$(CC) $(CFLAGS) -o $(@F) $^ $(CEXTRALIB) $(EXTRALIB) $(FEXTRALIB) -lm

############################################## IDMIN ##############################################
idmin.goto : idmin.$(SUFFIX) ../$(LIBNAME)
	$(CC) $(CFLAGS) -o $(@F) $^ $(CEXTRALIB) $(EXTRALIB) $(FEXTRALIB) -lm

############################################## SAMAX ##############################################
samax.goto : samax.$(SUFFIX) ../$(LIBNAME)
	$(CC) $(CFLAGS) -o $(@F) $^ $(CEXTRALIB) $(EXTRALIB) $(FEXTRALIB) -lm

############################################## DAMAX ##############################################
damax.goto : damax.$(SUFFIX) ../$(LIBNAME)
	$(CC) $(CFLAGS) -o $(@F) $^ $(CEXTRALIB) $(EXTRALIB) $(FEXTRALIB) -lm

############################################## CAMAX ##############################################
camax.goto : camax.$(SUFFIX) ../$(LIBNAME)
	$(CC) $(CFLAGS) -o $(@F) $^ $(CEXTRALIB) $(EXTRALIB) $(FEXTRALIB) -lm

############################################## ZAMAX ##############################################
zamax.goto : zamax.$(SUFFIX) ../$(LIBNAME)
	$(CC) $(CFLAGS) -o $(@F) $^ $(CEXTRALIB) $(EXTRALIB) $(FEXTRALIB) -lm

############################################## SMAX ##############################################
smax.goto : smax.$(SUFFIX) ../$(LIBNAME)
	$(CC) $(CFLAGS) -o $(@F) $^ $(CEXTRALIB) $(EXTRALIB) $(FEXTRALIB) -lm

############################################## DMAX ##############################################
dmax.goto : dmax.$(SUFFIX) ../$(LIBNAME)
	$(CC) $(CFLAGS) -o $(@F) $^ $(CEXTRALIB) $(EXTRALIB) $(FEXTRALIB) -lm

############################################## SAMIN ##############################################
samin.goto : samin.$(SUFFIX) ../$(LIBNAME)
	$(CC) $(CFLAGS) -o $(@F) $^ $(CEXTRALIB) $(EXTRALIB) $(FEXTRALIB) -lm

############################################## DAMIN ##############################################
damin.goto : damin.$(SUFFIX) ../$(LIBNAME)
	$(CC) $(CFLAGS) -o $(@F) $^ $(CEXTRALIB) $(EXTRALIB) $(FEXTRALIB) -lm

############################################## CAMIN ##############################################
camin.goto : camin.$(SUFFIX) ../$(LIBNAME)
	$(CC) $(CFLAGS) -o $(@F) $^ $(CEXTRALIB) $(EXTRALIB) $(FEXTRALIB) -lm

############################################## ZAMIN ##############################################
zamin.goto : zamin.$(SUFFIX) ../$(LIBNAME)
	$(CC) $(CFLAGS) -o $(@F) $^ $(CEXTRALIB) $(EXTRALIB) $(FEXTRALIB) -lm

############################################## SMIN ##############################################
smin.goto : smin.$(SUFFIX) ../$(LIBNAME)
	$(CC) $(CFLAGS) -o $(@F) $^ $(CEXTRALIB) $(EXTRALIB) $(FEXTRALIB) -lm

############################################## DMIN ##############################################
dmin.goto : dmin.$(SUFFIX) ../$(LIBNAME)
	$(CC) $(CFLAGS) -o $(@F) $^ $(CEXTRALIB) $(EXTRALIB) $(FEXTRALIB) -lm

############################################## SNRM2 ##############################################
snrm2.goto : snrm2.$(SUFFIX) ../$(LIBNAME)
	$(CC) $(CFLAGS) -o $(@F) $^ $(CEXTRALIB) $(EXTRALIB) $(FEXTRALIB) -lm

snrm2.atlas : snrm2.$(SUFFIX)
	-$(CC) $(CFLAGS) -o $(@F) $^ $(LIBATLAS) $(CEXTRALIB) $(EXTRALIB) $(FEXTRALIB)

############################################## DNRM2 ##############################################
dnrm2.goto : dnrm2.$(SUFFIX) ../$(LIBNAME)
	$(CC) $(CFLAGS) -o $(@F) $^ $(CEXTRALIB) $(EXTRALIB) $(FEXTRALIB) -lm

dnrm2.atlas : dnrm2.$(SUFFIX)
	-$(CC) $(CFLAGS) -o $(@F) $^ $(LIBATLAS) $(CEXTRALIB) $(EXTRALIB) $(FEXTRALIB)

############################################## Sscnrm2 ##############################################
scnrm2.goto : scnrm2.$(SUFFIX) ../$(LIBNAME)
	$(CC) $(CFLAGS) -o $(@F) $^ $(CEXTRALIB) $(EXTRALIB) $(FEXTRALIB) -lm

scnrm2.atlas : scnrm2.$(SUFFIX)
	-$(CC) $(CFLAGS) -o $(@F) $^ $(LIBATLAS) $(CEXTRALIB) $(EXTRALIB) $(FEXTRALIB)

############################################## Ddznrm2 ##############################################
dznrm2.goto : dznrm2.$(SUFFIX) ../$(LIBNAME)
	$(CC) $(CFLAGS) -o $(@F) $^ $(CEXTRALIB) $(EXTRALIB) $(FEXTRALIB) -lm

dznrm2.atlas : dznrm2.$(SUFFIX)
	-$(CC) $(CFLAGS) -o $(@F) $^ $(LIBATLAS) $(CEXTRALIB) $(EXTRALIB) $(FEXTRALIB)


###################################################################################################

slinpack.$(SUFFIX) : linpack.c
	$(CC) $(CFLAGS) -c -UCOMPLEX -UDOUBLE -o $(@F) $^

dlinpack.$(SUFFIX) : linpack.c
	$(CC) $(CFLAGS) -c -UCOMPLEX -DDOUBLE -o $(@F) $^

clinpack.$(SUFFIX) : linpack.c
	$(CC) $(CFLAGS) -c -DCOMPLEX -UDOUBLE -o $(@F) $^

zlinpack.$(SUFFIX) : linpack.c
	$(CC) $(CFLAGS) -c -DCOMPLEX -DDOUBLE -o $(@F) $^

scholesky.$(SUFFIX) : cholesky.c
	$(CC) $(CFLAGS) -c -UCOMPLEX -UDOUBLE -o $(@F) $^

dcholesky.$(SUFFIX) : cholesky.c
	$(CC) $(CFLAGS) -c -UCOMPLEX -DDOUBLE -o $(@F) $^

ccholesky.$(SUFFIX) : cholesky.c
	$(CC) $(CFLAGS) -c -DCOMPLEX -UDOUBLE -o $(@F) $^

zcholesky.$(SUFFIX) : cholesky.c
	$(CC) $(CFLAGS) -c -DCOMPLEX -DDOUBLE -o $(@F) $^

ifeq ($(BUILD_BFLOAT16),1)
sbgemm.$(SUFFIX) : gemm.c
	$(CC) $(CFLAGS) -c -DHALF -UCOMPLEX -UDOUBLE -o $(@F) $^
endif

sgemm.$(SUFFIX) : gemm.c
	$(CC) $(CFLAGS) -c -UCOMPLEX -UDOUBLE -o $(@F) $^

dgemm.$(SUFFIX) : gemm.c
	$(CC) $(CFLAGS) -c -UCOMPLEX -DDOUBLE -o $(@F) $^

cgemm.$(SUFFIX) : gemm.c
	$(CC) $(CFLAGS) -c -DCOMPLEX -UDOUBLE -o $(@F) $^

zgemm.$(SUFFIX) : gemm.c
	$(CC) $(CFLAGS) -c -DCOMPLEX -DDOUBLE -o $(@F) $^

ssymm.$(SUFFIX) : symm.c
	$(CC) $(CFLAGS) -c -UCOMPLEX -UDOUBLE -o $(@F) $^

dsymm.$(SUFFIX) : symm.c
	$(CC) $(CFLAGS) -c -UCOMPLEX -DDOUBLE -o $(@F) $^

csymm.$(SUFFIX) : symm.c
	$(CC) $(CFLAGS) -c -DCOMPLEX -UDOUBLE -o $(@F) $^

zsymm.$(SUFFIX) : symm.c
	$(CC) $(CFLAGS) -c -DCOMPLEX -DDOUBLE -o $(@F) $^

strmm.$(SUFFIX) : trmm.c
	$(CC) $(CFLAGS) -c -UCOMPLEX -UDOUBLE -o $(@F) $^

dtrmm.$(SUFFIX) : trmm.c
	$(CC) $(CFLAGS) -c -UCOMPLEX -DDOUBLE -o $(@F) $^

ctrmm.$(SUFFIX) : trmm.c
	$(CC) $(CFLAGS) -c -DCOMPLEX -UDOUBLE -o $(@F) $^

ztrmm.$(SUFFIX) : trmm.c
	$(CC) $(CFLAGS) -c -DCOMPLEX -DDOUBLE -o $(@F) $^

strsm.$(SUFFIX) : trsm.c
	$(CC) $(CFLAGS) -c -UCOMPLEX -UDOUBLE -o $(@F) $^

dtrsm.$(SUFFIX) : trsm.c
	$(CC) $(CFLAGS) -c -UCOMPLEX -DDOUBLE -o $(@F) $^

ctrsm.$(SUFFIX) : trsm.c
	$(CC) $(CFLAGS) -c -DCOMPLEX -UDOUBLE -o $(@F) $^

ztrsm.$(SUFFIX) : trsm.c
	$(CC) $(CFLAGS) -c -DCOMPLEX -DDOUBLE -o $(@F) $^

ssyr.$(SUFFIX) : syr.c
	$(CC) $(CFLAGS) -c -UCOMPLEX -UDOUBLE -o $(@F) $^

dsyr.$(SUFFIX) : syr.c
	$(CC) $(CFLAGS) -c -UCOMPLEX -DDOUBLE -o $(@F) $^
	
sspr.$(SUFFIX) : spr.c
	$(CC) $(CFLAGS) -c -UCOMPLEX -UDOUBLE -o $(@F) $^

dspr.$(SUFFIX) : spr.c
	$(CC) $(CFLAGS) -c -UCOMPLEX -DDOUBLE -o $(@F) $^
	
sspr2.$(SUFFIX) : spr2.c
	$(CC) $(CFLAGS) -c -UCOMPLEX -UDOUBLE -o $(@F) $^

dspr2.$(SUFFIX) : spr2.c
	$(CC) $(CFLAGS) -c -UCOMPLEX -DDOUBLE -o $(@F) $^

ssyr2.$(SUFFIX) : syr2.c
	$(CC) $(CFLAGS) -c -UCOMPLEX -UDOUBLE -o $(@F) $^

dsyr2.$(SUFFIX) : syr2.c
	$(CC) $(CFLAGS) -c -UCOMPLEX -DDOUBLE -o $(@F) $^

ssyrk.$(SUFFIX) : syrk.c
	$(CC) $(CFLAGS) -c -UCOMPLEX -UDOUBLE -o $(@F) $^

dsyrk.$(SUFFIX) : syrk.c
	$(CC) $(CFLAGS) -c -UCOMPLEX -DDOUBLE -o $(@F) $^

csyrk.$(SUFFIX) : syrk.c
	$(CC) $(CFLAGS) -c -DCOMPLEX -UDOUBLE -o $(@F) $^

zsyrk.$(SUFFIX) : syrk.c
	$(CC) $(CFLAGS) -c -DCOMPLEX -DDOUBLE -o $(@F) $^

ssyr2k.$(SUFFIX) : syr2k.c
	$(CC) $(CFLAGS) -c -UCOMPLEX -UDOUBLE -o $(@F) $^

dsyr2k.$(SUFFIX) : syr2k.c
	$(CC) $(CFLAGS) -c -UCOMPLEX -DDOUBLE -o $(@F) $^

csyr2k.$(SUFFIX) : syr2k.c
	$(CC) $(CFLAGS) -c -DCOMPLEX -UDOUBLE -o $(@F) $^

zsyr2k.$(SUFFIX) : syr2k.c
	$(CC) $(CFLAGS) -c -DCOMPLEX -DDOUBLE -o $(@F) $^

chemm.$(SUFFIX) : hemm.c
	$(CC) $(CFLAGS) -c -DCOMPLEX -UDOUBLE -o $(@F) $^

zhemm.$(SUFFIX) : hemm.c
	$(CC) $(CFLAGS) -c -DCOMPLEX -DDOUBLE -o $(@F) $^

cherk.$(SUFFIX) : herk.c
	$(CC) $(CFLAGS) -c -DCOMPLEX -UDOUBLE -o $(@F) $^

zherk.$(SUFFIX) : herk.c
	$(CC) $(CFLAGS) -c -DCOMPLEX -DDOUBLE -o $(@F) $^

cher2k.$(SUFFIX) : her2k.c
	$(CC) $(CFLAGS) -c -DCOMPLEX -UDOUBLE -o $(@F) $^

zher2k.$(SUFFIX) : her2k.c
	$(CC) $(CFLAGS) -c -DCOMPLEX -DDOUBLE -o $(@F) $^

cher.$(SUFFIX) : her.c
	$(CC) $(CFLAGS) -c -DCOMPLEX -UDOUBLE -o $(@F) $^

zher.$(SUFFIX) : her.c
	$(CC) $(CFLAGS) -c -DCOMPLEX -DDOUBLE -o $(@F) $^

cher2.$(SUFFIX) : her2.c
	$(CC) $(CFLAGS) -c -DCOMPLEX -UDOUBLE -o $(@F) $^

zher2.$(SUFFIX) : her2.c
	$(CC) $(CFLAGS) -c -DCOMPLEX -DDOUBLE -o $(@F) $^

sgemv.$(SUFFIX) : gemv.c
	$(CC) $(CFLAGS) -c -UCOMPLEX -UDOUBLE -o $(@F) $^

dgemv.$(SUFFIX) : gemv.c
	$(CC) $(CFLAGS) -c -UCOMPLEX -DDOUBLE -o $(@F) $^

cgemv.$(SUFFIX) : gemv.c
	$(CC) $(CFLAGS) -c -DCOMPLEX -UDOUBLE -o $(@F) $^

zgemv.$(SUFFIX) : gemv.c
	$(CC) $(CFLAGS) -c -DCOMPLEX -DDOUBLE -o $(@F) $^

sspmv.$(SUFFIX) : spmv.c
	$(CC) $(CFLAGS) -c -UCOMPLEX -UDOUBLE -o $(@F) $^

dspmv.$(SUFFIX) : spmv.c
	$(CC) $(CFLAGS) -c -UCOMPLEX -DDOUBLE -o $(@F) $^

strmv.$(SUFFIX) : trmv.c
	$(CC) $(CFLAGS) -c -UCOMPLEX -UDOUBLE -o $(@F) $^

dtrmv.$(SUFFIX) : trmv.c
	$(CC) $(CFLAGS) -c -UCOMPLEX -DDOUBLE -o $(@F) $^

ctrmv.$(SUFFIX) : trmv.c
	$(CC) $(CFLAGS) -c -DCOMPLEX -UDOUBLE -o $(@F) $^

ztrmv.$(SUFFIX) : trmv.c
	$(CC) $(CFLAGS) -c -DCOMPLEX -DDOUBLE -o $(@F) $^

stpmv.$(SUFFIX) : tpmv.c
	$(CC) $(CFLAGS) -c -UCOMPLEX -UDOUBLE -o $(@F) $^

dtpmv.$(SUFFIX) : tpmv.c
	$(CC) $(CFLAGS) -c -UCOMPLEX -DDOUBLE -o $(@F) $^

ctpmv.$(SUFFIX) : tpmv.c
	$(CC) $(CFLAGS) -c -DCOMPLEX -UDOUBLE -o $(@F) $^

ztpmv.$(SUFFIX) : tpmv.c
	$(CC) $(CFLAGS) -c -DCOMPLEX -DDOUBLE -o $(@F) $^

stpsv.$(SUFFIX) : tpsv.c
	$(CC) $(CFLAGS) -c -UCOMPLEX -UDOUBLE -o $(@F) $^

dtpsv.$(SUFFIX) : tpsv.c
	$(CC) $(CFLAGS) -c -UCOMPLEX -DDOUBLE -o $(@F) $^

ctpsv.$(SUFFIX) : tpsv.c
	$(CC) $(CFLAGS) -c -DCOMPLEX -UDOUBLE -o $(@F) $^

ztpsv.$(SUFFIX) : tpsv.c
	$(CC) $(CFLAGS) -c -DCOMPLEX -DDOUBLE -o $(@F) $^

strsv.$(SUFFIX) : trsv.c
	$(CC) $(CFLAGS) -c -UCOMPLEX -UDOUBLE -o $(@F) $^

dtrsv.$(SUFFIX) : trsv.c
	$(CC) $(CFLAGS) -c -UCOMPLEX -DDOUBLE -o $(@F) $^

ctrsv.$(SUFFIX) : trsv.c
	$(CC) $(CFLAGS) -c -DCOMPLEX -UDOUBLE -o $(@F) $^

ztrsv.$(SUFFIX) : trsv.c
	$(CC) $(CFLAGS) -c -DCOMPLEX -DDOUBLE -o $(@F) $^

sger.$(SUFFIX) : ger.c
	$(CC) $(CFLAGS) -c -UCOMPLEX -UDOUBLE -o $(@F) $^

dger.$(SUFFIX) : ger.c
	$(CC) $(CFLAGS) -c -UCOMPLEX -DDOUBLE -o $(@F) $^

cger.$(SUFFIX) : ger.c
	$(CC) $(CFLAGS) -c -DCOMPLEX -UDOUBLE -o $(@F) $^

zger.$(SUFFIX) : ger.c
	$(CC) $(CFLAGS) -c -DCOMPLEX -DDOUBLE -o $(@F) $^


ssymv.$(SUFFIX) : symv.c
	$(CC) $(CFLAGS) -c -UCOMPLEX -UDOUBLE -o $(@F) $^

dsymv.$(SUFFIX) : symv.c
	$(CC) $(CFLAGS) -c -UCOMPLEX -DDOUBLE -o $(@F) $^

csymv.$(SUFFIX) : symv.c
	$(CC) $(CFLAGS) -c -DCOMPLEX -UDOUBLE -o $(@F) $^

zsymv.$(SUFFIX) : symv.c
	$(CC) $(CFLAGS) -c -DCOMPLEX -DDOUBLE -o $(@F) $^

sgeev.$(SUFFIX) : geev.c
	$(CC) $(CFLAGS) -c -UCOMPLEX -UDOUBLE -o $(@F) $^

dgeev.$(SUFFIX) : geev.c
	$(CC) $(CFLAGS) -c -UCOMPLEX -DDOUBLE -o $(@F) $^

cgeev.$(SUFFIX) : geev.c
	$(CC) $(CFLAGS) -c -DCOMPLEX -UDOUBLE -o $(@F) $^

zgeev.$(SUFFIX) : geev.c
	$(CC) $(CFLAGS) -c -DCOMPLEX -DDOUBLE -o $(@F) $^

sgetri.$(SUFFIX) : getri.c
	$(CC) $(CFLAGS) -c -UCOMPLEX -UDOUBLE -o $(@F) $^

dgetri.$(SUFFIX) : getri.c
	$(CC) $(CFLAGS) -c -UCOMPLEX -DDOUBLE -o $(@F) $^

cgetri.$(SUFFIX) : getri.c
	$(CC) $(CFLAGS) -c -DCOMPLEX -UDOUBLE -o $(@F) $^

zgetri.$(SUFFIX) : getri.c
	$(CC) $(CFLAGS) -c -DCOMPLEX -DDOUBLE -o $(@F) $^

spotrf.$(SUFFIX) : potrf.c
	$(CC) $(CFLAGS) -c -UCOMPLEX -UDOUBLE -o $(@F) $^

dpotrf.$(SUFFIX) : potrf.c
	$(CC) $(CFLAGS) -c -UCOMPLEX -DDOUBLE -o $(@F) $^

cpotrf.$(SUFFIX) : potrf.c
	$(CC) $(CFLAGS) -c -DCOMPLEX -UDOUBLE -o $(@F) $^

zpotrf.$(SUFFIX) : potrf.c
	$(CC) $(CFLAGS) -c -DCOMPLEX -DDOUBLE -o $(@F) $^

chemv.$(SUFFIX) : hemv.c
	$(CC) $(CFLAGS) -c -DCOMPLEX -UDOUBLE -o $(@F) $^

zhemv.$(SUFFIX) : hemv.c
	$(CC) $(CFLAGS) -c -DCOMPLEX -DDOUBLE -o $(@F) $^

chbmv.$(SUFFIX) : hbmv.c
	$(CC) $(CFLAGS) -c -DCOMPLEX -UDOUBLE -o $(@F) $^

zhbmv.$(SUFFIX) : hbmv.c
	$(CC) $(CFLAGS) -c -DCOMPLEX -DDOUBLE -o $(@F) $^

chpmv.$(SUFFIX) : hpmv.c
	$(CC) $(CFLAGS) -c -DCOMPLEX -UDOUBLE -o $(@F) $^

zhpmv.$(SUFFIX) : hpmv.c
	$(CC) $(CFLAGS) -c -DCOMPLEX -DDOUBLE -o $(@F) $^

sdot.$(SUFFIX) : dot.c
	$(CC) $(CFLAGS) -c -UCOMPLEX -UDOUBLE -o $(@F) $^

ddot.$(SUFFIX) : dot.c
	$(CC) $(CFLAGS) -c -UCOMPLEX -DDOUBLE -o $(@F) $^

cdot.$(SUFFIX) : zdot.c
	$(CC) $(CFLAGS) -c -DCOMPLEX -UDOUBLE -o $(@F) $^

zdot.$(SUFFIX) : zdot.c
	$(CC) $(CFLAGS) -c -DCOMPLEX -DDOUBLE -o $(@F) $^

cdot-intel.$(SUFFIX) : zdot-intel.c
	$(CC) $(CFLAGS) -c -DCOMPLEX -UDOUBLE -o $(@F) $^

zdot-intel.$(SUFFIX) : zdot-intel.c
	$(CC) $(CFLAGS) -c -DCOMPLEX -DDOUBLE -o $(@F) $^



saxpy.$(SUFFIX) : axpy.c
	$(CC) $(CFLAGS) -c -UCOMPLEX -UDOUBLE -o $(@F) $^

daxpy.$(SUFFIX) : axpy.c
	$(CC) $(CFLAGS) -c -UCOMPLEX -DDOUBLE -o $(@F) $^

caxpy.$(SUFFIX) : axpy.c
	$(CC) $(CFLAGS) -c -DCOMPLEX -UDOUBLE -o $(@F) $^

zaxpy.$(SUFFIX) : axpy.c
	$(CC) $(CFLAGS) -c -DCOMPLEX -DDOUBLE -o $(@F) $^

saxpby.$(SUFFIX) : axpby.c
	$(CC) $(CFLAGS) -c -UCOMPLEX -UDOUBLE -o $(@F) $^

daxpby.$(SUFFIX) : axpby.c
	$(CC) $(CFLAGS) -c -UCOMPLEX -DDOUBLE -o $(@F) $^

caxpby.$(SUFFIX) : axpby.c
	$(CC) $(CFLAGS) -c -DCOMPLEX -UDOUBLE -o $(@F) $^

zaxpby.$(SUFFIX) : axpby.c
	$(CC) $(CFLAGS) -c -DCOMPLEX -DDOUBLE -o $(@F) $^

scopy.$(SUFFIX) : copy.c
	$(CC) $(CFLAGS) -c -UCOMPLEX -UDOUBLE -o $(@F) $^

dcopy.$(SUFFIX) : copy.c
	$(CC) $(CFLAGS) -c -UCOMPLEX -DDOUBLE -o $(@F) $^

ccopy.$(SUFFIX) : copy.c
	$(CC) $(CFLAGS) -c -DCOMPLEX -UDOUBLE -o $(@F) $^

zcopy.$(SUFFIX) : copy.c
	$(CC) $(CFLAGS) -c -DCOMPLEX -DDOUBLE -o $(@F) $^

sswap.$(SUFFIX) : swap.c
	$(CC) $(CFLAGS) -c -UCOMPLEX -UDOUBLE -o $(@F) $^

dswap.$(SUFFIX) : swap.c
	$(CC) $(CFLAGS) -c -UCOMPLEX -DDOUBLE -o $(@F) $^

cswap.$(SUFFIX) : swap.c
	$(CC) $(CFLAGS) -c -DCOMPLEX -UDOUBLE -o $(@F) $^

zswap.$(SUFFIX) : swap.c
	$(CC) $(CFLAGS) -c -DCOMPLEX -DDOUBLE -o $(@F) $^



sscal.$(SUFFIX) : scal.c
	$(CC) $(CFLAGS) -c -UCOMPLEX -UDOUBLE -o $(@F) $^

dscal.$(SUFFIX) : scal.c
	$(CC) $(CFLAGS) -c -UCOMPLEX -DDOUBLE -o $(@F) $^

cscal.$(SUFFIX) : scal.c
	$(CC) $(CFLAGS) -c -DCOMPLEX -UDOUBLE -o $(@F) $^

zscal.$(SUFFIX) : scal.c
	$(CC) $(CFLAGS) -c -DCOMPLEX -DDOUBLE -o $(@F) $^

sasum.$(SUFFIX) : asum.c
	$(CC) $(CFLAGS) -c -UCOMPLEX -UDOUBLE -o $(@F) $^

dasum.$(SUFFIX) : asum.c
	$(CC) $(CFLAGS) -c -UCOMPLEX -DDOUBLE -o $(@F) $^

casum.$(SUFFIX) : asum.c
	$(CC) $(CFLAGS) -c -DCOMPLEX -UDOUBLE -o $(@F) $^

zasum.$(SUFFIX) : asum.c
	$(CC) $(CFLAGS) -c -DCOMPLEX -DDOUBLE -o $(@F) $^


sgesv.$(SUFFIX) : gesv.c
	$(CC) $(CFLAGS) -c -UCOMPLEX -UDOUBLE -o $(@F) $^

dgesv.$(SUFFIX) : gesv.c
	$(CC) $(CFLAGS) -c -UCOMPLEX -DDOUBLE -o $(@F) $^

cgesv.$(SUFFIX) : gesv.c
	$(CC) $(CFLAGS) -c -DCOMPLEX -UDOUBLE -o $(@F) $^

zgesv.$(SUFFIX) : gesv.c
	$(CC) $(CFLAGS) -c -DCOMPLEX -DDOUBLE -o $(@F) $^

srot.$(SUFFIX) : rot.c
	$(CC) $(CFLAGS) -c -UCOMPLEX -UDOUBLE -o $(@F) $^

drot.$(SUFFIX) : rot.c
	$(CC) $(CFLAGS) -c -UCOMPLEX -DDOUBLE -o $(@F) $^

csrot.$(SUFFIX) : rot.c
	$(CC) $(CFLAGS) -c -DCOMPLEX -UDOUBLE -o $(@F) $^

zdrot.$(SUFFIX) : rot.c
	$(CC) $(CFLAGS) -c -DCOMPLEX -DDOUBLE -o $(@F) $^
	
srotm.$(SUFFIX) : rotm.c
	$(CC) $(CFLAGS) -c -UCOMPLEX -UDOUBLE -o $(@F) $^

drotm.$(SUFFIX) : rotm.c
	$(CC) $(CFLAGS) -c -UCOMPLEX -DDOUBLE -o $(@F) $^



cgemm3m.$(SUFFIX) : gemm3m.c
	$(CC) $(CFLAGS) -c -DCOMPLEX -UDOUBLE -o $(@F) $^

zgemm3m.$(SUFFIX) : gemm3m.c
	$(CC) $(CFLAGS) -c -DCOMPLEX -DDOUBLE -o $(@F) $^


isamax.$(SUFFIX) : iamax.c
	$(CC) $(CFLAGS) -c -UCOMPLEX -UDOUBLE -o $(@F) $^

idamax.$(SUFFIX) : iamax.c
	$(CC) $(CFLAGS) -c -UCOMPLEX -DDOUBLE -o $(@F) $^

icamax.$(SUFFIX) : iamax.c
	$(CC) $(CFLAGS) -c -DCOMPLEX -UDOUBLE -o $(@F) $^

izamax.$(SUFFIX) : iamax.c
	$(CC) $(CFLAGS) -c -DCOMPLEX -DDOUBLE -o $(@F) $^


ismax.$(SUFFIX) : imax.c
	$(CC) $(CFLAGS) -c -UCOMPLEX -UDOUBLE -o $(@F) $^

idmax.$(SUFFIX) : imax.c
	$(CC) $(CFLAGS) -c -UCOMPLEX -DDOUBLE -o $(@F) $^


isamin.$(SUFFIX) : iamin.c
	$(CC) $(CFLAGS) -c -UCOMPLEX -UDOUBLE -o $(@F) $^

idamin.$(SUFFIX) : iamin.c
	$(CC) $(CFLAGS) -c -UCOMPLEX -DDOUBLE -o $(@F) $^

icamin.$(SUFFIX) : iamin.c
	$(CC) $(CFLAGS) -c -DCOMPLEX -UDOUBLE -o $(@F) $^

izamin.$(SUFFIX) : iamin.c
	$(CC) $(CFLAGS) -c -DCOMPLEX -DDOUBLE -o $(@F) $^


ismin.$(SUFFIX) : imin.c
	$(CC) $(CFLAGS) -c -UCOMPLEX -UDOUBLE -o $(@F) $^

idmin.$(SUFFIX) : imin.c
	$(CC) $(CFLAGS) -c -UCOMPLEX -DDOUBLE -o $(@F) $^


samax.$(SUFFIX) : amax.c
	$(CC) $(CFLAGS) -c -UCOMPLEX  -UDOUBLE -o $(@F) $^

damax.$(SUFFIX) : amax.c
	$(CC) $(CFLAGS) -c -UCOMPLEX  -DDOUBLE -o $(@F) $^

camax.$(SUFFIX) : amax.c
	$(CC) $(CFLAGS) -c -DCOMPLEX  -UDOUBLE -o $(@F) $^

zamax.$(SUFFIX) : amax.c
	$(CC) $(CFLAGS) -c -DCOMPLEX  -DDOUBLE -o $(@F) $^


smax.$(SUFFIX) : max.c
	$(CC) $(CFLAGS) -c -UCOMPLEX  -UDOUBLE -o $(@F) $^

dmax.$(SUFFIX) : max.c
	$(CC) $(CFLAGS) -c -UCOMPLEX  -DDOUBLE -o $(@F) $^


samin.$(SUFFIX) : amin.c
	$(CC) $(CFLAGS) -c -UCOMPLEX -UDOUBLE -o $(@F) $^

damin.$(SUFFIX) : amin.c
	$(CC) $(CFLAGS) -c -UCOMPLEX -DDOUBLE -o $(@F) $^

camin.$(SUFFIX) : amin.c
	$(CC) $(CFLAGS) -c -DCOMPLEX -UDOUBLE -o $(@F) $^

zamin.$(SUFFIX) : amin.c
	$(CC) $(CFLAGS) -c -DCOMPLEX -DDOUBLE -o $(@F) $^


smin.$(SUFFIX) : min.c
	$(CC) $(CFLAGS) -c -UCOMPLEX -UDOUBLE -o $(@F) $^

dmin.$(SUFFIX) : min.c
	$(CC) $(CFLAGS) -c -UCOMPLEX -DDOUBLE -o $(@F) $^


snrm2.$(SUFFIX) : nrm2.c
	$(CC) $(CFLAGS) -c -UCOMPLEX -UDOUBLE -o $(@F) $^

dnrm2.$(SUFFIX) : nrm2.c
	$(CC) $(CFLAGS) -c -UCOMPLEX -DDOUBLE -o $(@F) $^

scnrm2.$(SUFFIX) : nrm2.c
	$(CC) $(CFLAGS) -c -DCOMPLEX -UDOUBLE -o $(@F) $^

dznrm2.$(SUFFIX) : nrm2.c
	$(CC) $(CFLAGS) -c -DCOMPLEX -DDOUBLE -o $(@F) $^


smallscaling: smallscaling.c ../$(LIBNAME)
	$(CC) $(CFLAGS) -o $(@F) $^ $(EXTRALIB) -fopenmp -lm -lpthread

clean ::
	@rm -f *.goto *.mkl *.acml *.atlas *.veclib *.essl smallscaling

=======
TOPDIR	= ..
include $(TOPDIR)/Makefile.system

# ACML standard
#ACML=/opt/acml5.3.1/gfortran64_mp/lib
#LIBACML = -fopenmp $(ACML)/libacml_mp.a -lgfortran -lm

# ACML custom
#ACML=/opt/pb/acml-5-3-1-gfortran-64bit/gfortran64_fma4_mp/lib
#LIBACML = -fopenmp $(ACML)/libacml_mp.a -lgfortran -lm

# ACML 6.1 custom
ACML=/home/saar/acml6.1/gfortran64_mp/lib
LIBACML = -fopenmp $(ACML)/libacml_mp.so -lgfortran -lm


# Atlas Ubuntu
#ATLAS=/usr/lib/atlas-base
#LIBATLAS = -fopenmp $(ATLAS)/liblapack_atlas.a  $(ATLAS)/libptcblas.a  $(ATLAS)/libptf77blas.a  $(ATLAS)/libatlas.a -lgfortran -lm

# Atlas RHEL and Fedora
ATLAS=/usr/lib64/atlas
LIBATLAS = -fopenmp $(ATLAS)/liblapack.a  $(ATLAS)/libptcblas.a  $(ATLAS)/libptf77blas.a  $(ATLAS)/libatlas.a -lgfortran -lm

# Intel standard
# MKL=/opt/intel/mkl/lib/intel64
# LIBMKL = -L$(MKL) -lmkl_intel_lp64 -lmkl_gnu_thread -lmkl_core -lgomp -lpthread -lm

# Intel custom
MKL=/home/saar/intel_mkl
LIBMKL = -L$(MKL) -lmkl_intel_lp64 -lmkl_gnu_thread -lmkl_core -lgomp -lpthread -lm

# Apple vecLib
LIBVECLIB = -framework Accelerate

ESSL=/opt/ibm/lib
#LIBESSL = -lesslsmp $(ESSL)/libxlomp_ser.so.1 $(ESSL)/libxlf90_r.so.1 $(ESSL)/libxlfmath.so.1 $(ESSL)/libxlsmp.so.1 /opt/ibm/xlC/13.1.3/lib/libxl.a
LIBESSL = -lesslsmp  $(ESSL)/libxlf90_r.so.1 $(ESSL)/libxlfmath.so.1 $(ESSL)/libxlsmp.so.1 /opt/ibm/xlC/13.1.3/lib/libxl.a

ifneq ($(NO_LAPACK), 1)
GOTO_LAPACK_TARGETS=slinpack.goto dlinpack.goto clinpack.goto zlinpack.goto \
		    scholesky.goto dcholesky.goto ccholesky.goto zcholesky.goto \
		    sgesv.goto dgesv.goto cgesv.goto zgesv.goto \
		    sgeev.goto dgeev.goto cgeev.goto zgeev.goto \
		    csymv.goto zsymv.goto \
		    sgetri.goto dgetri.goto cgetri.goto zgetri.goto \
		    spotrf.goto dpotrf.goto cpotrf.goto zpotrf.goto
else
GOTO_LAPACK_TARGETS=
endif

ifeq ($(BUILD_BFLOAT16),1)
GOTO_HALF_TARGETS=sbgemm.goto
else
GOTO_HALF_TARGETS=
endif

ifeq ($(OSNAME), WINNT)

goto :: slinpack.goto dlinpack.goto clinpack.goto zlinpack.goto \
       scholesky.goto dcholesky.goto ccholesky.goto zcholesky.goto \
       sgemm.goto dgemm.goto cgemm.goto zgemm.goto \
       strmm.goto dtrmm.goto ctrmm.goto ztrmm.goto \
       strsm.goto dtrsm.goto ctrsm.goto ztrsm.goto \
       sspr.goto dspr.goto \
       sspr2.goto dspr2.goto \
       ssyr.goto dsyr.goto \
       ssyr2.goto dsyr2.goto \
       ssyrk.goto dsyrk.goto csyrk.goto zsyrk.goto \
       ssyr2k.goto dsyr2k.goto csyr2k.goto zsyr2k.goto \
       sger.goto dger.goto cger.goto zger.goto \
       sdot.goto ddot.goto \
       srot.goto drot.goto csrot.goto zdrot.goto \
       srotm.goto drotm.goto \
       saxpy.goto daxpy.goto caxpy.goto zaxpy.goto \
       scopy.goto dcopy.goto ccopy.goto zcopy.goto \
       sswap.goto dswap.goto cswap.goto zswap.goto \
       sscal.goto dscal.goto cscal.goto zscal.goto \
       sasum.goto dasum.goto casum.goto zasum.goto \
       ssymv.goto dsymv.goto csymv.goto zsymv.goto \
       chemv.goto zhemv.goto \
       chbmv.goto zhbmv.goto \
       chpmv.goto zhpmv.goto \
       chemm.goto zhemm.goto \
       cherk.goto zherk.goto \
       cher2k.goto zher2k.goto \
       cher.goto zher.goto \
       cher2.goto zher2.goto \
       sgemv.goto dgemv.goto cgemv.goto zgemv.goto \
	   sspmv.goto dspmv.goto \
       strmv.goto dtrmv.goto ctrmv.goto ztrmv.goto \
       stpmv.goto dtpmv.goto ctpmv.goto ztpmv.goto \
       stpsv.goto dtpsv.goto ctpsv.goto ztpsv.goto \
       strsv.goto dtrsv.goto ctrsv.goto ztrsv.goto \
       sgeev.goto dgeev.goto cgeev.goto zgeev.goto \
       sgesv.goto dgesv.goto cgesv.goto zgesv.goto \
       sgetri.goto dgetri.goto cgetri.goto zgetri.goto \
       spotrf.goto dpotrf.goto cpotrf.goto zpotrf.goto \
       ssymm.goto dsymm.goto csymm.goto zsymm.goto \
       saxpby.goto daxpby.goto caxpby.goto zaxpby.goto $(GOTO_HALF_TARGETS)

acml :: slinpack.acml dlinpack.acml clinpack.acml zlinpack.acml \
       scholesky.acml dcholesky.acml ccholesky.acml zcholesky.acml \
       sgemm.acml dgemm.acml cgemm.acml zgemm.acml \
       strmm.acml dtrmm.acml ctrmm.acml ztrmm.acml \
       strsm.acml dtrsm.acml ctrsm.acml ztrsm.acml \
       sspr.acml dspr.acml \
       sspr2.acml dspr2.acml \
       ssyr.acml dsyr.acml \
       ssyr2.acml dsyr2.acml \
       ssyrk.acml dsyrk.acml csyrk.acml zsyrk.acml \
       ssyr2k.acml dsyr2k.acml csyr2k.acml zsyr2k.acml \
       sger.acml dger.acml cger.acml zger.acml \
       sdot.acml ddot.acml \
       srot.acml drot.acml csrot.acml zdrot.acml \
       srotm.acml drotm.acml \
       saxpy.acml daxpy.acml caxpy.acml zaxpy.acml \
       scopy.acml dcopy.acml ccopy.acml zcopy.acml \
       sswap.acml dswap.acml cswap.acml zswap.acml \
       sscal.acml dscal.acml cscal.acml zscal.acml \
       sasum.acml dasum.acml casum.acml zasum.acml \
       ssymv.acml dsymv.acml csymv.acml zsymv.acml \
       chemv.acml zhemv.acml \
       chbmv.acml zhbmv.acml \
       chpmv.acml zhpmv.acml \
       chemm.acml zhemm.acml \
       cherk.acml zherk.acml \
       cher2k.acml zher2k.acml \
       cher.acml zher.acml \
       cher2.acml zher2.acml \
       sgemv.acml dgemv.acml cgemv.acml zgemv.acml \
       strmv.acml dtrmv.acml ctrmv.acml ztrmv.acml \
       stpmv.acml dtpmv.acml ctpmv.acml ztpmv.acml \
       stpsv.acml dtpsv.acml ctpsv.acml ztpsv.acml \
       strsv.acml dtrsv.acml ctrsv.acml ztrsv.acml \
       sgeev.acml dgeev.acml cgeev.acml zgeev.acml \
       sgesv.acml dgesv.acml cgesv.acml zgesv.acml \
       sgetri.acml dgetri.acml cgetri.acml zgetri.acml \
       spotrf.acml dpotrf.acml cpotrf.acml zpotrf.acml \
       ssymm.acml dsymm.acml csymm.acml zsymm.acml \
       saxpby.acml daxpby.acml caxpby.acml zaxpby.acml

atlas :: slinpack.atlas dlinpack.atlas clinpack.atlas zlinpack.atlas \
       scholesky.atlas dcholesky.atlas ccholesky.atlas zcholesky.atlas \
       sgemm.atlas dgemm.atlas cgemm.atlas zgemm.atlas \
       strmm.atlas dtrmm.atlas ctrmm.atlas ztrmm.atlas \
       strsm.atlas dtrsm.atlas ctrsm.atlas ztrsm.atlas \
       sspr.atlas dspr.atlas \
       sspr2.atlas dspr2.atlas \
       ssyr.atlas dsyr.atlas \
       ssyr2.atlas dsyr2.atlas \
       ssyrk.atlas dsyrk.atlas csyrk.atlas zsyrk.atlas \
       ssyr2k.atlas dsyr2k.atlas csyr2k.atlas zsyr2k.atlas \
       sger.atlas dger.atlas cger.atlas zger.atlas\
       sdot.atlas ddot.atlas \
       srot.atlas drot.atlas csrot.atlas zdrot.atlas \
       srotm.atlas drotm.atlas \
       saxpy.atlas daxpy.atlas caxpy.atlas zaxpy.atlas \
       scopy.atlas dcopy.atlas ccopy.atlas zcopy.atlas \
       sswap.atlas dswap.atlas cswap.atlas zswap.atlas \
       sscal.atlas dscal.atlas cscal.atlas zscal.atlas \
       sasum.atlas dasum.atlas casum.atlas zasum.atlas \
       ssymv.atlas dsymv.atlas csymv.atlas zsymv.atlas \
       chemv.atlas zhemv.atlas \
       chbmv.atlas zhbmv.atlas \
       chpmv.atlas zhpmv.atlas \
       chemm.acml zhemm.acml \
       chemm.atlas zhemm.atlas \
       cherk.atlas zherk.atlas \
       cher2k.atlas zher2k.atlas \
       cher.atlas zher.atlas \
       cher2.atlas zher2.atlas \
       sgemv.atlas dgemv.atlas cgemv.atlas zgemv.atlas \
	   sspmv.atlas dspmv.atlas \
       strmv.atlas dtrmv.atlas ctrmv.atlas ztrmv.atlas \
       stpmv.atlas dtpmv.atlas ctpmv.atlas ztpmv.atlas \
       stpsv.atlas dtpsv.atlas ctpsv.atlas ztpsv.atlas \
       strsv.atlas dtrsv.atlas ctrsv.atlas ztrsv.atlas \
       sgeev.atlas dgeev.atlas cgeev.atlas zgeev.atlas \
       sgesv.atlas dgesv.atlas cgesv.atlas zgesv.atlas \
       sgetri.atlas dgetri.atlas cgetri.atlas zgetri.atlas \
       spotrf.atlas dpotrf.atlas cpotrf.atlas zpotrf.atlas \
       ssymm.atlas dsymm.atlas csymm.atlas zsymm.atlas \
       saxpby.atlas daxpby.atlas caxpby.atlas zaxpby.atlas

mkl :: slinpack.mkl dlinpack.mkl clinpack.mkl zlinpack.mkl \
       scholesky.mkl dcholesky.mkl ccholesky.mkl zcholesky.mkl \
       sgemm.mkl dgemm.mkl cgemm.mkl zgemm.mkl \
       strmm.mkl dtrmm.mkl ctrmm.mkl ztrmm.mkl \
       strsm.mkl dtrsm.mkl ctrsm.mkl ztrsm.mkl \
       sspr.mkl dspr.mkl \
       sspr2.mkl dspr2.mkl \
       ssyr.mkl dsyr.mkl \
       ssyr2.mkl dsyr2.mkl \
       ssyrk.mkl dsyrk.mkl csyrk.mkl zsyrk.mkl \
       ssyr2k.mkl dsyr2k.mkl csyr2k.mkl zsyr2k.mkl \
       sger.mkl dger.mkl cger.mkl zger.mkl \
       sdot.mkl ddot.mkl \
       srot.mkl drot.mkl csrot.mkl zdrot.mkl \
       srotm.mkl drotm.mkl \
       saxpy.mkl daxpy.mkl caxpy.mkl zaxpy.mkl \
       scopy.mkl dcopy.mkl ccopy.mkl zcopy.mkl \
       sswap.mkl dswap.mkl cswap.mkl zswap.mkl \
       sscal.mkl dscal.mkl cscal.mkl zscal.mkl \
       sasum.mkl dasum.mkl casum.mkl zasum.mkl \
       ssymv.mkl dsymv.mkl csymv.mkl zsymv.mkl \
       chemv.mkl zhemv.mkl \
       chbmv.mkl zhbmv.mkl \
       chpmv.mkl zhpmv.mkl \
       chemm.mkl zhemm.mkl \
       cherk.mkl zherk.mkl \
       cher2k.mkl zher2k.mkl \
       cher.mkl zher.mkl \
       cher2.mkl zher2.mkl \
       sgemv.mkl dgemv.mkl cgemv.mkl zgemv.mkl \
       strmv.mkl dtrmv.mkl ctrmv.mkl ztrmv.mkl \
       stpmv.mkl dtpmv.mkl ctpmv.mkl ztpmv.mkl \
       stpsv.mkl dtpsv.mkl ctpsv.mkl ztpsv.mkl \
       strsv.mkl dtrsv.mkl ctrsv.mkl ztrsv.mkl \
       sgeev.mkl dgeev.mkl cgeev.mkl zgeev.mkl \
       sgesv.mkl dgesv.mkl cgesv.mkl zgesv.mkl \
       sgetri.mkl dgetri.mkl cgetri.mkl zgetri.mkl \
       spotrf.mkl dpotrf.mkl cpotrf.mkl zpotrf.mkl \
       ssymm.mkl dsymm.mkl csymm.mkl zsymm.mkl \
       saxpby.mkl daxpby.mkl caxpby.mkl zaxpby.mkl

else

goto :: sgemm.goto dgemm.goto cgemm.goto zgemm.goto \
       strmm.goto dtrmm.goto ctrmm.goto ztrmm.goto \
       strsm.goto dtrsm.goto ctrsm.goto ztrsm.goto \
       sspr.goto dspr.goto \
       sspr2.goto dspr2.goto \
       ssyr.goto dsyr.goto \
       ssyr2.goto dsyr2.goto \
       ssyrk.goto dsyrk.goto csyrk.goto zsyrk.goto \
       ssyr2k.goto dsyr2k.goto csyr2k.goto zsyr2k.goto \
       sger.goto dger.goto cger.goto zger.goto \
       sdot.goto ddot.goto cdot.goto zdot.goto \
       srot.goto drot.goto csrot.goto zdrot.goto \
       srotm.goto drotm.goto \
       saxpy.goto daxpy.goto caxpy.goto zaxpy.goto \
       scopy.goto dcopy.goto ccopy.goto zcopy.goto \
       sswap.goto dswap.goto cswap.goto zswap.goto \
       sscal.goto dscal.goto cscal.goto zscal.goto \
       sasum.goto dasum.goto casum.goto zasum.goto \
       ssymv.goto dsymv.goto \
       chemv.goto zhemv.goto \
       chbmv.goto zhbmv.goto \
       chpmv.goto zhpmv.goto \
       chemm.goto zhemm.goto \
       cherk.goto zherk.goto \
       cher2k.goto zher2k.goto \
       cher.goto zher.goto \
       cher2.goto zher2.goto \
       sgemv.goto dgemv.goto cgemv.goto zgemv.goto \
	   sspmv.goto dspmv.goto \
       strmv.goto dtrmv.goto ctrmv.goto ztrmv.goto \
       stpmv.goto dtpmv.goto ctpmv.goto ztpmv.goto \
       stpsv.goto dtpsv.goto ctpsv.goto ztpsv.goto \
       strsv.goto dtrsv.goto ctrsv.goto ztrsv.goto \
       ssymm.goto dsymm.goto csymm.goto zsymm.goto \
       smallscaling \
       isamax.goto idamax.goto icamax.goto izamax.goto \
       ismax.goto idmax.goto \
       isamin.goto idamin.goto icamin.goto izamin.goto \
       ismin.goto idmin.goto \
       samax.goto damax.goto scamax.goto dzamax.goto \
       smax.goto dmax.goto \
       samin.goto damin.goto scamin.goto dzamin.goto \
       smin.goto dmin.goto \
       saxpby.goto daxpby.goto caxpby.goto zaxpby.goto \
       snrm2.goto dnrm2.goto scnrm2.goto dznrm2.goto $(GOTO_LAPACK_TARGETS) $(GOTO_HALF_TARGETS)

acml :: slinpack.acml dlinpack.acml clinpack.acml zlinpack.acml \
       scholesky.acml dcholesky.acml ccholesky.acml zcholesky.acml \
       sgemm.acml dgemm.acml cgemm.acml zgemm.acml \
       strmm.acml dtrmm.acml ctrmm.acml ztrmm.acml \
       strsm.acml dtrsm.acml ctrsm.acml ztrsm.acml \
       sspr.acml dspr.acml \
       sspr2.acml dspr2.acml \
       ssyr.acml dsyr.acml \
       ssyr2.acml dsyr2.acml \
       ssyrk.acml dsyrk.acml csyrk.acml zsyrk.acml \
       ssyr2k.acml dsyr2k.acml csyr2k.acml zsyr2k.acml \
       sger.acml dger.acml cger.acml zger.acml \
       sdot.acml ddot.acml \
       srot.acml drot.acml csrot.acml zdrot.acml \
       srotm.acml drotm.acml \
       saxpy.acml daxpy.acml caxpy.acml zaxpy.acml \
       scopy.acml dcopy.acml ccopy.acml zcopy.acml \
       sswap.acml dswap.acml cswap.acml zswap.acml \
       sscal.acml dscal.acml cscal.acml zscal.acml \
       sasum.acml dasum.acml casum.acml zasum.acml \
       ssymv.acml dsymv.acml csymv.acml zsymv.acml \
       chemv.acml zhemv.acml \
       chbmv.acml zhbmv.acml \
       chpmv.acml zhpmv.acml \
       chemm.acml zhemm.acml \
       cherk.acml zherk.acml \
       cher2k.acml zher2k.acml \
       cher.acml zher.acml \
       cher2.acml zher2.acml \
       sgemv.acml dgemv.acml cgemv.acml zgemv.acml \
       strmv.acml dtrmv.acml ctrmv.acml ztrmv.acml \
       stpmv.acml dtpmv.acml ctpmv.acml ztpmv.acml \
       stpsv.acml dtpsv.acml ctpsv.acml ztpsv.acml \
       strsv.acml dtrsv.acml ctrsv.acml ztrsv.acml \
       sgeev.acml dgeev.acml cgeev.acml zgeev.acml \
       sgesv.acml dgesv.acml cgesv.acml zgesv.acml \
       sgetri.acml dgetri.acml cgetri.acml zgetri.acml \
       spotrf.acml dpotrf.acml cpotrf.acml zpotrf.acml \
       ssymm.acml dsymm.acml csymm.acml zsymm.acml \
       saxpby.acml daxpby.acml caxpby.acml zaxpby.acml

atlas :: slinpack.atlas dlinpack.atlas clinpack.atlas zlinpack.atlas \
       scholesky.atlas dcholesky.atlas ccholesky.atlas zcholesky.atlas \
       sgemm.atlas dgemm.atlas cgemm.atlas zgemm.atlas \
       strmm.atlas dtrmm.atlas ctrmm.atlas ztrmm.atlas \
       strsm.atlas dtrsm.atlas ctrsm.atlas ztrsm.atlas \
       sspr.atlas dspr.atlas \
       sspr2.atlas dspr2.atlas \
       ssyr.atlas dsyr.atlas \
       ssyr2.atlas dsyr2.atlas \
       ssyrk.atlas dsyrk.atlas csyrk.atlas zsyrk.atlas \
       ssyr2k.atlas dsyr2k.atlas csyr2k.atlas zsyr2k.atlas \
       sger.atlas dger.atlas cger.atlas zger.atlas\
       sdot.atlas ddot.atlas \
       srot.atlas drot.atlas csrot.atlas zdrot.atlas \
       srotm.atlas drotm.atlas \
       saxpy.atlas daxpy.atlas caxpy.atlas zaxpy.atlas \
       scopy.atlas dcopy.atlas ccopy.atlas zcopy.atlas \
       sswap.atlas dswap.atlas cswap.atlas zswap.atlas \
       sscal.atlas dscal.atlas cscal.atlas zscal.atlas \
       sasum.atlas dasum.atlas casum.atlas zasum.atlas \
       ssymv.atlas dsymv.atlas csymv.atlas zsymv.atlas \
       chemv.atlas zhemv.atlas \
       chbmv.atlas zhbmv.atlas \
       chpmv.atlas zhpmv.atlas \
       chemm.acml zhemm.acml \
       chemm.atlas zhemm.atlas \
       cherk.atlas zherk.atlas \
       cher2k.atlas zher2k.atlas \
       cher.atlas zher.atlas \
       cher2.atlas zher2.atlas \
       sgemv.atlas dgemv.atlas cgemv.atlas zgemv.atlas \
	   sspmv.atlas dspmv.atlas \
       strmv.atlas dtrmv.atlas ctrmv.atlas ztrmv.atlas \
       stpmv.atlas dtpmv.atlas ctpmv.atlas ztpmv.atlas \
       stpsv.atlas dtpsv.atlas ctpsv.atlas ztpsv.atlas \
       strsv.atlas dtrsv.atlas ctrsv.atlas ztrsv.atlas \
       sgeev.atlas dgeev.atlas cgeev.atlas zgeev.atlas \
       sgesv.atlas dgesv.atlas cgesv.atlas zgesv.atlas \
       sgetri.atlas dgetri.atlas cgetri.atlas zgetri.atlas \
       spotrf.atlas dpotrf.atlas cpotrf.atlas zpotrf.atlas \
       ssymm.atlas dsymm.atlas csymm.atlas zsymm.atlas \
       isamax.atlas idamax.atlas icamax.atlas izamax.atlas \
       snrm2.atlas dnrm2.atlas scnrm2.atlas dznrm2.atlas \
       saxpby.atlas daxpby.atlas caxpby.atlas zaxpby.atlas

mkl :: slinpack.mkl dlinpack.mkl clinpack.mkl zlinpack.mkl \
       scholesky.mkl dcholesky.mkl ccholesky.mkl zcholesky.mkl \
       sgemm.mkl dgemm.mkl cgemm.mkl zgemm.mkl \
       strmm.mkl dtrmm.mkl ctrmm.mkl ztrmm.mkl \
       strsm.mkl dtrsm.mkl ctrsm.mkl ztrsm.mkl \
       sspr.mkl dspr.mkl \
       sspr2.mkl dspr2.mkl \
       ssyr.mkl dsyr.mkl \
       ssyr2.mkl dsyr2.mkl \
       ssyrk.mkl dsyrk.mkl csyrk.mkl zsyrk.mkl \
       ssyr2k.mkl dsyr2k.mkl csyr2k.mkl zsyr2k.mkl \
       sger.mkl dger.mkl cger.mkl zger.mkl \
       sdot.mkl ddot.mkl cdot.mkl zdot.mkl \
       srot.atlas drot.atlas csrot.atlas zdrot.atlas \
       srotm.atlas drotm.atlas \
       saxpy.mkl daxpy.mkl caxpy.mkl zaxpy.mkl \
       scopy.mkl dcopy.mkl ccopy.mkl zcopy.mkl \
       sswap.mkl dswap.mkl cswap.mkl zswap.mkl \
       sscal.mkl dscal.mkl cscal.mkl zscal.mkl \
       sasum.mkl dasum.mkl casum.mkl zasum.mkl \
       ssymv.mkl dsymv.mkl csymv.mkl zsymv.mkl \
       chemv.mkl zhemv.mkl \
       chbmv.mkl zhbmv.mkl \
       chpmv.mkl zhpmv.mkl \
       chemm.mkl zhemm.mkl \
       cherk.mkl zherk.mkl \
       cher2k.mkl zher2k.mkl \
       cher.mkl zher.mkl \
       cher2.mkl zher2.mkl \
       sgemv.mkl dgemv.mkl cgemv.mkl zgemv.mkl \
       strmv.mkl dtrmv.mkl ctrmv.mkl ztrmv.mkl \
       stpmv.mkl dtpmv.mkl ctpmv.mkl ztpmv.mkl \
       stpsv.mkl dtpsv.mkl ctpsv.mkl ztpsv.mkl \
       strsv.mkl dtrsv.mkl ctrsv.mkl ztrsv.mkl \
       sgeev.mkl dgeev.mkl cgeev.mkl zgeev.mkl \
       sgesv.mkl dgesv.mkl cgesv.mkl zgesv.mkl \
       sgetri.mkl dgetri.mkl cgetri.mkl zgetri.mkl \
       spotrf.mkl dpotrf.mkl cpotrf.mkl zpotrf.mkl \
       ssymm.mkl dsymm.mkl csymm.mkl zsymm.mkl \
       saxpby.mkl daxpby.mkl caxpby.mkl zaxpby.mkl




endif

essl :: sgemm.essl strmm.essl dgemm.essl dtrmm.essl  \
	cgemm.essl ctrmm.essl zgemm.essl ztrmm.essl  \
	slinpack.essl clinpack.essl dlinpack.essl zlinpack.essl \
	scholesky.essl ccholesky.essl dcholesky.essl zcholesky.essl \
	strsm.essl dtrsm.essl ctrsm.essl ztrsm.essl

veclib :: slinpack.veclib dlinpack.veclib clinpack.veclib zlinpack.veclib \
       scholesky.veclib dcholesky.veclib ccholesky.veclib zcholesky.veclib \
       sgemm.veclib dgemm.veclib cgemm.veclib zgemm.veclib \
       strmm.veclib dtrmm.veclib ctrmm.veclib ztrmm.veclib \
       strsm.veclib dtrsm.veclib ctrsm.veclib ztrsm.veclib \
       sspr.veclib dspr.veclib \
       sspr2.veclib dspr2.veclib \
       ssyr.veclib dsyr.veclib \
       ssyr2.veclib dsyr2.veclib \
       ssyrk.veclib dsyrk.veclib csyrk.veclib zsyrk.veclib \
       ssyr2k.veclib dsyr2k.veclib csyr2k.veclib zsyr2k.veclib \
       sger.veclib dger.veclib cger.veclib zger.veclib \
       sdot.veclib ddot.veclib cdot.veclib zdot.veclib \
       srot.veclib drot.veclib csrot.veclib zdrot.veclib \
       srotm.veclib drotm.veclib \
       saxpy.veclib daxpy.veclib caxpy.veclib zaxpy.veclib \
       scopy.veclib dcopy.veclib ccopy.veclib zcopy.veclib \
       sswap.veclib dswap.veclib cswap.veclib zswap.veclib \
       sscal.veclib dscal.veclib cscal.veclib zscal.veclib \
       sasum.veclib dasum.veclib casum.veclib zasum.veclib \
       ssymv.veclib dsymv.veclib csymv.veclib zsymv.veclib \
       chemv.veclib zhemv.veclib \
       chbmv.veclib zhbmv.veclib \
       chpmv.veclib zhpmv.veclib \
       chemm.veclib zhemm.veclib \
       cherk.veclib zherk.veclib \
       cher2k.veclib zher2k.veclib \
       cher.veclib zher.veclib \
       cher2.veclib zher2.veclib \
       sgemv.veclib dgemv.veclib cgemv.veclib zgemv.veclib \
       strmv.veclib dtrmv.veclib ctrmv.veclib ztrmv.veclib \
       stpmv.veclib dtpmv.veclib ctpmv.veclib ztpmv.veclib \
       stpsv.veclib dtpsv.veclib ctpsv.veclib ztpsv.veclib \
       strsv.veclib dtrsv.veclib ctrsv.veclib ztrsv.veclib \
       sgeev.veclib dgeev.veclib cgeev.veclib zgeev.veclib \
       sgesv.veclib dgesv.veclib cgesv.veclib zgesv.veclib \
       sgetri.veclib dgetri.veclib cgetri.veclib zgetri.veclib \
       spotrf.veclib dpotrf.veclib cpotrf.veclib zpotrf.veclib \
       ssymm.veclib dsymm.veclib csymm.veclib zsymm.veclib \
       saxpby.veclib daxpby.veclib caxpby.veclib zaxpby.veclib

goto_3m :: cgemm3m.goto zgemm3m.goto

mkl_3m :: cgemm3m.mkl zgemm3m.mkl

all :: goto mkl atlas acml veclib

exe :
	@./Make_exe.sh

##################################### Slinpack ####################################################
slinpack.goto : slinpack.$(SUFFIX) ../$(LIBNAME)
	$(CC) $(CFLAGS) -o $(@F) $^ $(CEXTRALIB) $(EXTRALIB) $(FEXTRALIB) -lm

slinpack.acml : slinpack.$(SUFFIX)
	-$(CC) $(CFLAGS) -o $(@F) $^ $(LIBACML) $(CEXTRALIB) $(EXTRALIB) $(FEXTRALIB)

slinpack.atlas : slinpack.$(SUFFIX)
	-$(CC) $(CFLAGS) -o $(@F) $^ $(LIBATLAS) $(CEXTRALIB) $(EXTRALIB) $(FEXTRALIB)

slinpack.mkl : slinpack.$(SUFFIX)
	-$(CC) $(CFLAGS) -o $(@F) $^ $(LIBMKL) $(CEXTRALIB) $(EXTRALIB) $(FEXTRALIB)

slinpack.veclib : slinpack.$(SUFFIX)
	-$(CC) $(CFLAGS) -o $(@F) $^ $(LIBVECLIB) $(CEXTRALIB) $(EXTRALIB) $(FEXTRALIB)

slinpack.essl : slinpack.$(SUFFIX)
	-$(CC) $(CFLAGS) -o $(@F) $^ $(LIBESSL) $(CEXTRALIB) $(EXTRALIB) $(FEXTRALIB)

##################################### Dlinpack ####################################################
dlinpack.goto : dlinpack.$(SUFFIX) ../$(LIBNAME)
	$(CC) $(CFLAGS) -o $(@F) $^ $(CEXTRALIB) $(EXTRALIB) $(FEXTRALIB) -lm

dlinpack.acml : dlinpack.$(SUFFIX)
	-$(CC) $(CFLAGS) -o $(@F) $^ $(LIBACML) $(CEXTRALIB) $(EXTRALIB) $(FEXTRALIB)

dlinpack.atlas : dlinpack.$(SUFFIX)
	-$(CC) $(CFLAGS) -o $(@F) $^ $(LIBATLAS) $(CEXTRALIB) $(EXTRALIB) $(FEXTRALIB)

dlinpack.mkl : dlinpack.$(SUFFIX)
	-$(CC) $(CFLAGS) -o $(@F) $^ $(LIBMKL) $(CEXTRALIB) $(EXTRALIB) $(FEXTRALIB)

dlinpack.veclib : dlinpack.$(SUFFIX)
	-$(CC) $(CFLAGS) -o $(@F) $^ $(LIBVECLIB) $(CEXTRALIB) $(EXTRALIB) $(FEXTRALIB)

dlinpack.essl : dlinpack.$(SUFFIX)
	-$(CC) $(CFLAGS) -o $(@F) $^ $(LIBESSL) $(CEXTRALIB) $(EXTRALIB) $(FEXTRALIB)

##################################### Clinpack ####################################################

clinpack.goto : clinpack.$(SUFFIX) ../$(LIBNAME)
	$(CC) $(CFLAGS) -o $(@F) $^ $(CEXTRALIB) $(EXTRALIB) $(FEXTRALIB) -lm

clinpack.acml : clinpack.$(SUFFIX)
	-$(CC) $(CFLAGS) -o $(@F) $^ $(LIBACML) $(CEXTRALIB) $(EXTRALIB) $(FEXTRALIB)

clinpack.atlas : clinpack.$(SUFFIX)
	-$(CC) $(CFLAGS) -o $(@F) $^ $(LIBATLAS) $(CEXTRALIB) $(EXTRALIB) $(FEXTRALIB)

clinpack.mkl : clinpack.$(SUFFIX)
	-$(CC) $(CFLAGS) -o $(@F) $^ $(LIBMKL) $(CEXTRALIB) $(EXTRALIB) $(FEXTRALIB)

clinpack.veclib : clinpack.$(SUFFIX)
	-$(CC) $(CFLAGS) -o $(@F) $^ $(LIBVECLIB) $(CEXTRALIB) $(EXTRALIB) $(FEXTRALIB)

clinpack.essl : clinpack.$(SUFFIX)
	-$(CC) $(CFLAGS) -o $(@F) $^ $(LIBESSL) $(CEXTRALIB) $(EXTRALIB) $(FEXTRALIB)

##################################### Zlinpack ####################################################

zlinpack.goto : zlinpack.$(SUFFIX) ../$(LIBNAME)
	$(CC) $(CFLAGS) -o $(@F) $^ $(CEXTRALIB) $(EXTRALIB) $(FEXTRALIB) -lm

zlinpack.acml : zlinpack.$(SUFFIX)
	-$(CC) $(CFLAGS) -o $(@F) $^ $(LIBACML) $(CEXTRALIB) $(EXTRALIB) $(FEXTRALIB)

zlinpack.atlas : zlinpack.$(SUFFIX)
	-$(CC) $(CFLAGS) -o $(@F) $^ $(LIBATLAS) $(CEXTRALIB) $(EXTRALIB) $(FEXTRALIB)

zlinpack.mkl : zlinpack.$(SUFFIX)
	-$(CC) $(CFLAGS) -o $(@F) $^ $(LIBMKL) $(CEXTRALIB) $(EXTRALIB) $(FEXTRALIB)

zlinpack.veclib : zlinpack.$(SUFFIX)
	-$(CC) $(CFLAGS) -o $(@F) $^ $(LIBVECLIB) $(CEXTRALIB) $(EXTRALIB) $(FEXTRALIB)

zlinpack.essl : zlinpack.$(SUFFIX)
	-$(CC) $(CFLAGS) -o $(@F) $^ $(LIBESSL) $(CEXTRALIB) $(EXTRALIB) $(FEXTRALIB)

##################################### Scholesky ###################################################

scholesky.goto : scholesky.$(SUFFIX) ../$(LIBNAME)
	$(CC) $(CFLAGS) -o $(@F) $^ $(CEXTRALIB) $(EXTRALIB) $(FEXTRALIB) -lm

scholesky.acml : scholesky.$(SUFFIX)
	-$(CC) $(CFLAGS) -o $(@F) $^ $(LIBACML) $(CEXTRALIB) $(EXTRALIB) $(FEXTRALIB)

scholesky.atlas : scholesky.$(SUFFIX)
	-$(CC) $(CFLAGS) -o $(@F) $^ $(LIBATLAS) $(CEXTRALIB) $(EXTRALIB) $(FEXTRALIB)

scholesky.mkl : scholesky.$(SUFFIX)
	-$(CC) $(CFLAGS) -o $(@F) $^ $(LIBMKL) $(CEXTRALIB) $(EXTRALIB) $(FEXTRALIB)

scholesky.veclib : scholesky.$(SUFFIX)
	-$(CC) $(CFLAGS) -o $(@F) $^ $(LIBVECLIB) $(CEXTRALIB) $(EXTRALIB) $(FEXTRALIB)

scholesky.essl : scholesky.$(SUFFIX)
	-$(CC) $(CFLAGS) -o $(@F) $^ $(LIBESSL) $(CEXTRALIB) $(EXTRALIB) $(FEXTRALIB)

##################################### Dcholesky ###################################################

dcholesky.goto : dcholesky.$(SUFFIX) ../$(LIBNAME)
	$(CC) $(CFLAGS) -o $(@F) $^ $(CEXTRALIB) $(EXTRALIB) $(FEXTRALIB) -lm

dcholesky.acml : dcholesky.$(SUFFIX)
	-$(CC) $(CFLAGS) -o $(@F) $^ $(LIBACML) $(CEXTRALIB) $(EXTRALIB) $(FEXTRALIB)

dcholesky.atlas : dcholesky.$(SUFFIX)
	-$(CC) $(CFLAGS) -o $(@F) $^ $(LIBATLAS) $(CEXTRALIB) $(EXTRALIB) $(FEXTRALIB)

dcholesky.mkl : dcholesky.$(SUFFIX)
	-$(CC) $(CFLAGS) -o $(@F) $^ $(LIBMKL) $(CEXTRALIB) $(EXTRALIB) $(FEXTRALIB)

dcholesky.veclib : dcholesky.$(SUFFIX)
	-$(CC) $(CFLAGS) -o $(@F) $^ $(LIBVECLIB) $(CEXTRALIB) $(EXTRALIB) $(FEXTRALIB)

dcholesky.essl : dcholesky.$(SUFFIX)
	-$(CC) $(CFLAGS) -o $(@F) $^ $(LIBESSL) $(CEXTRALIB) $(EXTRALIB) $(FEXTRALIB)

##################################### Ccholesky ###################################################

ccholesky.goto : ccholesky.$(SUFFIX) ../$(LIBNAME)
	$(CC) $(CFLAGS) -o $(@F) $^ $(CEXTRALIB) $(EXTRALIB) $(FEXTRALIB) -lm

ccholesky.acml : ccholesky.$(SUFFIX)
	-$(CC) $(CFLAGS) -o $(@F) $^ $(LIBACML) $(CEXTRALIB) $(EXTRALIB) $(FEXTRALIB)

ccholesky.atlas : ccholesky.$(SUFFIX)
	-$(CC) $(CFLAGS) -o $(@F) $^ $(LIBATLAS) $(CEXTRALIB) $(EXTRALIB) $(FEXTRALIB)

ccholesky.mkl : ccholesky.$(SUFFIX)
	-$(CC) $(CFLAGS) -o $(@F) $^ $(LIBMKL) $(CEXTRALIB) $(EXTRALIB) $(FEXTRALIB)

ccholesky.veclib : ccholesky.$(SUFFIX)
	-$(CC) $(CFLAGS) -o $(@F) $^ $(LIBVECLIB) $(CEXTRALIB) $(EXTRALIB) $(FEXTRALIB)

ccholesky.essl : ccholesky.$(SUFFIX)
	-$(CC) $(CFLAGS) -o $(@F) $^ $(LIBESSL) $(CEXTRALIB) $(EXTRALIB) $(FEXTRALIB)


##################################### Zcholesky ###################################################

zcholesky.goto : zcholesky.$(SUFFIX) ../$(LIBNAME)
	$(CC) $(CFLAGS) -o $(@F) $^ $(CEXTRALIB) $(EXTRALIB) $(FEXTRALIB) -lm

zcholesky.acml : zcholesky.$(SUFFIX)
	-$(CC) $(CFLAGS) -o $(@F) $^ $(LIBACML) $(CEXTRALIB) $(EXTRALIB) $(FEXTRALIB)

zcholesky.atlas : zcholesky.$(SUFFIX)
	-$(CC) $(CFLAGS) -o $(@F) $^ $(LIBATLAS) $(CEXTRALIB) $(EXTRALIB) $(FEXTRALIB)

zcholesky.mkl : zcholesky.$(SUFFIX)
	-$(CC) $(CFLAGS) -o $(@F) $^ $(LIBMKL) $(CEXTRALIB) $(EXTRALIB) $(FEXTRALIB)

zcholesky.veclib : zcholesky.$(SUFFIX)
	-$(CC) $(CFLAGS) -o $(@F) $^ $(LIBVECLIB) $(CEXTRALIB) $(EXTRALIB) $(FEXTRALIB)

zcholesky.essl : zcholesky.$(SUFFIX)
	-$(CC) $(CFLAGS) -o $(@F) $^ $(LIBESSL) $(CEXTRALIB) $(EXTRALIB) $(FEXTRALIB)

##################################### Sgemm ####################################################
ifeq ($(BUILD_BFLOAT16),1)
sbgemm.goto : sbgemm.$(SUFFIX) ../$(LIBNAME)
	$(CC) $(CFLAGS) -o $(@F) $^ $(CEXTRALIB) $(EXTRALIB) $(FEXTRALIB) -lm
endif

sgemm.goto : sgemm.$(SUFFIX) ../$(LIBNAME)
	$(CC) $(CFLAGS) -o $(@F) $^ $(CEXTRALIB) $(EXTRALIB) $(FEXTRALIB) -lm

sgemm.acml : sgemm.$(SUFFIX)
	-$(CC) $(CFLAGS) -o $(@F) $^ $(LIBACML) $(CEXTRALIB) $(EXTRALIB) $(FEXTRALIB)

sgemm.atlas : sgemm.$(SUFFIX)
	-$(CC) $(CFLAGS) -o $(@F) $^ $(LIBATLAS) $(CEXTRALIB) $(EXTRALIB) $(FEXTRALIB)

sgemm.mkl : sgemm.$(SUFFIX)
	-$(CC) $(CFLAGS) -o $(@F) $^ $(LIBMKL) $(CEXTRALIB) $(EXTRALIB) $(FEXTRALIB)

sgemm.veclib : sgemm.$(SUFFIX)
	-$(CC) $(CFLAGS) -o $(@F) $^ $(LIBVECLIB) $(CEXTRALIB) $(EXTRALIB) $(FEXTRALIB)

sgemm.essl : sgemm.$(SUFFIX)
	-$(CC) $(CFLAGS) -o $(@F) $^ $(LIBESSL) $(CEXTRALIB) $(EXTRALIB) $(FEXTRALIB)

##################################### Dgemm ####################################################
dgemm.goto : dgemm.$(SUFFIX) ../$(LIBNAME)
	$(CC) $(CFLAGS) -o $(@F) $^ $(CEXTRALIB) $(EXTRALIB) $(FEXTRALIB) -lm

dgemm.acml : dgemm.$(SUFFIX)
	-$(CC) $(CFLAGS) -o $(@F) $^ $(LIBACML) $(CEXTRALIB) $(EXTRALIB) $(FEXTRALIB)

dgemm.atlas : dgemm.$(SUFFIX)
	-$(CC) $(CFLAGS) -o $(@F) $^ $(LIBATLAS) $(CEXTRALIB) $(EXTRALIB) $(FEXTRALIB)

dgemm.mkl : dgemm.$(SUFFIX)
	-$(CC) $(CFLAGS) -o $(@F) $^ $(LIBMKL) $(CEXTRALIB) $(EXTRALIB) $(FEXTRALIB)

dgemm.veclib : dgemm.$(SUFFIX)
	-$(CC) $(CFLAGS) -o $(@F) $^ $(LIBVECLIB) $(CEXTRALIB) $(EXTRALIB) $(FEXTRALIB)

dgemm.essl : dgemm.$(SUFFIX)
	-$(CC) $(CFLAGS) -o $(@F) $^ $(LIBESSL) $(CEXTRALIB) $(EXTRALIB) $(FEXTRALIB)

##################################### Cgemm ####################################################

cgemm.goto : cgemm.$(SUFFIX) ../$(LIBNAME)
	$(CC) $(CFLAGS) -o $(@F) $^ $(CEXTRALIB) $(EXTRALIB) $(FEXTRALIB) -lm

cgemm.acml : cgemm.$(SUFFIX)
	-$(CC) $(CFLAGS) -o $(@F) $^ $(LIBACML) $(CEXTRALIB) $(EXTRALIB) $(FEXTRALIB)

cgemm.atlas : cgemm.$(SUFFIX)
	-$(CC) $(CFLAGS) -o $(@F) $^ $(LIBATLAS) $(CEXTRALIB) $(EXTRALIB) $(FEXTRALIB)

cgemm.mkl : cgemm.$(SUFFIX)
	-$(CC) $(CFLAGS) -o $(@F) $^ $(LIBMKL) $(CEXTRALIB) $(EXTRALIB) $(FEXTRALIB)

cgemm.veclib : cgemm.$(SUFFIX)
	-$(CC) $(CFLAGS) -o $(@F) $^ $(LIBVECLIB) $(CEXTRALIB) $(EXTRALIB) $(FEXTRALIB)

cgemm.essl : cgemm.$(SUFFIX)
	-$(CC) $(CFLAGS) -o $(@F) $^ $(LIBESSL) $(CEXTRALIB) $(EXTRALIB) $(FEXTRALIB)

##################################### Zgemm ####################################################

zgemm.goto : zgemm.$(SUFFIX) ../$(LIBNAME)
	$(CC) $(CFLAGS) -o $(@F) $^ $(CEXTRALIB) $(EXTRALIB) $(FEXTRALIB) -lm

zgemm.acml : zgemm.$(SUFFIX)
	-$(CC) $(CFLAGS) -o $(@F) $^ $(LIBACML) $(CEXTRALIB) $(EXTRALIB) $(FEXTRALIB)

zgemm.atlas : zgemm.$(SUFFIX)
	-$(CC) $(CFLAGS) -o $(@F) $^ $(LIBATLAS) $(CEXTRALIB) $(EXTRALIB) $(FEXTRALIB)

zgemm.mkl : zgemm.$(SUFFIX)
	-$(CC) $(CFLAGS) -o $(@F) $^ $(LIBMKL) $(CEXTRALIB) $(EXTRALIB) $(FEXTRALIB)

zgemm.veclib : zgemm.$(SUFFIX)
	-$(CC) $(CFLAGS) -o $(@F) $^ $(LIBVECLIB) $(CEXTRALIB) $(EXTRALIB) $(FEXTRALIB)

zgemm.essl : zgemm.$(SUFFIX)
	-$(CC) $(CFLAGS) -o $(@F) $^ $(LIBESSL) $(CEXTRALIB) $(EXTRALIB) $(FEXTRALIB)

##################################### Ssymm ####################################################
ssymm.goto : ssymm.$(SUFFIX) ../$(LIBNAME)
	$(CC) $(CFLAGS) -o $(@F) $^ $(CEXTRALIB) $(EXTRALIB) $(FEXTRALIB) -lm

ssymm.acml : ssymm.$(SUFFIX)
	-$(CC) $(CFLAGS) -o $(@F) $^ $(LIBACML) $(CEXTRALIB) $(EXTRALIB) $(FEXTRALIB)

ssymm.atlas : ssymm.$(SUFFIX)
	-$(CC) $(CFLAGS) -o $(@F) $^ $(LIBATLAS) $(CEXTRALIB) $(EXTRALIB) $(FEXTRALIB)

ssymm.mkl : ssymm.$(SUFFIX)
	-$(CC) $(CFLAGS) -o $(@F) $^ $(LIBMKL) $(CEXTRALIB) $(EXTRALIB) $(FEXTRALIB)

ssymm.veclib : ssymm.$(SUFFIX)
	-$(CC) $(CFLAGS) -o $(@F) $^ $(LIBVECLIB) $(CEXTRALIB) $(EXTRALIB) $(FEXTRALIB)

##################################### Dsymm ####################################################
dsymm.goto : dsymm.$(SUFFIX) ../$(LIBNAME)
	$(CC) $(CFLAGS) -o $(@F) $^ $(CEXTRALIB) $(EXTRALIB) $(FEXTRALIB) -lm

dsymm.acml : dsymm.$(SUFFIX)
	-$(CC) $(CFLAGS) -o $(@F) $^ $(LIBACML) $(CEXTRALIB) $(EXTRALIB) $(FEXTRALIB)

dsymm.atlas : dsymm.$(SUFFIX)
	-$(CC) $(CFLAGS) -o $(@F) $^ $(LIBATLAS) $(CEXTRALIB) $(EXTRALIB) $(FEXTRALIB)

dsymm.mkl : dsymm.$(SUFFIX)
	-$(CC) $(CFLAGS) -o $(@F) $^ $(LIBMKL) $(CEXTRALIB) $(EXTRALIB) $(FEXTRALIB)

dsymm.veclib : dsymm.$(SUFFIX)
	-$(CC) $(CFLAGS) -o $(@F) $^ $(LIBVECLIB) $(CEXTRALIB) $(EXTRALIB) $(FEXTRALIB)

##################################### Csymm ####################################################

csymm.goto : csymm.$(SUFFIX) ../$(LIBNAME)
	$(CC) $(CFLAGS) -o $(@F) $^ $(CEXTRALIB) $(EXTRALIB) $(FEXTRALIB) -lm

csymm.acml : csymm.$(SUFFIX)
	-$(CC) $(CFLAGS) -o $(@F) $^ $(LIBACML) $(CEXTRALIB) $(EXTRALIB) $(FEXTRALIB)

csymm.atlas : csymm.$(SUFFIX)
	-$(CC) $(CFLAGS) -o $(@F) $^ $(LIBATLAS) $(CEXTRALIB) $(EXTRALIB) $(FEXTRALIB)

csymm.mkl : csymm.$(SUFFIX)
	-$(CC) $(CFLAGS) -o $(@F) $^ $(LIBMKL) $(CEXTRALIB) $(EXTRALIB) $(FEXTRALIB)

csymm.veclib : csymm.$(SUFFIX)
	-$(CC) $(CFLAGS) -o $(@F) $^ $(LIBVECLIB) $(CEXTRALIB) $(EXTRALIB) $(FEXTRALIB)

##################################### Zsymm ####################################################

zsymm.goto : zsymm.$(SUFFIX) ../$(LIBNAME)
	$(CC) $(CFLAGS) -o $(@F) $^ $(CEXTRALIB) $(EXTRALIB) $(FEXTRALIB) -lm

zsymm.acml : zsymm.$(SUFFIX)
	-$(CC) $(CFLAGS) -o $(@F) $^ $(LIBACML) $(CEXTRALIB) $(EXTRALIB) $(FEXTRALIB)

zsymm.atlas : zsymm.$(SUFFIX)
	-$(CC) $(CFLAGS) -o $(@F) $^ $(LIBATLAS) $(CEXTRALIB) $(EXTRALIB) $(FEXTRALIB)

zsymm.mkl : zsymm.$(SUFFIX)
	-$(CC) $(CFLAGS) -o $(@F) $^ $(LIBMKL) $(CEXTRALIB) $(EXTRALIB) $(FEXTRALIB)

zsymm.veclib : zsymm.$(SUFFIX)
	-$(CC) $(CFLAGS) -o $(@F) $^ $(LIBVECLIB) $(CEXTRALIB) $(EXTRALIB) $(FEXTRALIB)

##################################### Strmm ####################################################
strmm.goto : strmm.$(SUFFIX) ../$(LIBNAME)
	$(CC) $(CFLAGS) -o $(@F) $^ $(CEXTRALIB) $(EXTRALIB) $(FEXTRALIB) -lm

strmm.acml : strmm.$(SUFFIX)
	-$(CC) $(CFLAGS) -o $(@F) $^ $(LIBACML) $(CEXTRALIB) $(EXTRALIB) $(FEXTRALIB)

strmm.atlas : strmm.$(SUFFIX)
	-$(CC) $(CFLAGS) -o $(@F) $^ $(LIBATLAS) $(CEXTRALIB) $(EXTRALIB) $(FEXTRALIB)

strmm.mkl : strmm.$(SUFFIX)
	-$(CC) $(CFLAGS) -o $(@F) $^ $(LIBMKL) $(CEXTRALIB) $(EXTRALIB) $(FEXTRALIB)

strmm.veclib : strmm.$(SUFFIX)
	-$(CC) $(CFLAGS) -o $(@F) $^ $(LIBVECLIB) $(CEXTRALIB) $(EXTRALIB) $(FEXTRALIB)

strmm.essl : strmm.$(SUFFIX)
	-$(CC) $(CFLAGS) -o $(@F) $^ $(LIBESSL) $(CEXTRALIB) $(EXTRALIB) $(FEXTRALIB)

##################################### Dtrmm ####################################################
dtrmm.goto : dtrmm.$(SUFFIX) ../$(LIBNAME)
	$(CC) $(CFLAGS) -o $(@F) $^ $(CEXTRALIB) $(EXTRALIB) $(FEXTRALIB) -lm

dtrmm.acml : dtrmm.$(SUFFIX)
	-$(CC) $(CFLAGS) -o $(@F) $^ $(LIBACML) $(CEXTRALIB) $(EXTRALIB) $(FEXTRALIB)

dtrmm.atlas : dtrmm.$(SUFFIX)
	-$(CC) $(CFLAGS) -o $(@F) $^ $(LIBATLAS) $(CEXTRALIB) $(EXTRALIB) $(FEXTRALIB)

dtrmm.mkl : dtrmm.$(SUFFIX)
	-$(CC) $(CFLAGS) -o $(@F) $^ $(LIBMKL) $(CEXTRALIB) $(EXTRALIB) $(FEXTRALIB)

dtrmm.veclib : dtrmm.$(SUFFIX)
	-$(CC) $(CFLAGS) -o $(@F) $^ $(LIBVECLIB) $(CEXTRALIB) $(EXTRALIB) $(FEXTRALIB)

dtrmm.essl : dtrmm.$(SUFFIX)
	-$(CC) $(CFLAGS) -o $(@F) $^ $(LIBESSL) $(CEXTRALIB) $(EXTRALIB) $(FEXTRALIB)

##################################### Ctrmm ####################################################

ctrmm.goto : ctrmm.$(SUFFIX) ../$(LIBNAME)
	$(CC) $(CFLAGS) -o $(@F) $^ $(CEXTRALIB) $(EXTRALIB) $(FEXTRALIB) -lm

ctrmm.acml : ctrmm.$(SUFFIX)
	-$(CC) $(CFLAGS) -o $(@F) $^ $(LIBACML) $(CEXTRALIB) $(EXTRALIB) $(FEXTRALIB)

ctrmm.atlas : ctrmm.$(SUFFIX)
	-$(CC) $(CFLAGS) -o $(@F) $^ $(LIBATLAS) $(CEXTRALIB) $(EXTRALIB) $(FEXTRALIB)

ctrmm.mkl : ctrmm.$(SUFFIX)
	-$(CC) $(CFLAGS) -o $(@F) $^ $(LIBMKL) $(CEXTRALIB) $(EXTRALIB) $(FEXTRALIB)

ctrmm.veclib : ctrmm.$(SUFFIX)
	-$(CC) $(CFLAGS) -o $(@F) $^ $(LIBVECLIB) $(CEXTRALIB) $(EXTRALIB) $(FEXTRALIB)

ctrmm.essl : ctrmm.$(SUFFIX)
	-$(CC) $(CFLAGS) -o $(@F) $^ $(LIBESSL) $(CEXTRALIB) $(EXTRALIB) $(FEXTRALIB)

##################################### Ztrmm ####################################################

ztrmm.goto : ztrmm.$(SUFFIX) ../$(LIBNAME)
	$(CC) $(CFLAGS) -o $(@F) $^ $(CEXTRALIB) $(EXTRALIB) $(FEXTRALIB) -lm

ztrmm.acml : ztrmm.$(SUFFIX)
	-$(CC) $(CFLAGS) -o $(@F) $^ $(LIBACML) $(CEXTRALIB) $(EXTRALIB) $(FEXTRALIB)

ztrmm.atlas : ztrmm.$(SUFFIX)
	-$(CC) $(CFLAGS) -o $(@F) $^ $(LIBATLAS) $(CEXTRALIB) $(EXTRALIB) $(FEXTRALIB)

ztrmm.mkl : ztrmm.$(SUFFIX)
	-$(CC) $(CFLAGS) -o $(@F) $^ $(LIBMKL) $(CEXTRALIB) $(EXTRALIB) $(FEXTRALIB)

ztrmm.veclib : ztrmm.$(SUFFIX)
	-$(CC) $(CFLAGS) -o $(@F) $^ $(LIBVECLIB) $(CEXTRALIB) $(EXTRALIB) $(FEXTRALIB)

ztrmm.essl : ztrmm.$(SUFFIX)
	-$(CC) $(CFLAGS) -o $(@F) $^ $(LIBESSL) $(CEXTRALIB) $(EXTRALIB) $(FEXTRALIB)

##################################### Strsm ####################################################
strsm.goto : strsm.$(SUFFIX) ../$(LIBNAME)
	$(CC) $(CFLAGS) -o $(@F) $^ $(CEXTRALIB) $(EXTRALIB) $(FEXTRALIB) -lm

strsm.acml : strsm.$(SUFFIX)
	-$(CC) $(CFLAGS) -o $(@F) $^ $(LIBACML) $(CEXTRALIB) $(EXTRALIB) $(FEXTRALIB)

strsm.atlas : strsm.$(SUFFIX)
	-$(CC) $(CFLAGS) -o $(@F) $^ $(LIBATLAS) $(CEXTRALIB) $(EXTRALIB) $(FEXTRALIB)

strsm.mkl : strsm.$(SUFFIX)
	-$(CC) $(CFLAGS) -o $(@F) $^ $(LIBMKL) $(CEXTRALIB) $(EXTRALIB) $(FEXTRALIB)

strsm.veclib : strsm.$(SUFFIX)
	-$(CC) $(CFLAGS) -o $(@F) $^ $(LIBVECLIB) $(CEXTRALIB) $(EXTRALIB) $(FEXTRALIB)

strsm.essl : strsm.$(SUFFIX)
	-$(CC) $(CFLAGS) -o $(@F) $^ $(LIBESSL) $(CEXTRALIB) $(EXTRALIB) $(FEXTRALIB)

##################################### Dtrsm ####################################################
dtrsm.goto : dtrsm.$(SUFFIX) ../$(LIBNAME)
	$(CC) $(CFLAGS) -o $(@F) $^ $(CEXTRALIB) $(EXTRALIB) $(FEXTRALIB) -lm

dtrsm.acml : dtrsm.$(SUFFIX)
	-$(CC) $(CFLAGS) -o $(@F) $^ $(LIBACML) $(CEXTRALIB) $(EXTRALIB) $(FEXTRALIB)

dtrsm.atlas : dtrsm.$(SUFFIX)
	-$(CC) $(CFLAGS) -o $(@F) $^ $(LIBATLAS) $(CEXTRALIB) $(EXTRALIB) $(FEXTRALIB)

dtrsm.mkl : dtrsm.$(SUFFIX)
	-$(CC) $(CFLAGS) -o $(@F) $^ $(LIBMKL) $(CEXTRALIB) $(EXTRALIB) $(FEXTRALIB)

dtrsm.veclib : dtrsm.$(SUFFIX)
	-$(CC) $(CFLAGS) -o $(@F) $^ $(LIBVECLIB) $(CEXTRALIB) $(EXTRALIB) $(FEXTRALIB)

dtrsm.essl : dtrsm.$(SUFFIX)
	-$(CC) $(CFLAGS) -o $(@F) $^ $(LIBESSL) $(CEXTRALIB) $(EXTRALIB) $(FEXTRALIB)

##################################### Ctrsm ####################################################

ctrsm.goto : ctrsm.$(SUFFIX) ../$(LIBNAME)
	$(CC) $(CFLAGS) -o $(@F) $^ $(CEXTRALIB) $(EXTRALIB) $(FEXTRALIB) -lm

ctrsm.acml : ctrsm.$(SUFFIX)
	-$(CC) $(CFLAGS) -o $(@F) $^ $(LIBACML) $(CEXTRALIB) $(EXTRALIB) $(FEXTRALIB)

ctrsm.atlas : ctrsm.$(SUFFIX)
	-$(CC) $(CFLAGS) -o $(@F) $^ $(LIBATLAS) $(CEXTRALIB) $(EXTRALIB) $(FEXTRALIB)

ctrsm.mkl : ctrsm.$(SUFFIX)
	-$(CC) $(CFLAGS) -o $(@F) $^ $(LIBMKL) $(CEXTRALIB) $(EXTRALIB) $(FEXTRALIB)

ctrsm.veclib : ctrsm.$(SUFFIX)
	-$(CC) $(CFLAGS) -o $(@F) $^ $(LIBVECLIB) $(CEXTRALIB) $(EXTRALIB) $(FEXTRALIB)

ctrsm.essl : ctrsm.$(SUFFIX)
	-$(CC) $(CFLAGS) -o $(@F) $^ $(LIBESSL) $(CEXTRALIB) $(EXTRALIB) $(FEXTRALIB)

##################################### Ztrsm ####################################################

ztrsm.goto : ztrsm.$(SUFFIX) ../$(LIBNAME)
	$(CC) $(CFLAGS) -o $(@F) $^ $(CEXTRALIB) $(EXTRALIB) $(FEXTRALIB) -lm

ztrsm.acml : ztrsm.$(SUFFIX)
	-$(CC) $(CFLAGS) -o $(@F) $^ $(LIBACML) $(CEXTRALIB) $(EXTRALIB) $(FEXTRALIB)

ztrsm.atlas : ztrsm.$(SUFFIX)
	-$(CC) $(CFLAGS) -o $(@F) $^ $(LIBATLAS) $(CEXTRALIB) $(EXTRALIB) $(FEXTRALIB)

ztrsm.mkl : ztrsm.$(SUFFIX)
	-$(CC) $(CFLAGS) -o $(@F) $^ $(LIBMKL) $(CEXTRALIB) $(EXTRALIB) $(FEXTRALIB)

ztrsm.veclib : ztrsm.$(SUFFIX)
	-$(CC) $(CFLAGS) -o $(@F) $^ $(LIBVECLIB) $(CEXTRALIB) $(EXTRALIB) $(FEXTRALIB)

ztrsm.essl : ztrsm.$(SUFFIX)
	-$(CC) $(CFLAGS) -o $(@F) $^ $(LIBESSL) $(CEXTRALIB) $(EXTRALIB) $(FEXTRALIB)
##################################### Ssyr ####################################################
ssyr.goto : ssyr.$(SUFFIX) ../$(LIBNAME)
	$(CC) $(CFLAGS) -o $(@F) $^ $(CEXTRALIB) $(EXTRALIB) $(FEXTRALIB) -lm

ssyr.acml : ssyr.$(SUFFIX)
	-$(CC) $(CFLAGS) -o $(@F) $^ $(LIBACML) $(CEXTRALIB) $(EXTRALIB) $(FEXTRALIB)

ssyr.atlas : ssyr.$(SUFFIX)
	-$(CC) $(CFLAGS) -o $(@F) $^ $(LIBATLAS) $(CEXTRALIB) $(EXTRALIB) $(FEXTRALIB)

ssyr.mkl : ssyr.$(SUFFIX)
	-$(CC) $(CFLAGS) -o $(@F) $^ $(LIBMKL) $(CEXTRALIB) $(EXTRALIB) $(FEXTRALIB)

ssyr.veclib : ssyr.$(SUFFIX)
	-$(CC) $(CFLAGS) -o $(@F) $^ $(LIBVECLIB) $(CEXTRALIB) $(EXTRALIB) $(FEXTRALIB)
##################################### Dsyr ####################################################
dsyr.goto : dsyr.$(SUFFIX) ../$(LIBNAME)
	$(CC) $(CFLAGS) -o $(@F) $^ $(CEXTRALIB) $(EXTRALIB) $(FEXTRALIB) -lm

dsyr.acml : dsyr.$(SUFFIX)
	-$(CC) $(CFLAGS) -o $(@F) $^ $(LIBACML) $(CEXTRALIB) $(EXTRALIB) $(FEXTRALIB)

dsyr.atlas : dsyr.$(SUFFIX)
	-$(CC) $(CFLAGS) -o $(@F) $^ $(LIBATLAS) $(CEXTRALIB) $(EXTRALIB) $(FEXTRALIB)

dsyr.mkl : dsyr.$(SUFFIX)
	-$(CC) $(CFLAGS) -o $(@F) $^ $(LIBMKL) $(CEXTRALIB) $(EXTRALIB) $(FEXTRALIB)

dsyr.veclib : dsyr.$(SUFFIX)
	-$(CC) $(CFLAGS) -o $(@F) $^ $(LIBVECLIB) $(CEXTRALIB) $(EXTRALIB) $(FEXTRALIB)
	
##################################### Sspr ####################################################
sspr.goto : sspr.$(SUFFIX) ../$(LIBNAME)
	$(CC) $(CFLAGS) -o $(@F) $^ $(CEXTRALIB) $(EXTRALIB) $(FEXTRALIB) -lm

sspr.acml : sspr.$(SUFFIX)
	-$(CC) $(CFLAGS) -o $(@F) $^ $(LIBACML) $(CEXTRALIB) $(EXTRALIB) $(FEXTRALIB)

sspr.atlas : sspr.$(SUFFIX)
	-$(CC) $(CFLAGS) -o $(@F) $^ $(LIBATLAS) $(CEXTRALIB) $(EXTRALIB) $(FEXTRALIB)

sspr.mkl : sspr.$(SUFFIX)
	-$(CC) $(CFLAGS) -o $(@F) $^ $(LIBMKL) $(CEXTRALIB) $(EXTRALIB) $(FEXTRALIB)

sspr.veclib : sspr.$(SUFFIX)
	-$(CC) $(CFLAGS) -o $(@F) $^ $(LIBVECLIB) $(CEXTRALIB) $(EXTRALIB) $(FEXTRALIB)
	
##################################### Dspr ####################################################
dspr.goto : dspr.$(SUFFIX) ../$(LIBNAME)
	$(CC) $(CFLAGS) -o $(@F) $^ $(CEXTRALIB) $(EXTRALIB) $(FEXTRALIB) -lm

dspr.acml : dspr.$(SUFFIX)
	-$(CC) $(CFLAGS) -o $(@F) $^ $(LIBACML) $(CEXTRALIB) $(EXTRALIB) $(FEXTRALIB)

dspr.atlas : dspr.$(SUFFIX)
	-$(CC) $(CFLAGS) -o $(@F) $^ $(LIBATLAS) $(CEXTRALIB) $(EXTRALIB) $(FEXTRALIB)

dspr.mkl : dspr.$(SUFFIX)
	-$(CC) $(CFLAGS) -o $(@F) $^ $(LIBMKL) $(CEXTRALIB) $(EXTRALIB) $(FEXTRALIB)

dspr.veclib : dspr.$(SUFFIX)
	-$(CC) $(CFLAGS) -o $(@F) $^ $(LIBVECLIB) $(CEXTRALIB) $(EXTRALIB) $(FEXTRALIB)
	
##################################### Sspr2 ####################################################
sspr2.goto : sspr2.$(SUFFIX) ../$(LIBNAME)
	$(CC) $(CFLAGS) -o $(@F) $^ $(CEXTRALIB) $(EXTRALIB) $(FEXTRALIB) -lm

sspr2.acml : sspr2.$(SUFFIX)
	-$(CC) $(CFLAGS) -o $(@F) $^ $(LIBACML) $(CEXTRALIB) $(EXTRALIB) $(FEXTRALIB)

sspr2.atlas : sspr2.$(SUFFIX)
	-$(CC) $(CFLAGS) -o $(@F) $^ $(LIBATLAS) $(CEXTRALIB) $(EXTRALIB) $(FEXTRALIB)

sspr2.mkl : sspr2.$(SUFFIX)
	-$(CC) $(CFLAGS) -o $(@F) $^ $(LIBMKL) $(CEXTRALIB) $(EXTRALIB) $(FEXTRALIB)

sspr2.veclib : sspr2.$(SUFFIX)
	-$(CC) $(CFLAGS) -o $(@F) $^ $(LIBVECLIB) $(CEXTRALIB) $(EXTRALIB) $(FEXTRALIB)
	
##################################### Dspr2 ####################################################
dspr2.goto : dspr2.$(SUFFIX) ../$(LIBNAME)
	$(CC) $(CFLAGS) -o $(@F) $^ $(CEXTRALIB) $(EXTRALIB) $(FEXTRALIB) -lm

dspr2.acml : dspr2.$(SUFFIX)
	-$(CC) $(CFLAGS) -o $(@F) $^ $(LIBACML) $(CEXTRALIB) $(EXTRALIB) $(FEXTRALIB)

dspr2.atlas : dspr2.$(SUFFIX)
	-$(CC) $(CFLAGS) -o $(@F) $^ $(LIBATLAS) $(CEXTRALIB) $(EXTRALIB) $(FEXTRALIB)

dspr2.mkl : dspr2.$(SUFFIX)
	-$(CC) $(CFLAGS) -o $(@F) $^ $(LIBMKL) $(CEXTRALIB) $(EXTRALIB) $(FEXTRALIB)

dspr2.veclib : dspr2.$(SUFFIX)

##################################### Ssyr2 ####################################################
ssyr2.goto : ssyr2.$(SUFFIX) ../$(LIBNAME)
	$(CC) $(CFLAGS) -o $(@F) $^ $(CEXTRALIB) $(EXTRALIB) $(FEXTRALIB) -lm

ssyr2.acml : ssyr2.$(SUFFIX)
	-$(CC) $(CFLAGS) -o $(@F) $^ $(LIBACML) $(CEXTRALIB) $(EXTRALIB) $(FEXTRALIB)

ssyr2.atlas : ssyr2.$(SUFFIX)
	-$(CC) $(CFLAGS) -o $(@F) $^ $(LIBATLAS) $(CEXTRALIB) $(EXTRALIB) $(FEXTRALIB)

ssyr2.mkl : ssyr2.$(SUFFIX)
	-$(CC) $(CFLAGS) -o $(@F) $^ $(LIBMKL) $(CEXTRALIB) $(EXTRALIB) $(FEXTRALIB)

ssyr2.veclib : ssyr2.$(SUFFIX)
	-$(CC) $(CFLAGS) -o $(@F) $^ $(LIBVECLIB) $(CEXTRALIB) $(EXTRALIB) $(FEXTRALIB)
##################################### Dsyr2 ####################################################
dsyr2.goto : dsyr2.$(SUFFIX) ../$(LIBNAME)
	$(CC) $(CFLAGS) -o $(@F) $^ $(CEXTRALIB) $(EXTRALIB) $(FEXTRALIB) -lm

dsyr2.acml : dsyr2.$(SUFFIX)
	-$(CC) $(CFLAGS) -o $(@F) $^ $(LIBACML) $(CEXTRALIB) $(EXTRALIB) $(FEXTRALIB)

dsyr2.atlas : dsyr2.$(SUFFIX)
	-$(CC) $(CFLAGS) -o $(@F) $^ $(LIBATLAS) $(CEXTRALIB) $(EXTRALIB) $(FEXTRALIB)

dsyr2.mkl : dsyr2.$(SUFFIX)
	-$(CC) $(CFLAGS) -o $(@F) $^ $(LIBMKL) $(CEXTRALIB) $(EXTRALIB) $(FEXTRALIB)

dsyr2.veclib : dsyr2.$(SUFFIX)
	-$(CC) $(CFLAGS) -o $(@F) $^ $(LIBVECLIB) $(CEXTRALIB) $(EXTRALIB) $(FEXTRALIB)

##################################### Ssyrk ####################################################
ssyrk.goto : ssyrk.$(SUFFIX) ../$(LIBNAME)
	$(CC) $(CFLAGS) -o $(@F) $^ $(CEXTRALIB) $(EXTRALIB) $(FEXTRALIB) -lm

ssyrk.acml : ssyrk.$(SUFFIX)
	-$(CC) $(CFLAGS) -o $(@F) $^ $(LIBACML) $(CEXTRALIB) $(EXTRALIB) $(FEXTRALIB)

ssyrk.atlas : ssyrk.$(SUFFIX)
	-$(CC) $(CFLAGS) -o $(@F) $^ $(LIBATLAS) $(CEXTRALIB) $(EXTRALIB) $(FEXTRALIB)

ssyrk.mkl : ssyrk.$(SUFFIX)
	-$(CC) $(CFLAGS) -o $(@F) $^ $(LIBMKL) $(CEXTRALIB) $(EXTRALIB) $(FEXTRALIB)

ssyrk.veclib : ssyrk.$(SUFFIX)
	-$(CC) $(CFLAGS) -o $(@F) $^ $(LIBVECLIB) $(CEXTRALIB) $(EXTRALIB) $(FEXTRALIB)

##################################### Dsyrk ####################################################
dsyrk.goto : dsyrk.$(SUFFIX) ../$(LIBNAME)
	$(CC) $(CFLAGS) -o $(@F) $^ $(CEXTRALIB) $(EXTRALIB) $(FEXTRALIB) -lm

dsyrk.acml : dsyrk.$(SUFFIX)
	-$(CC) $(CFLAGS) -o $(@F) $^ $(LIBACML) $(CEXTRALIB) $(EXTRALIB) $(FEXTRALIB)

dsyrk.atlas : dsyrk.$(SUFFIX)
	-$(CC) $(CFLAGS) -o $(@F) $^ $(LIBATLAS) $(CEXTRALIB) $(EXTRALIB) $(FEXTRALIB)

dsyrk.mkl : dsyrk.$(SUFFIX)
	-$(CC) $(CFLAGS) -o $(@F) $^ $(LIBMKL) $(CEXTRALIB) $(EXTRALIB) $(FEXTRALIB)

dsyrk.veclib : dsyrk.$(SUFFIX)
	-$(CC) $(CFLAGS) -o $(@F) $^ $(LIBVECLIB) $(CEXTRALIB) $(EXTRALIB) $(FEXTRALIB)

##################################### Csyrk ####################################################

csyrk.goto : csyrk.$(SUFFIX) ../$(LIBNAME)
	$(CC) $(CFLAGS) -o $(@F) $^ $(CEXTRALIB) $(EXTRALIB) $(FEXTRALIB) -lm

csyrk.acml : csyrk.$(SUFFIX)
	-$(CC) $(CFLAGS) -o $(@F) $^ $(LIBACML) $(CEXTRALIB) $(EXTRALIB) $(FEXTRALIB)

csyrk.atlas : csyrk.$(SUFFIX)
	-$(CC) $(CFLAGS) -o $(@F) $^ $(LIBATLAS) $(CEXTRALIB) $(EXTRALIB) $(FEXTRALIB)

csyrk.mkl : csyrk.$(SUFFIX)
	-$(CC) $(CFLAGS) -o $(@F) $^ $(LIBMKL) $(CEXTRALIB) $(EXTRALIB) $(FEXTRALIB)

csyrk.veclib : csyrk.$(SUFFIX)
	-$(CC) $(CFLAGS) -o $(@F) $^ $(LIBVECLIB) $(CEXTRALIB) $(EXTRALIB) $(FEXTRALIB)

##################################### Zsyrk ####################################################

zsyrk.goto : zsyrk.$(SUFFIX) ../$(LIBNAME)
	$(CC) $(CFLAGS) -o $(@F) $^ $(CEXTRALIB) $(EXTRALIB) $(FEXTRALIB) -lm

zsyrk.acml : zsyrk.$(SUFFIX)
	-$(CC) $(CFLAGS) -o $(@F) $^ $(LIBACML) $(CEXTRALIB) $(EXTRALIB) $(FEXTRALIB)

zsyrk.atlas : zsyrk.$(SUFFIX)
	-$(CC) $(CFLAGS) -o $(@F) $^ $(LIBATLAS) $(CEXTRALIB) $(EXTRALIB) $(FEXTRALIB)

zsyrk.mkl : zsyrk.$(SUFFIX)
	-$(CC) $(CFLAGS) -o $(@F) $^ $(LIBMKL) $(CEXTRALIB) $(EXTRALIB) $(FEXTRALIB)

zsyrk.veclib : zsyrk.$(SUFFIX)
	-$(CC) $(CFLAGS) -o $(@F) $^ $(LIBVECLIB) $(CEXTRALIB) $(EXTRALIB) $(FEXTRALIB)

##################################### Ssyr2k ####################################################
ssyr2k.goto : ssyr2k.$(SUFFIX) ../$(LIBNAME)
	$(CC) $(CFLAGS) -o $(@F) $^ $(CEXTRALIB) $(EXTRALIB) $(FEXTRALIB) -lm

ssyr2k.acml : ssyr2k.$(SUFFIX)
	-$(CC) $(CFLAGS) -o $(@F) $^ $(LIBACML) $(CEXTRALIB) $(EXTRALIB) $(FEXTRALIB)

ssyr2k.atlas : ssyr2k.$(SUFFIX)
	-$(CC) $(CFLAGS) -o $(@F) $^ $(LIBATLAS) $(CEXTRALIB) $(EXTRALIB) $(FEXTRALIB)

ssyr2k.mkl : ssyr2k.$(SUFFIX)
	-$(CC) $(CFLAGS) -o $(@F) $^ $(LIBMKL) $(CEXTRALIB) $(EXTRALIB) $(FEXTRALIB)

ssyr2k.veclib : ssyr2k.$(SUFFIX)
	-$(CC) $(CFLAGS) -o $(@F) $^ $(LIBVECLIB) $(CEXTRALIB) $(EXTRALIB) $(FEXTRALIB)

##################################### Dsyr2k ####################################################
dsyr2k.goto : dsyr2k.$(SUFFIX) ../$(LIBNAME)
	$(CC) $(CFLAGS) -o $(@F) $^ $(CEXTRALIB) $(EXTRALIB) $(FEXTRALIB) -lm

dsyr2k.acml : dsyr2k.$(SUFFIX)
	-$(CC) $(CFLAGS) -o $(@F) $^ $(LIBACML) $(CEXTRALIB) $(EXTRALIB) $(FEXTRALIB)

dsyr2k.atlas : dsyr2k.$(SUFFIX)
	-$(CC) $(CFLAGS) -o $(@F) $^ $(LIBATLAS) $(CEXTRALIB) $(EXTRALIB) $(FEXTRALIB)

dsyr2k.mkl : dsyr2k.$(SUFFIX)
	-$(CC) $(CFLAGS) -o $(@F) $^ $(LIBMKL) $(CEXTRALIB) $(EXTRALIB) $(FEXTRALIB)

dsyr2k.veclib : dsyr2k.$(SUFFIX)
	-$(CC) $(CFLAGS) -o $(@F) $^ $(LIBVECLIB) $(CEXTRALIB) $(EXTRALIB) $(FEXTRALIB)

##################################### Csyr2k ####################################################

csyr2k.goto : csyr2k.$(SUFFIX) ../$(LIBNAME)
	$(CC) $(CFLAGS) -o $(@F) $^ $(CEXTRALIB) $(EXTRALIB) $(FEXTRALIB) -lm

csyr2k.acml : csyr2k.$(SUFFIX)
	-$(CC) $(CFLAGS) -o $(@F) $^ $(LIBACML) $(CEXTRALIB) $(EXTRALIB) $(FEXTRALIB)

csyr2k.atlas : csyr2k.$(SUFFIX)
	-$(CC) $(CFLAGS) -o $(@F) $^ $(LIBATLAS) $(CEXTRALIB) $(EXTRALIB) $(FEXTRALIB)

csyr2k.mkl : csyr2k.$(SUFFIX)
	-$(CC) $(CFLAGS) -o $(@F) $^ $(LIBMKL) $(CEXTRALIB) $(EXTRALIB) $(FEXTRALIB)

csyr2k.veclib : csyr2k.$(SUFFIX)
	-$(CC) $(CFLAGS) -o $(@F) $^ $(LIBVECLIB) $(CEXTRALIB) $(EXTRALIB) $(FEXTRALIB)

##################################### Zsyr2k ####################################################

zsyr2k.goto : zsyr2k.$(SUFFIX) ../$(LIBNAME)
	$(CC) $(CFLAGS) -o $(@F) $^ $(CEXTRALIB) $(EXTRALIB) $(FEXTRALIB) -lm

zsyr2k.acml : zsyr2k.$(SUFFIX)
	-$(CC) $(CFLAGS) -o $(@F) $^ $(LIBACML) $(CEXTRALIB) $(EXTRALIB) $(FEXTRALIB)

zsyr2k.atlas : zsyr2k.$(SUFFIX)
	-$(CC) $(CFLAGS) -o $(@F) $^ $(LIBATLAS) $(CEXTRALIB) $(EXTRALIB) $(FEXTRALIB)

zsyr2k.mkl : zsyr2k.$(SUFFIX)
	-$(CC) $(CFLAGS) -o $(@F) $^ $(LIBMKL) $(CEXTRALIB) $(EXTRALIB) $(FEXTRALIB)

zsyr2k.veclib : zsyr2k.$(SUFFIX)
	-$(CC) $(CFLAGS) -o $(@F) $^ $(LIBVECLIB) $(CEXTRALIB) $(EXTRALIB) $(FEXTRALIB)

##################################### Chemm ####################################################

chemm.goto : chemm.$(SUFFIX) ../$(LIBNAME)
	$(CC) $(CFLAGS) -o $(@F) $^ $(CEXTRALIB) $(EXTRALIB) $(FEXTRALIB) -lm

chemm.acml : chemm.$(SUFFIX)
	-$(CC) $(CFLAGS) -o $(@F) $^ $(LIBACML) $(CEXTRALIB) $(EXTRALIB) $(FEXTRALIB)

chemm.atlas : chemm.$(SUFFIX)
	-$(CC) $(CFLAGS) -o $(@F) $^ $(LIBATLAS) $(CEXTRALIB) $(EXTRALIB) $(FEXTRALIB)

chemm.mkl : chemm.$(SUFFIX)
	-$(CC) $(CFLAGS) -o $(@F) $^ $(LIBMKL) $(CEXTRALIB) $(EXTRALIB) $(FEXTRALIB)

chemm.veclib : chemm.$(SUFFIX)
	-$(CC) $(CFLAGS) -o $(@F) $^ $(LIBVECLIB) $(CEXTRALIB) $(EXTRALIB) $(FEXTRALIB)

##################################### Zhemm ####################################################

zhemm.goto : zhemm.$(SUFFIX) ../$(LIBNAME)
	$(CC) $(CFLAGS) -o $(@F) $^ $(CEXTRALIB) $(EXTRALIB) $(FEXTRALIB) -lm

zhemm.acml : zhemm.$(SUFFIX)
	-$(CC) $(CFLAGS) -o $(@F) $^ $(LIBACML) $(CEXTRALIB) $(EXTRALIB) $(FEXTRALIB)

zhemm.atlas : zhemm.$(SUFFIX)
	-$(CC) $(CFLAGS) -o $(@F) $^ $(LIBATLAS) $(CEXTRALIB) $(EXTRALIB) $(FEXTRALIB)

zhemm.mkl : zhemm.$(SUFFIX)
	-$(CC) $(CFLAGS) -o $(@F) $^ $(LIBMKL) $(CEXTRALIB) $(EXTRALIB) $(FEXTRALIB)

zhemm.veclib : zhemm.$(SUFFIX)
	-$(CC) $(CFLAGS) -o $(@F) $^ $(LIBVECLIB) $(CEXTRALIB) $(EXTRALIB) $(FEXTRALIB)

##################################### Cherk ####################################################

cherk.goto : cherk.$(SUFFIX) ../$(LIBNAME)
	$(CC) $(CFLAGS) -o $(@F) $^ $(CEXTRALIB) $(EXTRALIB) $(FEXTRALIB) -lm

cherk.acml : cherk.$(SUFFIX)
	-$(CC) $(CFLAGS) -o $(@F) $^ $(LIBACML) $(CEXTRALIB) $(EXTRALIB) $(FEXTRALIB)

cherk.atlas : cherk.$(SUFFIX)
	-$(CC) $(CFLAGS) -o $(@F) $^ $(LIBATLAS) $(CEXTRALIB) $(EXTRALIB) $(FEXTRALIB)

cherk.mkl : cherk.$(SUFFIX)
	-$(CC) $(CFLAGS) -o $(@F) $^ $(LIBMKL) $(CEXTRALIB) $(EXTRALIB) $(FEXTRALIB)

cherk.veclib : cherk.$(SUFFIX)
	-$(CC) $(CFLAGS) -o $(@F) $^ $(LIBVECLIB) $(CEXTRALIB) $(EXTRALIB) $(FEXTRALIB)

##################################### Zherk ####################################################

zherk.goto : zherk.$(SUFFIX) ../$(LIBNAME)
	$(CC) $(CFLAGS) -o $(@F) $^ $(CEXTRALIB) $(EXTRALIB) $(FEXTRALIB) -lm

zherk.acml : zherk.$(SUFFIX)
	-$(CC) $(CFLAGS) -o $(@F) $^ $(LIBACML) $(CEXTRALIB) $(EXTRALIB) $(FEXTRALIB)

zherk.atlas : zherk.$(SUFFIX)
	-$(CC) $(CFLAGS) -o $(@F) $^ $(LIBATLAS) $(CEXTRALIB) $(EXTRALIB) $(FEXTRALIB)

zherk.mkl : zherk.$(SUFFIX)
	-$(CC) $(CFLAGS) -o $(@F) $^ $(LIBMKL) $(CEXTRALIB) $(EXTRALIB) $(FEXTRALIB)

zherk.veclib : zherk.$(SUFFIX)
	-$(CC) $(CFLAGS) -o $(@F) $^ $(LIBVECLIB) $(CEXTRALIB) $(EXTRALIB) $(FEXTRALIB)

##################################### Cher2k ####################################################

cher2k.goto : cher2k.$(SUFFIX) ../$(LIBNAME)
	$(CC) $(CFLAGS) -o $(@F) $^ $(CEXTRALIB) $(EXTRALIB) $(FEXTRALIB) -lm

cher2k.acml : cher2k.$(SUFFIX)
	-$(CC) $(CFLAGS) -o $(@F) $^ $(LIBACML) $(CEXTRALIB) $(EXTRALIB) $(FEXTRALIB)

cher2k.atlas : cher2k.$(SUFFIX)
	-$(CC) $(CFLAGS) -o $(@F) $^ $(LIBATLAS) $(CEXTRALIB) $(EXTRALIB) $(FEXTRALIB)

cher2k.mkl : cher2k.$(SUFFIX)
	-$(CC) $(CFLAGS) -o $(@F) $^ $(LIBMKL) $(CEXTRALIB) $(EXTRALIB) $(FEXTRALIB)

cher2k.veclib : cher2k.$(SUFFIX)
	-$(CC) $(CFLAGS) -o $(@F) $^ $(LIBVECLIB) $(CEXTRALIB) $(EXTRALIB) $(FEXTRALIB)

##################################### Zher2k ####################################################

zher2k.goto : zher2k.$(SUFFIX) ../$(LIBNAME)
	$(CC) $(CFLAGS) -o $(@F) $^ $(CEXTRALIB) $(EXTRALIB) $(FEXTRALIB) -lm

zher2k.acml : zher2k.$(SUFFIX)
	-$(CC) $(CFLAGS) -o $(@F) $^ $(LIBACML) $(CEXTRALIB) $(EXTRALIB) $(FEXTRALIB)

zher2k.atlas : zher2k.$(SUFFIX)
	-$(CC) $(CFLAGS) -o $(@F) $^ $(LIBATLAS) $(CEXTRALIB) $(EXTRALIB) $(FEXTRALIB)

zher2k.mkl : zher2k.$(SUFFIX)
	-$(CC) $(CFLAGS) -o $(@F) $^ $(LIBMKL) $(CEXTRALIB) $(EXTRALIB) $(FEXTRALIB)

zher2k.veclib : zher2k.$(SUFFIX)
	-$(CC) $(CFLAGS) -o $(@F) $^ $(LIBVECLIB) $(CEXTRALIB) $(EXTRALIB) $(FEXTRALIB)

##################################### Cher ####################################################

cher.goto : cher.$(SUFFIX) ../$(LIBNAME)
	$(CC) $(CFLAGS) -o $(@F) $^ $(CEXTRALIB) $(EXTRALIB) $(FEXTRALIB) -lm

cher.acml : cher.$(SUFFIX)
	-$(CC) $(CFLAGS) -o $(@F) $^ $(LIBACML) $(CEXTRALIB) $(EXTRALIB) $(FEXTRALIB)

cher.atlas : cher.$(SUFFIX)
	-$(CC) $(CFLAGS) -o $(@F) $^ $(LIBATLAS) $(CEXTRALIB) $(EXTRALIB) $(FEXTRALIB)

cher.mkl : cher.$(SUFFIX)
	-$(CC) $(CFLAGS) -o $(@F) $^ $(LIBMKL) $(CEXTRALIB) $(EXTRALIB) $(FEXTRALIB)

cher.veclib : cher.$(SUFFIX)
	-$(CC) $(CFLAGS) -o $(@F) $^ $(LIBVECLIB) $(CEXTRALIB) $(EXTRALIB) $(FEXTRALIB)

##################################### Zher ####################################################

zher.goto : zher.$(SUFFIX) ../$(LIBNAME)
	$(CC) $(CFLAGS) -o $(@F) $^ $(CEXTRALIB) $(EXTRALIB) $(FEXTRALIB) -lm

zher.acml : zher.$(SUFFIX)
	-$(CC) $(CFLAGS) -o $(@F) $^ $(LIBACML) $(CEXTRALIB) $(EXTRALIB) $(FEXTRALIB)

zher.atlas : zher.$(SUFFIX)
	-$(CC) $(CFLAGS) -o $(@F) $^ $(LIBATLAS) $(CEXTRALIB) $(EXTRALIB) $(FEXTRALIB)

zher.mkl : zher.$(SUFFIX)
	-$(CC) $(CFLAGS) -o $(@F) $^ $(LIBMKL) $(CEXTRALIB) $(EXTRALIB) $(FEXTRALIB)

zher.veclib : zher.$(SUFFIX)
	-$(CC) $(CFLAGS) -o $(@F) $^ $(LIBVECLIB) $(CEXTRALIB) $(EXTRALIB) $(FEXTRALIB)

##################################### Cher2 ####################################################

cher2.goto : cher2.$(SUFFIX) ../$(LIBNAME)
	$(CC) $(CFLAGS) -o $(@F) $^ $(CEXTRALIB) $(EXTRALIB) $(FEXTRALIB) -lm

cher2.acml : cher2.$(SUFFIX)
	-$(CC) $(CFLAGS) -o $(@F) $^ $(LIBACML) $(CEXTRALIB) $(EXTRALIB) $(FEXTRALIB)

cher2.atlas : cher2.$(SUFFIX)
	-$(CC) $(CFLAGS) -o $(@F) $^ $(LIBATLAS) $(CEXTRALIB) $(EXTRALIB) $(FEXTRALIB)

cher2.mkl : cher2.$(SUFFIX)
	-$(CC) $(CFLAGS) -o $(@F) $^ $(LIBMKL) $(CEXTRALIB) $(EXTRALIB) $(FEXTRALIB)

cher2.veclib : cher2.$(SUFFIX)
	-$(CC) $(CFLAGS) -o $(@F) $^ $(LIBVECLIB) $(CEXTRALIB) $(EXTRALIB) $(FEXTRALIB)

##################################### Zher2 ####################################################

zher2.goto : zher2.$(SUFFIX) ../$(LIBNAME)
	$(CC) $(CFLAGS) -o $(@F) $^ $(CEXTRALIB) $(EXTRALIB) $(FEXTRALIB) -lm

zher2.acml : zher2.$(SUFFIX)
	-$(CC) $(CFLAGS) -o $(@F) $^ $(LIBACML) $(CEXTRALIB) $(EXTRALIB) $(FEXTRALIB)

zher2.atlas : zher2.$(SUFFIX)
	-$(CC) $(CFLAGS) -o $(@F) $^ $(LIBATLAS) $(CEXTRALIB) $(EXTRALIB) $(FEXTRALIB)

zher2.mkl : zher2.$(SUFFIX)
	-$(CC) $(CFLAGS) -o $(@F) $^ $(LIBMKL) $(CEXTRALIB) $(EXTRALIB) $(FEXTRALIB)

zher2.veclib : zher2.$(SUFFIX)
	-$(CC) $(CFLAGS) -o $(@F) $^ $(LIBVECLIB) $(CEXTRALIB) $(EXTRALIB) $(FEXTRALIB)

##################################### Sgemv ####################################################
sgemv.goto : sgemv.$(SUFFIX) ../$(LIBNAME)
	$(CC) $(CFLAGS) -o $(@F) $^ $(CEXTRALIB) $(EXTRALIB) $(FEXTRALIB) -lm

sgemv.acml : sgemv.$(SUFFIX)
	-$(CC) $(CFLAGS) -o $(@F) $^ $(LIBACML) $(CEXTRALIB) $(EXTRALIB) $(FEXTRALIB)

sgemv.atlas : sgemv.$(SUFFIX)
	-$(CC) $(CFLAGS) -o $(@F) $^ $(LIBATLAS) $(CEXTRALIB) $(EXTRALIB) $(FEXTRALIB)

sgemv.mkl : sgemv.$(SUFFIX)
	-$(CC) $(CFLAGS) -o $(@F) $^ $(LIBMKL) $(CEXTRALIB) $(EXTRALIB) $(FEXTRALIB)

sgemv.veclib : sgemv.$(SUFFIX)
	-$(CC) $(CFLAGS) -o $(@F) $^ $(LIBVECLIB) $(CEXTRALIB) $(EXTRALIB) $(FEXTRALIB)

##################################### Dgemv ####################################################
dgemv.goto : dgemv.$(SUFFIX) ../$(LIBNAME)
	$(CC) $(CFLAGS) -o $(@F) $^ $(CEXTRALIB) $(EXTRALIB) $(FEXTRALIB) -lm

dgemv.acml : dgemv.$(SUFFIX)
	-$(CC) $(CFLAGS) -o $(@F) $^ $(LIBACML) $(CEXTRALIB) $(EXTRALIB) $(FEXTRALIB)

dgemv.atlas : dgemv.$(SUFFIX)
	-$(CC) $(CFLAGS) -o $(@F) $^ $(LIBATLAS) $(CEXTRALIB) $(EXTRALIB) $(FEXTRALIB)

dgemv.mkl : dgemv.$(SUFFIX)
	-$(CC) $(CFLAGS) -o $(@F) $^ $(LIBMKL) $(CEXTRALIB) $(EXTRALIB) $(FEXTRALIB)

dgemv.veclib : dgemv.$(SUFFIX)
	-$(CC) $(CFLAGS) -o $(@F) $^ $(LIBVECLIB) $(CEXTRALIB) $(EXTRALIB) $(FEXTRALIB)

##################################### Cgemv ####################################################

cgemv.goto : cgemv.$(SUFFIX) ../$(LIBNAME)
	$(CC) $(CFLAGS) -o $(@F) $^ $(CEXTRALIB) $(EXTRALIB) $(FEXTRALIB) -lm

cgemv.acml : cgemv.$(SUFFIX)
	-$(CC) $(CFLAGS) -o $(@F) $^ $(LIBACML) $(CEXTRALIB) $(EXTRALIB) $(FEXTRALIB)

cgemv.atlas : cgemv.$(SUFFIX)
	-$(CC) $(CFLAGS) -o $(@F) $^ $(LIBATLAS) $(CEXTRALIB) $(EXTRALIB) $(FEXTRALIB)

cgemv.mkl : cgemv.$(SUFFIX)
	-$(CC) $(CFLAGS) -o $(@F) $^ $(LIBMKL) $(CEXTRALIB) $(EXTRALIB) $(FEXTRALIB)

cgemv.veclib : cgemv.$(SUFFIX)
	-$(CC) $(CFLAGS) -o $(@F) $^ $(LIBVECLIB) $(CEXTRALIB) $(EXTRALIB) $(FEXTRALIB)

##################################### Zgemv ####################################################

zgemv.goto : zgemv.$(SUFFIX) ../$(LIBNAME)
	$(CC) $(CFLAGS) -o $(@F) $^ $(CEXTRALIB) $(EXTRALIB) $(FEXTRALIB) -lm

zgemv.acml : zgemv.$(SUFFIX)
	-$(CC) $(CFLAGS) -o $(@F) $^ $(LIBACML) $(CEXTRALIB) $(EXTRALIB) $(FEXTRALIB)

zgemv.atlas : zgemv.$(SUFFIX)
	-$(CC) $(CFLAGS) -o $(@F) $^ $(LIBATLAS) $(CEXTRALIB) $(EXTRALIB) $(FEXTRALIB)

zgemv.mkl : zgemv.$(SUFFIX)
	-$(CC) $(CFLAGS) -o $(@F) $^ $(LIBMKL) $(CEXTRALIB) $(EXTRALIB) $(FEXTRALIB)

zgemv.veclib : zgemv.$(SUFFIX)
	-$(CC) $(CFLAGS) -o $(@F) $^ $(LIBVECLIB) $(CEXTRALIB) $(EXTRALIB) $(FEXTRALIB)

##################################### Sspmv ####################################################
sspmv.goto : sspmv.$(SUFFIX) ../$(LIBNAME)
	$(CC) $(CFLAGS) -o $(@F) $^ $(CEXTRALIB) $(EXTRALIB) $(FEXTRALIB) -lm

sspmv.atlas : sspmv.$(SUFFIX)
	-$(CC) $(CFLAGS) -o $(@F) $^ $(LIBATLAS) $(CEXTRALIB) $(EXTRALIB) $(FEXTRALIB)

##################################### Dspmv ####################################################
dspmv.goto : dspmv.$(SUFFIX) ../$(LIBNAME)
	$(CC) $(CFLAGS) -o $(@F) $^ $(CEXTRALIB) $(EXTRALIB) $(FEXTRALIB) -lm

dspmv.atlas : dspmv.$(SUFFIX)
	-$(CC) $(CFLAGS) -o $(@F) $^ $(LIBATLAS) $(CEXTRALIB) $(EXTRALIB) $(FEXTRALIB)

##################################### Strmv ####################################################
strmv.goto : strmv.$(SUFFIX) ../$(LIBNAME)
	$(CC) $(CFLAGS) -o $(@F) $^ $(CEXTRALIB) $(EXTRALIB) $(FEXTRALIB) -lm

strmv.acml : strmv.$(SUFFIX)
	-$(CC) $(CFLAGS) -o $(@F) $^ $(LIBACML) $(CEXTRALIB) $(EXTRALIB) $(FEXTRALIB)

strmv.atlas : strmv.$(SUFFIX)
	-$(CC) $(CFLAGS) -o $(@F) $^ $(LIBATLAS) $(CEXTRALIB) $(EXTRALIB) $(FEXTRALIB)

strmv.mkl : strmv.$(SUFFIX)
	-$(CC) $(CFLAGS) -o $(@F) $^ $(LIBMKL) $(CEXTRALIB) $(EXTRALIB) $(FEXTRALIB)

strmv.veclib : strmv.$(SUFFIX)
	-$(CC) $(CFLAGS) -o $(@F) $^ $(LIBVECLIB) $(CEXTRALIB) $(EXTRALIB) $(FEXTRALIB)

##################################### Dtrmv ####################################################
dtrmv.goto : dtrmv.$(SUFFIX) ../$(LIBNAME)
	$(CC) $(CFLAGS) -o $(@F) $^ $(CEXTRALIB) $(EXTRALIB) $(FEXTRALIB) -lm

dtrmv.acml : dtrmv.$(SUFFIX)
	-$(CC) $(CFLAGS) -o $(@F) $^ $(LIBACML) $(CEXTRALIB) $(EXTRALIB) $(FEXTRALIB)

dtrmv.atlas : dtrmv.$(SUFFIX)
	-$(CC) $(CFLAGS) -o $(@F) $^ $(LIBATLAS) $(CEXTRALIB) $(EXTRALIB) $(FEXTRALIB)

dtrmv.mkl : dtrmv.$(SUFFIX)
	-$(CC) $(CFLAGS) -o $(@F) $^ $(LIBMKL) $(CEXTRALIB) $(EXTRALIB) $(FEXTRALIB)

dtrmv.veclib : dtrmv.$(SUFFIX)
	-$(CC) $(CFLAGS) -o $(@F) $^ $(LIBVECLIB) $(CEXTRALIB) $(EXTRALIB) $(FEXTRALIB)

##################################### Ctrmv ####################################################

ctrmv.goto : ctrmv.$(SUFFIX) ../$(LIBNAME)
	$(CC) $(CFLAGS) -o $(@F) $^ $(CEXTRALIB) $(EXTRALIB) $(FEXTRALIB) -lm

ctrmv.acml : ctrmv.$(SUFFIX)
	-$(CC) $(CFLAGS) -o $(@F) $^ $(LIBACML) $(CEXTRALIB) $(EXTRALIB) $(FEXTRALIB)

ctrmv.atlas : ctrmv.$(SUFFIX)
	-$(CC) $(CFLAGS) -o $(@F) $^ $(LIBATLAS) $(CEXTRALIB) $(EXTRALIB) $(FEXTRALIB)

ctrmv.mkl : ctrmv.$(SUFFIX)
	-$(CC) $(CFLAGS) -o $(@F) $^ $(LIBMKL) $(CEXTRALIB) $(EXTRALIB) $(FEXTRALIB)

ctrmv.veclib : ctrmv.$(SUFFIX)
	-$(CC) $(CFLAGS) -o $(@F) $^ $(LIBVECLIB) $(CEXTRALIB) $(EXTRALIB) $(FEXTRALIB)

##################################### Ztrmv ####################################################

ztrmv.goto : ztrmv.$(SUFFIX) ../$(LIBNAME)
	$(CC) $(CFLAGS) -o $(@F) $^ $(CEXTRALIB) $(EXTRALIB) $(FEXTRALIB) -lm

ztrmv.acml : ztrmv.$(SUFFIX)
	-$(CC) $(CFLAGS) -o $(@F) $^ $(LIBACML) $(CEXTRALIB) $(EXTRALIB) $(FEXTRALIB)

ztrmv.atlas : ztrmv.$(SUFFIX)
	-$(CC) $(CFLAGS) -o $(@F) $^ $(LIBATLAS) $(CEXTRALIB) $(EXTRALIB) $(FEXTRALIB)

ztrmv.mkl : ztrmv.$(SUFFIX)
	-$(CC) $(CFLAGS) -o $(@F) $^ $(LIBMKL) $(CEXTRALIB) $(EXTRALIB) $(FEXTRALIB)

ztrmv.veclib : ztrmv.$(SUFFIX)
	-$(CC) $(CFLAGS) -o $(@F) $^ $(LIBVECLIB) $(CEXTRALIB) $(EXTRALIB) $(FEXTRALIB)


##################################### Stpmv ####################################################
stpmv.goto : stpmv.$(SUFFIX) ../$(LIBNAME)
	$(CC) $(CFLAGS) -o $(@F) $^ $(CEXTRALIB) $(EXTRALIB) $(FEXTRALIB) -lm

stpmv.acml : stpmv.$(SUFFIX)
	-$(CC) $(CFLAGS) -o $(@F) $^ $(LIBACML) $(CEXTRALIB) $(EXTRALIB) $(FEXTRALIB)

stpmv.atlas : stpmv.$(SUFFIX)
	-$(CC) $(CFLAGS) -o $(@F) $^ $(LIBATLAS) $(CEXTRALIB) $(EXTRALIB) $(FEXTRALIB)

stpmv.mkl : stpmv.$(SUFFIX)
	-$(CC) $(CFLAGS) -o $(@F) $^ $(LIBMKL) $(CEXTRALIB) $(EXTRALIB) $(FEXTRALIB)

stpmv.veclib : stpmv.$(SUFFIX)
	-$(CC) $(CFLAGS) -o $(@F) $^ $(LIBVECLIB) $(CEXTRALIB) $(EXTRALIB) $(FEXTRALIB)

##################################### Dtpmv ####################################################
dtpmv.goto : dtpmv.$(SUFFIX) ../$(LIBNAME)
	$(CC) $(CFLAGS) -o $(@F) $^ $(CEXTRALIB) $(EXTRALIB) $(FEXTRALIB) -lm

dtpmv.acml : dtpmv.$(SUFFIX)
	-$(CC) $(CFLAGS) -o $(@F) $^ $(LIBACML) $(CEXTRALIB) $(EXTRALIB) $(FEXTRALIB)

dtpmv.atlas : dtpmv.$(SUFFIX)
	-$(CC) $(CFLAGS) -o $(@F) $^ $(LIBATLAS) $(CEXTRALIB) $(EXTRALIB) $(FEXTRALIB)

dtpmv.mkl : dtpmv.$(SUFFIX)
	-$(CC) $(CFLAGS) -o $(@F) $^ $(LIBMKL) $(CEXTRALIB) $(EXTRALIB) $(FEXTRALIB)

dtpmv.veclib : dtpmv.$(SUFFIX)
	-$(CC) $(CFLAGS) -o $(@F) $^ $(LIBVECLIB) $(CEXTRALIB) $(EXTRALIB) $(FEXTRALIB)

##################################### Ctpmv ####################################################

ctpmv.goto : ctpmv.$(SUFFIX) ../$(LIBNAME)
	$(CC) $(CFLAGS) -o $(@F) $^ $(CEXTRALIB) $(EXTRALIB) $(FEXTRALIB) -lm

ctpmv.acml : ctpmv.$(SUFFIX)
	-$(CC) $(CFLAGS) -o $(@F) $^ $(LIBACML) $(CEXTRALIB) $(EXTRALIB) $(FEXTRALIB)

ctpmv.atlas : ctpmv.$(SUFFIX)
	-$(CC) $(CFLAGS) -o $(@F) $^ $(LIBATLAS) $(CEXTRALIB) $(EXTRALIB) $(FEXTRALIB)

ctpmv.mkl : ctpmv.$(SUFFIX)
	-$(CC) $(CFLAGS) -o $(@F) $^ $(LIBMKL) $(CEXTRALIB) $(EXTRALIB) $(FEXTRALIB)

ctpmv.veclib : ctpmv.$(SUFFIX)
	-$(CC) $(CFLAGS) -o $(@F) $^ $(LIBVECLIB) $(CEXTRALIB) $(EXTRALIB) $(FEXTRALIB)

##################################### Ztpmv ####################################################

ztpmv.goto : ztpmv.$(SUFFIX) ../$(LIBNAME)
	$(CC) $(CFLAGS) -o $(@F) $^ $(CEXTRALIB) $(EXTRALIB) $(FEXTRALIB) -lm

ztpmv.acml : ztpmv.$(SUFFIX)
	-$(CC) $(CFLAGS) -o $(@F) $^ $(LIBACML) $(CEXTRALIB) $(EXTRALIB) $(FEXTRALIB)

ztpmv.atlas : ztpmv.$(SUFFIX)
	-$(CC) $(CFLAGS) -o $(@F) $^ $(LIBATLAS) $(CEXTRALIB) $(EXTRALIB) $(FEXTRALIB)

ztpmv.mkl : ztpmv.$(SUFFIX)
	-$(CC) $(CFLAGS) -o $(@F) $^ $(LIBMKL) $(CEXTRALIB) $(EXTRALIB) $(FEXTRALIB)

ztpmv.veclib : ztpmv.$(SUFFIX)
	-$(CC) $(CFLAGS) -o $(@F) $^ $(LIBVECLIB) $(CEXTRALIB) $(EXTRALIB) $(FEXTRALIB)

##################################### Stpsv ####################################################
stpsv.goto : stpsv.$(SUFFIX) ../$(LIBNAME)
	$(CC) $(CFLAGS) -o $(@F) $^ $(CEXTRALIB) $(EXTRALIB) $(FEXTRALIB) -lm

stpsv.acml : stpsv.$(SUFFIX)
	-$(CC) $(CFLAGS) -o $(@F) $^ $(LIBACML) $(CEXTRALIB) $(EXTRALIB) $(FEXTRALIB)

stpsv.atlas : stpsv.$(SUFFIX)
	-$(CC) $(CFLAGS) -o $(@F) $^ $(LIBATLAS) $(CEXTRALIB) $(EXTRALIB) $(FEXTRALIB)

stpsv.mkl : stpsv.$(SUFFIX)
	-$(CC) $(CFLAGS) -o $(@F) $^ $(LIBMKL) $(CEXTRALIB) $(EXTRALIB) $(FEXTRALIB)

stpsv.veclib : stpsv.$(SUFFIX)
	-$(CC) $(CFLAGS) -o $(@F) $^ $(LIBVECLIB) $(CEXTRALIB) $(EXTRALIB) $(FEXTRALIB)

##################################### Dtpsv ####################################################
dtpsv.goto : dtpsv.$(SUFFIX) ../$(LIBNAME)
	$(CC) $(CFLAGS) -o $(@F) $^ $(CEXTRALIB) $(EXTRALIB) $(FEXTRALIB) -lm

dtpsv.acml : dtpsv.$(SUFFIX)
	-$(CC) $(CFLAGS) -o $(@F) $^ $(LIBACML) $(CEXTRALIB) $(EXTRALIB) $(FEXTRALIB)

dtpsv.atlas : dtpsv.$(SUFFIX)
	-$(CC) $(CFLAGS) -o $(@F) $^ $(LIBATLAS) $(CEXTRALIB) $(EXTRALIB) $(FEXTRALIB)

dtpsv.mkl : dtpsv.$(SUFFIX)
	-$(CC) $(CFLAGS) -o $(@F) $^ $(LIBMKL) $(CEXTRALIB) $(EXTRALIB) $(FEXTRALIB)

dtpsv.veclib : dtpsv.$(SUFFIX)
	-$(CC) $(CFLAGS) -o $(@F) $^ $(LIBVECLIB) $(CEXTRALIB) $(EXTRALIB) $(FEXTRALIB)

##################################### Ctpsv ####################################################

ctpsv.goto : ctpsv.$(SUFFIX) ../$(LIBNAME)
	$(CC) $(CFLAGS) -o $(@F) $^ $(CEXTRALIB) $(EXTRALIB) $(FEXTRALIB) -lm

ctpsv.acml : ctpsv.$(SUFFIX)
	-$(CC) $(CFLAGS) -o $(@F) $^ $(LIBACML) $(CEXTRALIB) $(EXTRALIB) $(FEXTRALIB)

ctpsv.atlas : ctpsv.$(SUFFIX)
	-$(CC) $(CFLAGS) -o $(@F) $^ $(LIBATLAS) $(CEXTRALIB) $(EXTRALIB) $(FEXTRALIB)

ctpsv.mkl : ctpsv.$(SUFFIX)
	-$(CC) $(CFLAGS) -o $(@F) $^ $(LIBMKL) $(CEXTRALIB) $(EXTRALIB) $(FEXTRALIB)

ctpsv.veclib : ctpsv.$(SUFFIX)
	-$(CC) $(CFLAGS) -o $(@F) $^ $(LIBVECLIB) $(CEXTRALIB) $(EXTRALIB) $(FEXTRALIB)

##################################### Ztpsv ####################################################

ztpsv.goto : ztpsv.$(SUFFIX) ../$(LIBNAME)
	$(CC) $(CFLAGS) -o $(@F) $^ $(CEXTRALIB) $(EXTRALIB) $(FEXTRALIB) -lm

ztpsv.acml : ztpsv.$(SUFFIX)
	-$(CC) $(CFLAGS) -o $(@F) $^ $(LIBACML) $(CEXTRALIB) $(EXTRALIB) $(FEXTRALIB)

ztpsv.atlas : ztpsv.$(SUFFIX)
	-$(CC) $(CFLAGS) -o $(@F) $^ $(LIBATLAS) $(CEXTRALIB) $(EXTRALIB) $(FEXTRALIB)

ztpsv.mkl : ztpsv.$(SUFFIX)
	-$(CC) $(CFLAGS) -o $(@F) $^ $(LIBMKL) $(CEXTRALIB) $(EXTRALIB) $(FEXTRALIB)

ztpsv.veclib : ztpsv.$(SUFFIX)
	-$(CC) $(CFLAGS) -o $(@F) $^ $(LIBVECLIB) $(CEXTRALIB) $(EXTRALIB) $(FEXTRALIB)

##################################### Strsv ####################################################
strsv.goto : strsv.$(SUFFIX) ../$(LIBNAME)
	$(CC) $(CFLAGS) -o $(@F) $^ $(CEXTRALIB) $(EXTRALIB) $(FEXTRALIB) -lm

strsv.acml : strsv.$(SUFFIX)
	-$(CC) $(CFLAGS) -o $(@F) $^ $(LIBACML) $(CEXTRALIB) $(EXTRALIB) $(FEXTRALIB)

strsv.atlas : strsv.$(SUFFIX)
	-$(CC) $(CFLAGS) -o $(@F) $^ $(LIBATLAS) $(CEXTRALIB) $(EXTRALIB) $(FEXTRALIB)

strsv.mkl : strsv.$(SUFFIX)
	-$(CC) $(CFLAGS) -o $(@F) $^ $(LIBMKL) $(CEXTRALIB) $(EXTRALIB) $(FEXTRALIB)

strsv.veclib : strsv.$(SUFFIX)
	-$(CC) $(CFLAGS) -o $(@F) $^ $(LIBVECLIB) $(CEXTRALIB) $(EXTRALIB) $(FEXTRALIB)

##################################### Dtrsv ####################################################
dtrsv.goto : dtrsv.$(SUFFIX) ../$(LIBNAME)
	$(CC) $(CFLAGS) -o $(@F) $^ $(CEXTRALIB) $(EXTRALIB) $(FEXTRALIB) -lm

dtrsv.acml : dtrsv.$(SUFFIX)
	-$(CC) $(CFLAGS) -o $(@F) $^ $(LIBACML) $(CEXTRALIB) $(EXTRALIB) $(FEXTRALIB)

dtrsv.atlas : dtrsv.$(SUFFIX)
	-$(CC) $(CFLAGS) -o $(@F) $^ $(LIBATLAS) $(CEXTRALIB) $(EXTRALIB) $(FEXTRALIB)

dtrsv.mkl : dtrsv.$(SUFFIX)
	-$(CC) $(CFLAGS) -o $(@F) $^ $(LIBMKL) $(CEXTRALIB) $(EXTRALIB) $(FEXTRALIB)

dtrsv.veclib : dtrsv.$(SUFFIX)
	-$(CC) $(CFLAGS) -o $(@F) $^ $(LIBVECLIB) $(CEXTRALIB) $(EXTRALIB) $(FEXTRALIB)

##################################### Ctrsv ####################################################

ctrsv.goto : ctrsv.$(SUFFIX) ../$(LIBNAME)
	$(CC) $(CFLAGS) -o $(@F) $^ $(CEXTRALIB) $(EXTRALIB) $(FEXTRALIB) -lm

ctrsv.acml : ctrsv.$(SUFFIX)
	-$(CC) $(CFLAGS) -o $(@F) $^ $(LIBACML) $(CEXTRALIB) $(EXTRALIB) $(FEXTRALIB)

ctrsv.atlas : ctrsv.$(SUFFIX)
	-$(CC) $(CFLAGS) -o $(@F) $^ $(LIBATLAS) $(CEXTRALIB) $(EXTRALIB) $(FEXTRALIB)

ctrsv.mkl : ctrsv.$(SUFFIX)
	-$(CC) $(CFLAGS) -o $(@F) $^ $(LIBMKL) $(CEXTRALIB) $(EXTRALIB) $(FEXTRALIB)

ctrsv.veclib : ctrsv.$(SUFFIX)
	-$(CC) $(CFLAGS) -o $(@F) $^ $(LIBVECLIB) $(CEXTRALIB) $(EXTRALIB) $(FEXTRALIB)

##################################### Ztrsv ####################################################

ztrsv.goto : ztrsv.$(SUFFIX) ../$(LIBNAME)
	$(CC) $(CFLAGS) -o $(@F) $^ $(CEXTRALIB) $(EXTRALIB) $(FEXTRALIB) -lm

ztrsv.acml : ztrsv.$(SUFFIX)
	-$(CC) $(CFLAGS) -o $(@F) $^ $(LIBACML) $(CEXTRALIB) $(EXTRALIB) $(FEXTRALIB)

ztrsv.atlas : ztrsv.$(SUFFIX)
	-$(CC) $(CFLAGS) -o $(@F) $^ $(LIBATLAS) $(CEXTRALIB) $(EXTRALIB) $(FEXTRALIB)

ztrsv.mkl : ztrsv.$(SUFFIX)
	-$(CC) $(CFLAGS) -o $(@F) $^ $(LIBMKL) $(CEXTRALIB) $(EXTRALIB) $(FEXTRALIB)

ztrsv.veclib : ztrsv.$(SUFFIX)
	-$(CC) $(CFLAGS) -o $(@F) $^ $(LIBVECLIB) $(CEXTRALIB) $(EXTRALIB) $(FEXTRALIB)

##################################### Sger ####################################################
sger.goto : sger.$(SUFFIX) ../$(LIBNAME)
	$(CC) $(CFLAGS) -o $(@F) $^ $(CEXTRALIB) $(EXTRALIB) $(FEXTRALIB) -lm

sger.acml : sger.$(SUFFIX)
	-$(CC) $(CFLAGS) -o $(@F) $^ $(LIBACML) $(CEXTRALIB) $(EXTRALIB) $(FEXTRALIB)

sger.atlas : sger.$(SUFFIX)
	-$(CC) $(CFLAGS) -o $(@F) $^ $(LIBATLAS) $(CEXTRALIB) $(EXTRALIB) $(FEXTRALIB)

sger.mkl : sger.$(SUFFIX)
	-$(CC) $(CFLAGS) -o $(@F) $^ $(LIBMKL) $(CEXTRALIB) $(EXTRALIB) $(FEXTRALIB)

sger.veclib : sger.$(SUFFIX)
	-$(CC) $(CFLAGS) -o $(@F) $^ $(LIBVECLIB) $(CEXTRALIB) $(EXTRALIB) $(FEXTRALIB)

##################################### Dger ####################################################
dger.goto : dger.$(SUFFIX) ../$(LIBNAME)
	$(CC) $(CFLAGS) -o $(@F) $^ $(CEXTRALIB) $(EXTRALIB) $(FEXTRALIB) -lm

dger.acml : dger.$(SUFFIX)
	-$(CC) $(CFLAGS) -o $(@F) $^ $(LIBACML) $(CEXTRALIB) $(EXTRALIB) $(FEXTRALIB)

dger.atlas : dger.$(SUFFIX)
	-$(CC) $(CFLAGS) -o $(@F) $^ $(LIBATLAS) $(CEXTRALIB) $(EXTRALIB) $(FEXTRALIB)

dger.mkl : dger.$(SUFFIX)
	-$(CC) $(CFLAGS) -o $(@F) $^ $(LIBMKL) $(CEXTRALIB) $(EXTRALIB) $(FEXTRALIB)

dger.veclib : dger.$(SUFFIX)
	-$(CC) $(CFLAGS) -o $(@F) $^ $(LIBVECLIB) $(CEXTRALIB) $(EXTRALIB) $(FEXTRALIB)

##################################### Cger ####################################################
cger.goto : cger.$(SUFFIX) ../$(LIBNAME)
	$(CC) $(CFLAGS) -o $(@F) $^ $(CEXTRALIB) $(EXTRALIB) $(FEXTRALIB) -lm

cger.acml : cger.$(SUFFIX)
	-$(CC) $(CFLAGS) -o $(@F) $^ $(LIBACML) $(CEXTRALIB) $(EXTRALIB) $(FEXTRALIB)

cger.atlas : cger.$(SUFFIX)
	-$(CC) $(CFLAGS) -o $(@F) $^ $(LIBATLAS) $(CEXTRALIB) $(EXTRALIB) $(FEXTRALIB)

cger.mkl : cger.$(SUFFIX)
	-$(CC) $(CFLAGS) -o $(@F) $^ $(LIBMKL) $(CEXTRALIB) $(EXTRALIB) $(FEXTRALIB)

cger.veclib : cger.$(SUFFIX)
	-$(CC) $(CFLAGS) -o $(@F) $^ $(LIBVECLIB) $(CEXTRALIB) $(EXTRALIB) $(FEXTRALIB)

##################################### Zger ####################################################
zger.goto : zger.$(SUFFIX) ../$(LIBNAME)
	$(CC) $(CFLAGS) -o $(@F) $^ $(CEXTRALIB) $(EXTRALIB) $(FEXTRALIB) -lm

zger.acml : zger.$(SUFFIX)
	-$(CC) $(CFLAGS) -o $(@F) $^ $(LIBACML) $(CEXTRALIB) $(EXTRALIB) $(FEXTRALIB)

zger.atlas : zger.$(SUFFIX)
	-$(CC) $(CFLAGS) -o $(@F) $^ $(LIBATLAS) $(CEXTRALIB) $(EXTRALIB) $(FEXTRALIB)

zger.mkl : zger.$(SUFFIX)
	-$(CC) $(CFLAGS) -o $(@F) $^ $(LIBMKL) $(CEXTRALIB) $(EXTRALIB) $(FEXTRALIB)

zger.veclib : zger.$(SUFFIX)
	-$(CC) $(CFLAGS) -o $(@F) $^ $(LIBVECLIB) $(CEXTRALIB) $(EXTRALIB) $(FEXTRALIB)

##################################### Ssymv ####################################################
ssymv.goto : ssymv.$(SUFFIX) ../$(LIBNAME)
	$(CC) $(CFLAGS) -o $(@F) $^ $(CEXTRALIB) $(EXTRALIB) $(FEXTRALIB) -lm

ssymv.acml : ssymv.$(SUFFIX)
	-$(CC) $(CFLAGS) -o $(@F) $^ $(LIBACML) $(CEXTRALIB) $(EXTRALIB) $(FEXTRALIB)

ssymv.atlas : ssymv.$(SUFFIX)
	-$(CC) $(CFLAGS) -o $(@F) $^ $(LIBATLAS) $(CEXTRALIB) $(EXTRALIB) $(FEXTRALIB)

ssymv.mkl : ssymv.$(SUFFIX)
	-$(CC) $(CFLAGS) -o $(@F) $^ $(LIBMKL) $(CEXTRALIB) $(EXTRALIB) $(FEXTRALIB)

ssymv.veclib : ssymv.$(SUFFIX)
	-$(CC) $(CFLAGS) -o $(@F) $^ $(LIBVECLIB) $(CEXTRALIB) $(EXTRALIB) $(FEXTRALIB)

##################################### Dsymv ####################################################
dsymv.goto : dsymv.$(SUFFIX) ../$(LIBNAME)
	$(CC) $(CFLAGS) -o $(@F) $^ $(CEXTRALIB) $(EXTRALIB) $(FEXTRALIB) -lm

dsymv.acml : dsymv.$(SUFFIX)
	-$(CC) $(CFLAGS) -o $(@F) $^ $(LIBACML) $(CEXTRALIB) $(EXTRALIB) $(FEXTRALIB)

dsymv.atlas : dsymv.$(SUFFIX)
	-$(CC) $(CFLAGS) -o $(@F) $^ $(LIBATLAS) $(CEXTRALIB) $(EXTRALIB) $(FEXTRALIB)

dsymv.mkl : dsymv.$(SUFFIX)
	-$(CC) $(CFLAGS) -o $(@F) $^ $(LIBMKL) $(CEXTRALIB) $(EXTRALIB) $(FEXTRALIB)

dsymv.veclib : dsymv.$(SUFFIX)
	-$(CC) $(CFLAGS) -o $(@F) $^ $(LIBVECLIB) $(CEXTRALIB) $(EXTRALIB) $(FEXTRALIB)

##################################### Csymv ####################################################
csymv.goto : csymv.$(SUFFIX) ../$(LIBNAME)
	$(CC) $(CFLAGS) -o $(@F) $^ $(CEXTRALIB) $(EXTRALIB) $(FEXTRALIB) -lm

csymv.acml : csymv.$(SUFFIX)
	-$(CC) $(CFLAGS) -o $(@F) $^ $(LIBACML) $(CEXTRALIB) $(EXTRALIB) $(FEXTRALIB)

csymv.atlas : csymv.$(SUFFIX)
	-$(CC) $(CFLAGS) -o $(@F) $^ $(LIBATLAS) $(CEXTRALIB) $(EXTRALIB) $(FEXTRALIB)

csymv.mkl : csymv.$(SUFFIX)
	-$(CC) $(CFLAGS) -o $(@F) $^ $(LIBMKL) $(CEXTRALIB) $(EXTRALIB) $(FEXTRALIB)

csymv.veclib : csymv.$(SUFFIX)
	-$(CC) $(CFLAGS) -o $(@F) $^ $(LIBVECLIB) $(CEXTRALIB) $(EXTRALIB) $(FEXTRALIB)

##################################### Dsymv ####################################################
zsymv.goto : zsymv.$(SUFFIX) ../$(LIBNAME)
	$(CC) $(CFLAGS) -o $(@F) $^ $(CEXTRALIB) $(EXTRALIB) $(FEXTRALIB) -lm

zsymv.acml : zsymv.$(SUFFIX)
	-$(CC) $(CFLAGS) -o $(@F) $^ $(LIBACML) $(CEXTRALIB) $(EXTRALIB) $(FEXTRALIB)

zsymv.atlas : zsymv.$(SUFFIX)
	-$(CC) $(CFLAGS) -o $(@F) $^ $(LIBATLAS) $(CEXTRALIB) $(EXTRALIB) $(FEXTRALIB)

zsymv.mkl : zsymv.$(SUFFIX)
	-$(CC) $(CFLAGS) -o $(@F) $^ $(LIBMKL) $(CEXTRALIB) $(EXTRALIB) $(FEXTRALIB)

zsymv.veclib : zsymv.$(SUFFIX)
	-$(CC) $(CFLAGS) -o $(@F) $^ $(LIBVECLIB) $(CEXTRALIB) $(EXTRALIB) $(FEXTRALIB)

##################################### Sgeev ####################################################
sgeev.goto : sgeev.$(SUFFIX) ../$(LIBNAME)
	$(FC) $(CFLAGS) -o $(@F) $^ $(CEXTRALIB) $(EXTRALIB) $(FEXTRALIB) -lm

sgeev.acml : sgeev.$(SUFFIX)
	-$(CC) $(CFLAGS) -o $(@F) $^ $(LIBACML) $(CEXTRALIB) $(EXTRALIB) $(FEXTRALIB)

sgeev.atlas : sgeev.$(SUFFIX)
	-$(CC) $(CFLAGS) -o $(@F) $^ $(LIBATLAS) $(CEXTRALIB) $(EXTRALIB) $(FEXTRALIB)

sgeev.mkl : sgeev.$(SUFFIX)
	-$(CC) $(CFLAGS) -o $(@F) $^ $(LIBMKL) $(CEXTRALIB) $(EXTRALIB) $(FEXTRALIB)

sgeev.veclib : sgeev.$(SUFFIX)
	-$(CC) $(CFLAGS) -o $(@F) $^ $(LIBVECLIB) $(CEXTRALIB) $(EXTRALIB) $(FEXTRALIB)

##################################### Dgeev ####################################################
dgeev.goto : dgeev.$(SUFFIX) ../$(LIBNAME)
	$(FC) $(CFLAGS) -o $(@F) $^ $(CEXTRALIB) $(EXTRALIB) $(FEXTRALIB) -lm

dgeev.acml : dgeev.$(SUFFIX)
	-$(CC) $(CFLAGS) -o $(@F) $^ $(LIBACML) $(CEXTRALIB) $(EXTRALIB) $(FEXTRALIB)

dgeev.atlas : dgeev.$(SUFFIX)
	-$(CC) $(CFLAGS) -o $(@F) $^ $(LIBATLAS) $(CEXTRALIB) $(EXTRALIB) $(FEXTRALIB)

dgeev.mkl : dgeev.$(SUFFIX)
	-$(CC) $(CFLAGS) -o $(@F) $^ $(LIBMKL) $(CEXTRALIB) $(EXTRALIB) $(FEXTRALIB)

dgeev.veclib : dgeev.$(SUFFIX)
	-$(CC) $(CFLAGS) -o $(@F) $^ $(LIBVECLIB) $(CEXTRALIB) $(EXTRALIB) $(FEXTRALIB)

##################################### Cgeev ####################################################

cgeev.goto : cgeev.$(SUFFIX) ../$(LIBNAME)
	$(FC) $(CFLAGS) -o $(@F) $^ $(CEXTRALIB) $(EXTRALIB) $(FEXTRALIB) -lm

cgeev.acml : cgeev.$(SUFFIX)
	-$(CC) $(CFLAGS) -o $(@F) $^ $(LIBACML) $(CEXTRALIB) $(EXTRALIB) $(FEXTRALIB)

cgeev.atlas : cgeev.$(SUFFIX)
	-$(CC) $(CFLAGS) -o $(@F) $^ $(LIBATLAS) $(CEXTRALIB) $(EXTRALIB) $(FEXTRALIB)

cgeev.mkl : cgeev.$(SUFFIX)
	-$(CC) $(CFLAGS) -o $(@F) $^ $(LIBMKL) $(CEXTRALIB) $(EXTRALIB) $(FEXTRALIB)

cgeev.veclib : cgeev.$(SUFFIX)
	-$(CC) $(CFLAGS) -o $(@F) $^ $(LIBVECLIB) $(CEXTRALIB) $(EXTRALIB) $(FEXTRALIB)

##################################### Zgeev ####################################################

zgeev.goto : zgeev.$(SUFFIX) ../$(LIBNAME)
	$(FC) $(CFLAGS) -o $(@F) $^ $(CEXTRALIB) $(EXTRALIB) $(FEXTRALIB) -lm

zgeev.acml : zgeev.$(SUFFIX)
	-$(CC) $(CFLAGS) -o $(@F) $^ $(LIBACML) $(CEXTRALIB) $(EXTRALIB) $(FEXTRALIB)

zgeev.atlas : zgeev.$(SUFFIX)
	-$(CC) $(CFLAGS) -o $(@F) $^ $(LIBATLAS) $(CEXTRALIB) $(EXTRALIB) $(FEXTRALIB)

zgeev.mkl : zgeev.$(SUFFIX)
	-$(CC) $(CFLAGS) -o $(@F) $^ $(LIBMKL) $(CEXTRALIB) $(EXTRALIB) $(FEXTRALIB)

zgeev.veclib : zgeev.$(SUFFIX)
	-$(CC) $(CFLAGS) -o $(@F) $^ $(LIBVECLIB) $(CEXTRALIB) $(EXTRALIB) $(FEXTRALIB)

##################################### Sgetri ####################################################
sgetri.goto : sgetri.$(SUFFIX) ../$(LIBNAME)
	$(FC) $(CFLAGS) -o $(@F) $^ $(CEXTRALIB) $(EXTRALIB) $(FEXTRALIB) -lm

sgetri.acml : sgetri.$(SUFFIX)
	-$(CC) $(CFLAGS) -o $(@F) $^ $(LIBACML) $(CEXTRALIB) $(EXTRALIB) $(FEXTRALIB)

sgetri.atlas : sgetri.$(SUFFIX)
	-$(CC) $(CFLAGS) -o $(@F) $^ $(LIBATLAS) $(CEXTRALIB) $(EXTRALIB) $(FEXTRALIB)

sgetri.mkl : sgetri.$(SUFFIX)
	-$(CC) $(CFLAGS) -o $(@F) $^ $(LIBMKL) $(CEXTRALIB) $(EXTRALIB) $(FEXTRALIB)

sgetri.veclib : sgetri.$(SUFFIX)
	-$(CC) $(CFLAGS) -o $(@F) $^ $(LIBVECLIB) $(CEXTRALIB) $(EXTRALIB) $(FEXTRALIB)

##################################### Dgetri ####################################################
dgetri.goto : dgetri.$(SUFFIX) ../$(LIBNAME)
	$(FC) $(CFLAGS) -o $(@F) $^ $(CEXTRALIB) $(EXTRALIB) $(FEXTRALIB) -lm

dgetri.acml : dgetri.$(SUFFIX)
	-$(CC) $(CFLAGS) -o $(@F) $^ $(LIBACML) $(CEXTRALIB) $(EXTRALIB) $(FEXTRALIB)

dgetri.atlas : dgetri.$(SUFFIX)
	-$(CC) $(CFLAGS) -o $(@F) $^ $(LIBATLAS) $(CEXTRALIB) $(EXTRALIB) $(FEXTRALIB)

dgetri.mkl : dgetri.$(SUFFIX)
	-$(CC) $(CFLAGS) -o $(@F) $^ $(LIBMKL) $(CEXTRALIB) $(EXTRALIB) $(FEXTRALIB)

dgetri.veclib : dgetri.$(SUFFIX)
	-$(CC) $(CFLAGS) -o $(@F) $^ $(LIBVECLIB) $(CEXTRALIB) $(EXTRALIB) $(FEXTRALIB)

##################################### Cgetri ####################################################

cgetri.goto : cgetri.$(SUFFIX) ../$(LIBNAME)
	$(FC) $(CFLAGS) -o $(@F) $^ $(CEXTRALIB) $(EXTRALIB) $(FEXTRALIB) -lm

cgetri.acml : cgetri.$(SUFFIX)
	-$(CC) $(CFLAGS) -o $(@F) $^ $(LIBACML) $(CEXTRALIB) $(EXTRALIB) $(FEXTRALIB)

cgetri.atlas : cgetri.$(SUFFIX)
	-$(CC) $(CFLAGS) -o $(@F) $^ $(LIBATLAS) $(CEXTRALIB) $(EXTRALIB) $(FEXTRALIB)

cgetri.mkl : cgetri.$(SUFFIX)
	-$(CC) $(CFLAGS) -o $(@F) $^ $(LIBMKL) $(CEXTRALIB) $(EXTRALIB) $(FEXTRALIB)

cgetri.veclib : cgetri.$(SUFFIX)
	-$(CC) $(CFLAGS) -o $(@F) $^ $(LIBVECLIB) $(CEXTRALIB) $(EXTRALIB) $(FEXTRALIB)

##################################### Zgetri ####################################################

zgetri.goto : zgetri.$(SUFFIX) ../$(LIBNAME)
	$(FC) $(CFLAGS) -o $(@F) $^ $(CEXTRALIB) $(EXTRALIB) $(FEXTRALIB) -lm

zgetri.acml : zgetri.$(SUFFIX)
	-$(CC) $(CFLAGS) -o $(@F) $^ $(LIBACML) $(CEXTRALIB) $(EXTRALIB) $(FEXTRALIB)

zgetri.atlas : zgetri.$(SUFFIX)
	-$(CC) $(CFLAGS) -o $(@F) $^ $(LIBATLAS) $(CEXTRALIB) $(EXTRALIB) $(FEXTRALIB)

zgetri.mkl : zgetri.$(SUFFIX)
	-$(CC) $(CFLAGS) -o $(@F) $^ $(LIBMKL) $(CEXTRALIB) $(EXTRALIB) $(FEXTRALIB)

zgetri.veclib : zgetri.$(SUFFIX)
	-$(CC) $(CFLAGS) -o $(@F) $^ $(LIBVECLIB) $(CEXTRALIB) $(EXTRALIB) $(FEXTRALIB)

##################################### Spotrf ####################################################
spotrf.goto : spotrf.$(SUFFIX) ../$(LIBNAME)
	$(CC) $(CFLAGS) -o $(@F) $^ $(CEXTRALIB) $(EXTRALIB) $(FEXTRALIB) -lm

spotrf.acml : spotrf.$(SUFFIX)
	-$(CC) $(CFLAGS) -o $(@F) $^ $(LIBACML) $(CEXTRALIB) $(EXTRALIB) $(FEXTRALIB)

spotrf.atlas : spotrf.$(SUFFIX)
	-$(CC) $(CFLAGS) -o $(@F) $^ $(LIBATLAS) $(CEXTRALIB) $(EXTRALIB) $(FEXTRALIB)

spotrf.mkl : spotrf.$(SUFFIX)
	-$(CC) $(CFLAGS) -o $(@F) $^ $(LIBMKL) $(CEXTRALIB) $(EXTRALIB) $(FEXTRALIB)

spotrf.veclib : spotrf.$(SUFFIX)
	-$(CC) $(CFLAGS) -o $(@F) $^ $(LIBVECLIB) $(CEXTRALIB) $(EXTRALIB) $(FEXTRALIB)

##################################### Dpotrf ####################################################
dpotrf.goto : dpotrf.$(SUFFIX) ../$(LIBNAME)
	$(CC) $(CFLAGS) -o $(@F) $^ $(CEXTRALIB) $(EXTRALIB) $(FEXTRALIB) -lm

dpotrf.acml : dpotrf.$(SUFFIX)
	-$(CC) $(CFLAGS) -o $(@F) $^ $(LIBACML) $(CEXTRALIB) $(EXTRALIB) $(FEXTRALIB)

dpotrf.atlas : dpotrf.$(SUFFIX)
	-$(CC) $(CFLAGS) -o $(@F) $^ $(LIBATLAS) $(CEXTRALIB) $(EXTRALIB) $(FEXTRALIB)

dpotrf.mkl : dpotrf.$(SUFFIX)
	-$(CC) $(CFLAGS) -o $(@F) $^ $(LIBMKL) $(CEXTRALIB) $(EXTRALIB) $(FEXTRALIB)

dpotrf.veclib : dpotrf.$(SUFFIX)
	-$(CC) $(CFLAGS) -o $(@F) $^ $(LIBVECLIB) $(CEXTRALIB) $(EXTRALIB) $(FEXTRALIB)

##################################### Cpotrf ####################################################

cpotrf.goto : cpotrf.$(SUFFIX) ../$(LIBNAME)
	$(CC) $(CFLAGS) -o $(@F) $^ $(CEXTRALIB) $(EXTRALIB) $(FEXTRALIB) -lm

cpotrf.acml : cpotrf.$(SUFFIX)
	-$(CC) $(CFLAGS) -o $(@F) $^ $(LIBACML) $(CEXTRALIB) $(EXTRALIB) $(FEXTRALIB)

cpotrf.atlas : cpotrf.$(SUFFIX)
	-$(CC) $(CFLAGS) -o $(@F) $^ $(LIBATLAS) $(CEXTRALIB) $(EXTRALIB) $(FEXTRALIB)

cpotrf.mkl : cpotrf.$(SUFFIX)
	-$(CC) $(CFLAGS) -o $(@F) $^ $(LIBMKL) $(CEXTRALIB) $(EXTRALIB) $(FEXTRALIB)

cpotrf.veclib : cpotrf.$(SUFFIX)
	-$(CC) $(CFLAGS) -o $(@F) $^ $(LIBVECLIB) $(CEXTRALIB) $(EXTRALIB) $(FEXTRALIB)

##################################### Zpotrf ####################################################

zpotrf.goto : zpotrf.$(SUFFIX) ../$(LIBNAME)
	$(CC) $(CFLAGS) -o $(@F) $^ $(CEXTRALIB) $(EXTRALIB) $(FEXTRALIB) -lm

zpotrf.acml : zpotrf.$(SUFFIX)
	-$(CC) $(CFLAGS) -o $(@F) $^ $(LIBACML) $(CEXTRALIB) $(EXTRALIB) $(FEXTRALIB)

zpotrf.atlas : zpotrf.$(SUFFIX)
	-$(CC) $(CFLAGS) -o $(@F) $^ $(LIBATLAS) $(CEXTRALIB) $(EXTRALIB) $(FEXTRALIB)

zpotrf.mkl : zpotrf.$(SUFFIX)
	-$(CC) $(CFLAGS) -o $(@F) $^ $(LIBMKL) $(CEXTRALIB) $(EXTRALIB) $(FEXTRALIB)

zpotrf.veclib : zpotrf.$(SUFFIX)
	-$(CC) $(CFLAGS) -o $(@F) $^ $(LIBVECLIB) $(CEXTRALIB) $(EXTRALIB) $(FEXTRALIB)

##################################### Chemv ####################################################

chemv.goto : chemv.$(SUFFIX) ../$(LIBNAME)
	$(CC) $(CFLAGS) -o $(@F) $^ $(CEXTRALIB) $(EXTRALIB) $(FEXTRALIB) -lm

chemv.acml : chemv.$(SUFFIX)
	-$(CC) $(CFLAGS) -o $(@F) $^ $(LIBACML) $(CEXTRALIB) $(EXTRALIB) $(FEXTRALIB)

chemv.atlas : chemv.$(SUFFIX)
	-$(CC) $(CFLAGS) -o $(@F) $^ $(LIBATLAS) $(CEXTRALIB) $(EXTRALIB) $(FEXTRALIB)

chemv.mkl : chemv.$(SUFFIX)
	-$(CC) $(CFLAGS) -o $(@F) $^ $(LIBMKL) $(CEXTRALIB) $(EXTRALIB) $(FEXTRALIB)

chemv.veclib : chemv.$(SUFFIX)
	-$(CC) $(CFLAGS) -o $(@F) $^ $(LIBVECLIB) $(CEXTRALIB) $(EXTRALIB) $(FEXTRALIB)

##################################### Zhemv ####################################################

zhemv.goto : zhemv.$(SUFFIX) ../$(LIBNAME)
	$(CC) $(CFLAGS) -o $(@F) $^ $(CEXTRALIB) $(EXTRALIB) $(FEXTRALIB) -lm

zhemv.acml : zhemv.$(SUFFIX)
	-$(CC) $(CFLAGS) -o $(@F) $^ $(LIBACML) $(CEXTRALIB) $(EXTRALIB) $(FEXTRALIB)

zhemv.atlas : zhemv.$(SUFFIX)
	-$(CC) $(CFLAGS) -o $(@F) $^ $(LIBATLAS) $(CEXTRALIB) $(EXTRALIB) $(FEXTRALIB)

zhemv.mkl : zhemv.$(SUFFIX)
	-$(CC) $(CFLAGS) -o $(@F) $^ $(LIBMKL) $(CEXTRALIB) $(EXTRALIB) $(FEXTRALIB)

zhemv.veclib : zhemv.$(SUFFIX)
	-$(CC) $(CFLAGS) -o $(@F) $^ $(LIBVECLIB) $(CEXTRALIB) $(EXTRALIB) $(FEXTRALIB)
##################################### Chbmv ####################################################

chbmv.goto : chbmv.$(SUFFIX) ../$(LIBNAME)
	$(CC) $(CFLAGS) -o $(@F) $^ $(CEXTRALIB) $(EXTRALIB) $(FEXTRALIB) -lm

chbmv.acml : chbmv.$(SUFFIX)
	-$(CC) $(CFLAGS) -o $(@F) $^ $(LIBACML) $(CEXTRALIB) $(EXTRALIB) $(FEXTRALIB)

chbmv.atlas : chbmv.$(SUFFIX)
	-$(CC) $(CFLAGS) -o $(@F) $^ $(LIBATLAS) $(CEXTRALIB) $(EXTRALIB) $(FEXTRALIB)

chbmv.mkl : chbmv.$(SUFFIX)
	-$(CC) $(CFLAGS) -o $(@F) $^ $(LIBMKL) $(CEXTRALIB) $(EXTRALIB) $(FEXTRALIB)

chbmv.veclib : chbmv.$(SUFFIX)
	-$(CC) $(CFLAGS) -o $(@F) $^ $(LIBVECLIB) $(CEXTRALIB) $(EXTRALIB) $(FEXTRALIB)
##################################### Zhbmv ####################################################

zhbmv.goto : zhbmv.$(SUFFIX) ../$(LIBNAME)
	$(CC) $(CFLAGS) -o $(@F) $^ $(CEXTRALIB) $(EXTRALIB) $(FEXTRALIB) -lm

zhbmv.acml : zhbmv.$(SUFFIX)
	-$(CC) $(CFLAGS) -o $(@F) $^ $(LIBACML) $(CEXTRALIB) $(EXTRALIB) $(FEXTRALIB)

zhbmv.atlas : zhbmv.$(SUFFIX)
	-$(CC) $(CFLAGS) -o $(@F) $^ $(LIBATLAS) $(CEXTRALIB) $(EXTRALIB) $(FEXTRALIB)

zhbmv.mkl : zhbmv.$(SUFFIX)
	-$(CC) $(CFLAGS) -o $(@F) $^ $(LIBMKL) $(CEXTRALIB) $(EXTRALIB) $(FEXTRALIB)

zhbmv.veclib : zhbmv.$(SUFFIX)
	-$(CC) $(CFLAGS) -o $(@F) $^ $(LIBVECLIB) $(CEXTRALIB) $(EXTRALIB) $(FEXTRALIB)
##################################### Chpmv ####################################################

chpmv.goto : chpmv.$(SUFFIX) ../$(LIBNAME)
	$(CC) $(CFLAGS) -o $(@F) $^ $(CEXTRALIB) $(EXTRALIB) $(FEXTRALIB) -lm

chpmv.acml : chpmv.$(SUFFIX)
	-$(CC) $(CFLAGS) -o $(@F) $^ $(LIBACML) $(CEXTRALIB) $(EXTRALIB) $(FEXTRALIB)

chpmv.atlas : chpmv.$(SUFFIX)
	-$(CC) $(CFLAGS) -o $(@F) $^ $(LIBATLAS) $(CEXTRALIB) $(EXTRALIB) $(FEXTRALIB)

chpmv.mkl : chpmv.$(SUFFIX)
	-$(CC) $(CFLAGS) -o $(@F) $^ $(LIBMKL) $(CEXTRALIB) $(EXTRALIB) $(FEXTRALIB)

chpmv.veclib : chpmv.$(SUFFIX)
	-$(CC) $(CFLAGS) -o $(@F) $^ $(LIBVECLIB) $(CEXTRALIB) $(EXTRALIB) $(FEXTRALIB)
##################################### Zhpmv ####################################################

zhpmv.goto : zhpmv.$(SUFFIX) ../$(LIBNAME)
	$(CC) $(CFLAGS) -o $(@F) $^ $(CEXTRALIB) $(EXTRALIB) $(FEXTRALIB) -lm

zhpmv.acml : zhpmv.$(SUFFIX)
	-$(CC) $(CFLAGS) -o $(@F) $^ $(LIBACML) $(CEXTRALIB) $(EXTRALIB) $(FEXTRALIB)

zhpmv.atlas : zhpmv.$(SUFFIX)
	-$(CC) $(CFLAGS) -o $(@F) $^ $(LIBATLAS) $(CEXTRALIB) $(EXTRALIB) $(FEXTRALIB)

zhpmv.mkl : zhpmv.$(SUFFIX)
	-$(CC) $(CFLAGS) -o $(@F) $^ $(LIBMKL) $(CEXTRALIB) $(EXTRALIB) $(FEXTRALIB)

zhpmv.veclib : zhpmv.$(SUFFIX)
	-$(CC) $(CFLAGS) -o $(@F) $^ $(LIBVECLIB) $(CEXTRALIB) $(EXTRALIB) $(FEXTRALIB)
##################################### Sdot ####################################################
sdot.goto : sdot.$(SUFFIX) ../$(LIBNAME)
	$(CC) $(CFLAGS) -o $(@F) $^ $(CEXTRALIB) $(EXTRALIB) $(FEXTRALIB) -lm

sdot.acml : sdot.$(SUFFIX)
	$(CC) $(CFLAGS) -o $(@F) $^ $(LIBACML) $(CEXTRALIB) $(EXTRALIB) $(FEXTRALIB)

sdot.atlas : sdot.$(SUFFIX)
	$(CC) $(CFLAGS) -o $(@F) $^ $(LIBATLAS) $(CEXTRALIB) $(EXTRALIB) $(FEXTRALIB)

sdot.mkl : sdot.$(SUFFIX)
	$(CC) $(CFLAGS) -o $(@F) $^ $(LIBMKL) $(CEXTRALIB) $(EXTRALIB) $(FEXTRALIB)

sdot.veclib : sdot.$(SUFFIX)
	$(CC) $(CFLAGS) -o $(@F) $^ $(LIBVECLIB) $(CEXTRALIB) $(EXTRALIB) $(FEXTRALIB)

##################################### Ddot ####################################################
ddot.goto : ddot.$(SUFFIX) ../$(LIBNAME)
	$(CC) $(CFLAGS) -o $(@F) $^ $(CEXTRALIB) $(EXTRALIB) $(FEXTRALIB) -lm

ddot.acml : ddot.$(SUFFIX)
	$(CC) $(CFLAGS) -o $(@F) $^ $(LIBACML) $(CEXTRALIB) $(EXTRALIB) $(FEXTRALIB)

ddot.atlas : ddot.$(SUFFIX)
	$(CC) $(CFLAGS) -o $(@F) $^ $(LIBATLAS) $(CEXTRALIB) $(EXTRALIB) $(FEXTRALIB)

ddot.mkl : ddot.$(SUFFIX)
	$(CC) $(CFLAGS) -o $(@F) $^ $(LIBMKL) $(CEXTRALIB) $(EXTRALIB) $(FEXTRALIB)

ddot.veclib : ddot.$(SUFFIX)
	$(CC) $(CFLAGS) -o $(@F) $^ $(LIBVECLIB) $(CEXTRALIB) $(EXTRALIB) $(FEXTRALIB)

##################################### Cdot ####################################################
cdot.goto : cdot.$(SUFFIX) ../$(LIBNAME)
	$(CC) $(CFLAGS) -o $(@F) $^ $(CEXTRALIB) $(EXTRALIB) $(FEXTRALIB) -lm

cdot.acml : cdot.$(SUFFIX)
	$(CC) $(CFLAGS) -o $(@F) $^ $(LIBACML) $(CEXTRALIB) $(EXTRALIB) $(FEXTRALIB)

cdot.atlas : cdot.$(SUFFIX)
	$(CC) $(CFLAGS) -o $(@F) $^ $(LIBATLAS) $(CEXTRALIB) $(EXTRALIB) $(FEXTRALIB)

cdot.mkl : cdot-intel.$(SUFFIX)
	$(CC) $(CFLAGS) -o $(@F) $^ $(LIBMKL) $(CEXTRALIB) $(EXTRALIB) $(FEXTRALIB)

cdot.veclib : cdot-intel.$(SUFFIX)
	$(CC) $(CFLAGS) -o $(@F) $^ $(LIBVECLIB) $(CEXTRALIB) $(EXTRALIB) $(FEXTRALIB)

##################################### Zdot ####################################################
zdot.goto : zdot.$(SUFFIX) ../$(LIBNAME)
	$(CC) $(CFLAGS) -o $(@F) $^ $(CEXTRALIB) $(EXTRALIB) $(FEXTRALIB) -lm

zdot.acml : zdot.$(SUFFIX)
	$(CC) $(CFLAGS) -o $(@F) $^ $(LIBACML) $(CEXTRALIB) $(EXTRALIB) $(FEXTRALIB)

zdot.atlas : zdot.$(SUFFIX)
	$(CC) $(CFLAGS) -o $(@F) $^ $(LIBATLAS) $(CEXTRALIB) $(EXTRALIB) $(FEXTRALIB)

zdot.mkl : zdot-intel.$(SUFFIX)
	$(CC) $(CFLAGS) -o $(@F) $^ $(LIBMKL) $(CEXTRALIB) $(EXTRALIB) $(FEXTRALIB)

zdot.veclib : zdot-intel.$(SUFFIX)
	$(CC) $(CFLAGS) -o $(@F) $^ $(LIBVECLIB) $(CEXTRALIB) $(EXTRALIB) $(FEXTRALIB)

##################################### Srot ####################################################
srot.goto : srot.$(SUFFIX) ../$(LIBNAME)
	$(CC) $(CFLAGS) -o $(@F) $^ $(CEXTRALIB) $(EXTRALIB) $(FEXTRALIB) -lm

srot.acml : srot.$(SUFFIX)
	$(CC) $(CFLAGS) -o $(@F) $^ $(LIBACML) $(CEXTRALIB) $(EXTRALIB) $(FEXTRALIB)

srot.atlas : srot.$(SUFFIX)
	$(CC) $(CFLAGS) -o $(@F) $^ $(LIBATLAS) $(CEXTRALIB) $(EXTRALIB) $(FEXTRALIB)

srot.mkl : srot.$(SUFFIX)
	$(CC) $(CFLAGS) -o $(@F) $^ $(LIBMKL) $(CEXTRALIB) $(EXTRALIB) $(FEXTRALIB)

srot.veclib : srot.$(SUFFIX)
	$(CC) $(CFLAGS) -o $(@F) $^ $(LIBVECLIB) $(CEXTRALIB) $(EXTRALIB) $(FEXTRALIB)

##################################### Drot ####################################################
drot.goto : drot.$(SUFFIX) ../$(LIBNAME)
	$(CC) $(CFLAGS) -o $(@F) $^ $(CEXTRALIB) $(EXTRALIB) $(FEXTRALIB) -lm

drot.acml : drot.$(SUFFIX)
	$(CC) $(CFLAGS) -o $(@F) $^ $(LIBACML) $(CEXTRALIB) $(EXTRALIB) $(FEXTRALIB)

drot.atlas : drot.$(SUFFIX)
	$(CC) $(CFLAGS) -o $(@F) $^ $(LIBATLAS) $(CEXTRALIB) $(EXTRALIB) $(FEXTRALIB)

drot.mkl : drot.$(SUFFIX)
	$(CC) $(CFLAGS) -o $(@F) $^ $(LIBMKL) $(CEXTRALIB) $(EXTRALIB) $(FEXTRALIB)

drot.veclib : drot.$(SUFFIX)
	$(CC) $(CFLAGS) -o $(@F) $^ $(LIBVECLIB) $(CEXTRALIB) $(EXTRALIB) $(FEXTRALIB)

##################################### csrot ####################################################
csrot.goto : csrot.$(SUFFIX) ../$(LIBNAME)
	$(CC) $(CFLAGS) -o $(@F) $^ $(CEXTRALIB) $(EXTRALIB) $(FEXTRALIB) -lm

csrot.acml : csrot.$(SUFFIX)
	$(CC) $(CFLAGS) -o $(@F) $^ $(LIBACML) $(CEXTRALIB) $(EXTRALIB) $(FEXTRALIB)

csrot.atlas : csrot.$(SUFFIX)
	$(CC) $(CFLAGS) -o $(@F) $^ $(LIBATLAS) $(CEXTRALIB) $(EXTRALIB) $(FEXTRALIB)

csrot.mkl : csrot.$(SUFFIX)
	$(CC) $(CFLAGS) -o $(@F) $^ $(LIBMKL) $(CEXTRALIB) $(EXTRALIB) $(FEXTRALIB)

csrot.veclib : csrot.$(SUFFIX)
	$(CC) $(CFLAGS) -o $(@F) $^ $(LIBVECLIB) $(CEXTRALIB) $(EXTRALIB) $(FEXTRALIB)

##################################### zdrot ####################################################
zdrot.goto : zdrot.$(SUFFIX) ../$(LIBNAME)
	$(CC) $(CFLAGS) -o $(@F) $^ $(CEXTRALIB) $(EXTRALIB) $(FEXTRALIB) -lm

zdrot.acml : zdrot.$(SUFFIX)
	$(CC) $(CFLAGS) -o $(@F) $^ $(LIBACML) $(CEXTRALIB) $(EXTRALIB) $(FEXTRALIB)

zdrot.atlas : zdrot.$(SUFFIX)
	$(CC) $(CFLAGS) -o $(@F) $^ $(LIBATLAS) $(CEXTRALIB) $(EXTRALIB) $(FEXTRALIB)

zdrot.mkl : zdrot.$(SUFFIX)
	$(CC) $(CFLAGS) -o $(@F) $^ $(LIBMKL) $(CEXTRALIB) $(EXTRALIB) $(FEXTRALIB)

zdrot.veclib : zdrot.$(SUFFIX)
	$(CC) $(CFLAGS) -o $(@F) $^ $(LIBVECLIB) $(CEXTRALIB) $(EXTRALIB) $(FEXTRALIB)
	
##################################### srotm ####################################################
srotm.goto : srotm.$(SUFFIX) ../$(LIBNAME)
	$(CC) $(CFLAGS) -o $(@F) $^ $(CEXTRALIB) $(EXTRALIB) $(FEXTRALIB) -lm

srotm.acml : srotm.$(SUFFIX)
	$(CC) $(CFLAGS) -o $(@F) $^ $(LIBACML) $(CEXTRALIB) $(EXTRALIB) $(FEXTRALIB)

srotm.atlas : srotm.$(SUFFIX)
	$(CC) $(CFLAGS) -o $(@F) $^ $(LIBATLAS) $(CEXTRALIB) $(EXTRALIB) $(FEXTRALIB)

srotm.mkl : srotm.$(SUFFIX)
	$(CC) $(CFLAGS) -o $(@F) $^ $(LIBMKL) $(CEXTRALIB) $(EXTRALIB) $(FEXTRALIB)

srotm.veclib : srotm.$(SUFFIX)
	$(CC) $(CFLAGS) -o $(@F) $^ $(LIBVECLIB) $(CEXTRALIB) $(EXTRALIB) $(FEXTRALIB)

##################################### drotm ####################################################
drotm.goto : drotm.$(SUFFIX) ../$(LIBNAME)
	$(CC) $(CFLAGS) -o $(@F) $^ $(CEXTRALIB) $(EXTRALIB) $(FEXTRALIB) -lm

drotm.acml : drotm.$(SUFFIX)
	$(CC) $(CFLAGS) -o $(@F) $^ $(LIBACML) $(CEXTRALIB) $(EXTRALIB) $(FEXTRALIB)

drotm.atlas : drotm.$(SUFFIX)
	$(CC) $(CFLAGS) -o $(@F) $^ $(LIBATLAS) $(CEXTRALIB) $(EXTRALIB) $(FEXTRALIB)

drotm.mkl : drotm.$(SUFFIX)
	$(CC) $(CFLAGS) -o $(@F) $^ $(LIBMKL) $(CEXTRALIB) $(EXTRALIB) $(FEXTRALIB)

drotm.veclib : drotm.$(SUFFIX)
	$(CC) $(CFLAGS) -o $(@F) $^ $(LIBVECLIB) $(CEXTRALIB) $(EXTRALIB) $(FEXTRALIB)

##################################### Saxpy ####################################################
saxpy.goto : saxpy.$(SUFFIX) ../$(LIBNAME)
	$(CC) $(CFLAGS) -o $(@F) $^ $(CEXTRALIB) $(EXTRALIB) $(FEXTRALIB) -lm

saxpy.acml : saxpy.$(SUFFIX)
	-$(CC) $(CFLAGS) -o $(@F) $^ $(LIBACML) $(CEXTRALIB) $(EXTRALIB) $(FEXTRALIB)

saxpy.atlas : saxpy.$(SUFFIX)
	-$(CC) $(CFLAGS) -o $(@F) $^ $(LIBATLAS) $(CEXTRALIB) $(EXTRALIB) $(FEXTRALIB)

saxpy.mkl : saxpy.$(SUFFIX)
	-$(CC) $(CFLAGS) -o $(@F) $^ $(LIBMKL) $(CEXTRALIB) $(EXTRALIB) $(FEXTRALIB)

saxpy.veclib : saxpy.$(SUFFIX)
	-$(CC) $(CFLAGS) -o $(@F) $^ $(LIBVECLIB) $(CEXTRALIB) $(EXTRALIB) $(FEXTRALIB)

##################################### Daxpy ####################################################
daxpy.goto : daxpy.$(SUFFIX) ../$(LIBNAME)
	$(CC) $(CFLAGS) -o $(@F) $^ $(CEXTRALIB) $(EXTRALIB) $(FEXTRALIB) -lm

daxpy.acml : daxpy.$(SUFFIX)
	-$(CC) $(CFLAGS) -o $(@F) $^ $(LIBACML) $(CEXTRALIB) $(EXTRALIB) $(FEXTRALIB)

daxpy.atlas : daxpy.$(SUFFIX)
	-$(CC) $(CFLAGS) -o $(@F) $^ $(LIBATLAS) $(CEXTRALIB) $(EXTRALIB) $(FEXTRALIB)

daxpy.mkl : daxpy.$(SUFFIX)
	-$(CC) $(CFLAGS) -o $(@F) $^ $(LIBMKL) $(CEXTRALIB) $(EXTRALIB) $(FEXTRALIB)

daxpy.veclib : daxpy.$(SUFFIX)
	-$(CC) $(CFLAGS) -o $(@F) $^ $(LIBVECLIB) $(CEXTRALIB) $(EXTRALIB) $(FEXTRALIB)

##################################### Caxpy ####################################################

caxpy.goto : caxpy.$(SUFFIX) ../$(LIBNAME)
	$(CC) $(CFLAGS) -o $(@F) $^ $(CEXTRALIB) $(EXTRALIB) $(FEXTRALIB) -lm

caxpy.acml : caxpy.$(SUFFIX)
	-$(CC) $(CFLAGS) -o $(@F) $^ $(LIBACML) $(CEXTRALIB) $(EXTRALIB) $(FEXTRALIB)

caxpy.atlas : caxpy.$(SUFFIX)
	-$(CC) $(CFLAGS) -o $(@F) $^ $(LIBATLAS) $(CEXTRALIB) $(EXTRALIB) $(FEXTRALIB)

caxpy.mkl : caxpy.$(SUFFIX)
	-$(CC) $(CFLAGS) -o $(@F) $^ $(LIBMKL) $(CEXTRALIB) $(EXTRALIB) $(FEXTRALIB)

caxpy.veclib : caxpy.$(SUFFIX)
	-$(CC) $(CFLAGS) -o $(@F) $^ $(LIBVECLIB) $(CEXTRALIB) $(EXTRALIB) $(FEXTRALIB)

##################################### Zaxpy ####################################################

zaxpy.goto : zaxpy.$(SUFFIX) ../$(LIBNAME)
	$(CC) $(CFLAGS) -o $(@F) $^ $(CEXTRALIB) $(EXTRALIB) $(FEXTRALIB) -lm

zaxpy.acml : zaxpy.$(SUFFIX)
	-$(CC) $(CFLAGS) -o $(@F) $^ $(LIBACML) $(CEXTRALIB) $(EXTRALIB) $(FEXTRALIB)

zaxpy.atlas : zaxpy.$(SUFFIX)
	-$(CC) $(CFLAGS) -o $(@F) $^ $(LIBATLAS) $(CEXTRALIB) $(EXTRALIB) $(FEXTRALIB)

zaxpy.mkl : zaxpy.$(SUFFIX)
	-$(CC) $(CFLAGS) -o $(@F) $^ $(LIBMKL) $(CEXTRALIB) $(EXTRALIB) $(FEXTRALIB)

zaxpy.veclib : zaxpy.$(SUFFIX)
	-$(CC) $(CFLAGS) -o $(@F) $^ $(LIBVECLIB) $(CEXTRALIB) $(EXTRALIB) $(FEXTRALIB)

##################################### Saxpby ####################################################
saxpby.goto : saxpby.$(SUFFIX) ../$(LIBNAME)
	$(CC) $(CFLAGS) -o $(@F) $^ $(CEXTRALIB) $(EXTRALIB) $(FEXTRALIB) -lm

saxpby.acml : saxpby.$(SUFFIX)
	-$(CC) $(CFLAGS) -o $(@F) $^ $(LIBACML) $(CEXTRALIB) $(EXTRALIB) $(FEXTRALIB)

saxpby.atlas : saxpby.$(SUFFIX)
	-$(CC) $(CFLAGS) -o $(@F) $^ $(LIBATLAS) $(CEXTRALIB) $(EXTRALIB) $(FEXTRALIB)

saxpby.mkl : saxpby.$(SUFFIX)
	-$(CC) $(CFLAGS) -o $(@F) $^ $(LIBMKL) $(CEXTRALIB) $(EXTRALIB) $(FEXTRALIB)

saxpby.veclib : saxpby.$(SUFFIX)
	-$(CC) $(CFLAGS) -o $(@F) $^ $(LIBVECLIB) $(CEXTRALIB) $(EXTRALIB) $(FEXTRALIB)

##################################### Daxpby ####################################################
daxpby.goto : daxpby.$(SUFFIX) ../$(LIBNAME)
	$(CC) $(CFLAGS) -o $(@F) $^ $(CEXTRALIB) $(EXTRALIB) $(FEXTRALIB) -lm

daxpby.acml : daxpby.$(SUFFIX)
	-$(CC) $(CFLAGS) -o $(@F) $^ $(LIBACML) $(CEXTRALIB) $(EXTRALIB) $(FEXTRALIB)

daxpby.atlas : daxpby.$(SUFFIX)
	-$(CC) $(CFLAGS) -o $(@F) $^ $(LIBATLAS) $(CEXTRALIB) $(EXTRALIB) $(FEXTRALIB)

daxpby.mkl : daxpby.$(SUFFIX)
	-$(CC) $(CFLAGS) -o $(@F) $^ $(LIBMKL) $(CEXTRALIB) $(EXTRALIB) $(FEXTRALIB)

daxpby.veclib : daxpby.$(SUFFIX)
	-$(CC) $(CFLAGS) -o $(@F) $^ $(LIBVECLIB) $(CEXTRALIB) $(EXTRALIB) $(FEXTRALIB)

##################################### Caxpby ####################################################

caxpby.goto : caxpby.$(SUFFIX) ../$(LIBNAME)
	$(CC) $(CFLAGS) -o $(@F) $^ $(CEXTRALIB) $(EXTRALIB) $(FEXTRALIB) -lm

caxpby.acml : caxpby.$(SUFFIX)
	-$(CC) $(CFLAGS) -o $(@F) $^ $(LIBACML) $(CEXTRALIB) $(EXTRALIB) $(FEXTRALIB)

caxpby.atlas : caxpby.$(SUFFIX)
	-$(CC) $(CFLAGS) -o $(@F) $^ $(LIBATLAS) $(CEXTRALIB) $(EXTRALIB) $(FEXTRALIB)

caxpby.mkl : caxpby.$(SUFFIX)
	-$(CC) $(CFLAGS) -o $(@F) $^ $(LIBMKL) $(CEXTRALIB) $(EXTRALIB) $(FEXTRALIB)

caxpby.veclib : caxpby.$(SUFFIX)
	-$(CC) $(CFLAGS) -o $(@F) $^ $(LIBVECLIB) $(CEXTRALIB) $(EXTRALIB) $(FEXTRALIB)

##################################### Zaxpby ####################################################

zaxpby.goto : zaxpby.$(SUFFIX) ../$(LIBNAME)
	$(CC) $(CFLAGS) -o $(@F) $^ $(CEXTRALIB) $(EXTRALIB) $(FEXTRALIB) -lm

zaxpby.acml : zaxpby.$(SUFFIX)
	-$(CC) $(CFLAGS) -o $(@F) $^ $(LIBACML) $(CEXTRALIB) $(EXTRALIB) $(FEXTRALIB)

zaxpby.atlas : zaxpby.$(SUFFIX)
	-$(CC) $(CFLAGS) -o $(@F) $^ $(LIBATLAS) $(CEXTRALIB) $(EXTRALIB) $(FEXTRALIB)

zaxpby.mkl : zaxpby.$(SUFFIX)
	-$(CC) $(CFLAGS) -o $(@F) $^ $(LIBMKL) $(CEXTRALIB) $(EXTRALIB) $(FEXTRALIB)

zaxpby.veclib : zaxpby.$(SUFFIX)
	-$(CC) $(CFLAGS) -o $(@F) $^ $(LIBVECLIB) $(CEXTRALIB) $(EXTRALIB) $(FEXTRALIB)
	
##################################### Scopy ####################################################
scopy.goto : scopy.$(SUFFIX) ../$(LIBNAME)
	$(CC) $(CFLAGS) -o $(@F) $^ $(CEXTRALIB) $(EXTRALIB) $(FEXTRALIB) -lm

scopy.acml : scopy.$(SUFFIX)
	-$(CC) $(CFLAGS) -o $(@F) $^ $(LIBACML) $(CEXTRALIB) $(EXTRALIB) $(FEXTRALIB)

scopy.atlas : scopy.$(SUFFIX)
	-$(CC) $(CFLAGS) -o $(@F) $^ $(LIBATLAS) $(CEXTRALIB) $(EXTRALIB) $(FEXTRALIB)

scopy.mkl : scopy.$(SUFFIX)
	-$(CC) $(CFLAGS) -o $(@F) $^ $(LIBMKL) $(CEXTRALIB) $(EXTRALIB) $(FEXTRALIB)

scopy.veclib : scopy.$(SUFFIX)
	-$(CC) $(CFLAGS) -o $(@F) $^ $(LIBVECLIB) $(CEXTRALIB) $(EXTRALIB) $(FEXTRALIB)

##################################### Dcopy ####################################################
dcopy.goto : dcopy.$(SUFFIX) ../$(LIBNAME)
	$(CC) $(CFLAGS) -o $(@F) $^ $(CEXTRALIB) $(EXTRALIB) $(FEXTRALIB) -lm

dcopy.acml : dcopy.$(SUFFIX)
	-$(CC) $(CFLAGS) -o $(@F) $^ $(LIBACML) $(CEXTRALIB) $(EXTRALIB) $(FEXTRALIB)

dcopy.atlas : dcopy.$(SUFFIX)
	-$(CC) $(CFLAGS) -o $(@F) $^ $(LIBATLAS) $(CEXTRALIB) $(EXTRALIB) $(FEXTRALIB)

dcopy.mkl : dcopy.$(SUFFIX)
	-$(CC) $(CFLAGS) -o $(@F) $^ $(LIBMKL) $(CEXTRALIB) $(EXTRALIB) $(FEXTRALIB)

dcopy.veclib : dcopy.$(SUFFIX)
	-$(CC) $(CFLAGS) -o $(@F) $^ $(LIBVECLIB) $(CEXTRALIB) $(EXTRALIB) $(FEXTRALIB)

##################################### Ccopy ####################################################

ccopy.goto : ccopy.$(SUFFIX) ../$(LIBNAME)
	$(CC) $(CFLAGS) -o $(@F) $^ $(CEXTRALIB) $(EXTRALIB) $(FEXTRALIB) -lm

ccopy.acml : ccopy.$(SUFFIX)
	-$(CC) $(CFLAGS) -o $(@F) $^ $(LIBACML) $(CEXTRALIB) $(EXTRALIB) $(FEXTRALIB)

ccopy.atlas : ccopy.$(SUFFIX)
	-$(CC) $(CFLAGS) -o $(@F) $^ $(LIBATLAS) $(CEXTRALIB) $(EXTRALIB) $(FEXTRALIB)

ccopy.mkl : ccopy.$(SUFFIX)
	-$(CC) $(CFLAGS) -o $(@F) $^ $(LIBMKL) $(CEXTRALIB) $(EXTRALIB) $(FEXTRALIB)

ccopy.veclib : ccopy.$(SUFFIX)
	-$(CC) $(CFLAGS) -o $(@F) $^ $(LIBVECLIB) $(CEXTRALIB) $(EXTRALIB) $(FEXTRALIB)

##################################### Zcopy ####################################################

zcopy.goto : zcopy.$(SUFFIX) ../$(LIBNAME)
	$(CC) $(CFLAGS) -o $(@F) $^ $(CEXTRALIB) $(EXTRALIB) $(FEXTRALIB) -lm

zcopy.acml : zcopy.$(SUFFIX)
	-$(CC) $(CFLAGS) -o $(@F) $^ $(LIBACML) $(CEXTRALIB) $(EXTRALIB) $(FEXTRALIB)

zcopy.atlas : zcopy.$(SUFFIX)
	-$(CC) $(CFLAGS) -o $(@F) $^ $(LIBATLAS) $(CEXTRALIB) $(EXTRALIB) $(FEXTRALIB)

zcopy.mkl : zcopy.$(SUFFIX)
	-$(CC) $(CFLAGS) -o $(@F) $^ $(LIBMKL) $(CEXTRALIB) $(EXTRALIB) $(FEXTRALIB)

zcopy.veclib : zcopy.$(SUFFIX)
	-$(CC) $(CFLAGS) -o $(@F) $^ $(LIBVECLIB) $(CEXTRALIB) $(EXTRALIB) $(FEXTRALIB)

##################################### Sscal ####################################################
sscal.goto : sscal.$(SUFFIX) ../$(LIBNAME)
	$(CC) $(CFLAGS) -o $(@F) $^ $(CEXTRALIB) $(EXTRALIB) $(FEXTRALIB) -lm

sscal.acml : sscal.$(SUFFIX)
	-$(CC) $(CFLAGS) -o $(@F) $^ $(LIBACML) $(CEXTRALIB) $(EXTRALIB) $(FEXTRALIB)

sscal.atlas : sscal.$(SUFFIX)
	-$(CC) $(CFLAGS) -o $(@F) $^ $(LIBATLAS) $(CEXTRALIB) $(EXTRALIB) $(FEXTRALIB)

sscal.mkl : sscal.$(SUFFIX)
	-$(CC) $(CFLAGS) -o $(@F) $^ $(LIBMKL) $(CEXTRALIB) $(EXTRALIB) $(FEXTRALIB)

sscal.veclib : sscal.$(SUFFIX)
	-$(CC) $(CFLAGS) -o $(@F) $^ $(LIBVECLIB) $(CEXTRALIB) $(EXTRALIB) $(FEXTRALIB)

##################################### Dscal ####################################################
dscal.goto : dscal.$(SUFFIX) ../$(LIBNAME)
	$(CC) $(CFLAGS) -o $(@F) $^ $(CEXTRALIB) $(EXTRALIB) $(FEXTRALIB) -lm

dscal.acml : dscal.$(SUFFIX)
	-$(CC) $(CFLAGS) -o $(@F) $^ $(LIBACML) $(CEXTRALIB) $(EXTRALIB) $(FEXTRALIB)

dscal.atlas : dscal.$(SUFFIX)
	-$(CC) $(CFLAGS) -o $(@F) $^ $(LIBATLAS) $(CEXTRALIB) $(EXTRALIB) $(FEXTRALIB)

dscal.mkl : dscal.$(SUFFIX)
	-$(CC) $(CFLAGS) -o $(@F) $^ $(LIBMKL) $(CEXTRALIB) $(EXTRALIB) $(FEXTRALIB)

dscal.veclib : dscal.$(SUFFIX)
	-$(CC) $(CFLAGS) -o $(@F) $^ $(LIBVECLIB) $(CEXTRALIB) $(EXTRALIB) $(FEXTRALIB)

##################################### Cscal ####################################################

cscal.goto : cscal.$(SUFFIX) ../$(LIBNAME)
	$(CC) $(CFLAGS) -o $(@F) $^ $(CEXTRALIB) $(EXTRALIB) $(FEXTRALIB) -lm

cscal.acml : cscal.$(SUFFIX)
	-$(CC) $(CFLAGS) -o $(@F) $^ $(LIBACML) $(CEXTRALIB) $(EXTRALIB) $(FEXTRALIB)

cscal.atlas : cscal.$(SUFFIX)
	-$(CC) $(CFLAGS) -o $(@F) $^ $(LIBATLAS) $(CEXTRALIB) $(EXTRALIB) $(FEXTRALIB)

cscal.mkl : cscal.$(SUFFIX)
	-$(CC) $(CFLAGS) -o $(@F) $^ $(LIBMKL) $(CEXTRALIB) $(EXTRALIB) $(FEXTRALIB)

cscal.veclib : cscal.$(SUFFIX)
	-$(CC) $(CFLAGS) -o $(@F) $^ $(LIBVECLIB) $(CEXTRALIB) $(EXTRALIB) $(FEXTRALIB)

##################################### Zscal ####################################################

zscal.goto : zscal.$(SUFFIX) ../$(LIBNAME)
	$(CC) $(CFLAGS) -o $(@F) $^ $(CEXTRALIB) $(EXTRALIB) $(FEXTRALIB) -lm

zscal.acml : zscal.$(SUFFIX)
	-$(CC) $(CFLAGS) -o $(@F) $^ $(LIBACML) $(CEXTRALIB) $(EXTRALIB) $(FEXTRALIB)

zscal.atlas : zscal.$(SUFFIX)
	-$(CC) $(CFLAGS) -o $(@F) $^ $(LIBATLAS) $(CEXTRALIB) $(EXTRALIB) $(FEXTRALIB)

zscal.mkl : zscal.$(SUFFIX)
	-$(CC) $(CFLAGS) -o $(@F) $^ $(LIBMKL) $(CEXTRALIB) $(EXTRALIB) $(FEXTRALIB)

zscal.veclib : zscal.$(SUFFIX)
	-$(CC) $(CFLAGS) -o $(@F) $^ $(LIBVECLIB) $(CEXTRALIB) $(EXTRALIB) $(FEXTRALIB)

##################################### Sasum ####################################################
sasum.goto : sasum.$(SUFFIX) ../$(LIBNAME)
	$(CC) $(CFLAGS) -o $(@F) $^ $(CEXTRALIB) $(EXTRALIB) $(FEXTRALIB) -lm

sasum.acml : sasum.$(SUFFIX)
	-$(CC) $(CFLAGS) -o $(@F) $^ $(LIBACML) $(CEXTRALIB) $(EXTRALIB) $(FEXTRALIB)

sasum.atlas : sasum.$(SUFFIX)
	-$(CC) $(CFLAGS) -o $(@F) $^ $(LIBATLAS) $(CEXTRALIB) $(EXTRALIB) $(FEXTRALIB)

sasum.mkl : sasum.$(SUFFIX)
	-$(CC) $(CFLAGS) -o $(@F) $^ $(LIBMKL) $(CEXTRALIB) $(EXTRALIB) $(FEXTRALIB)

sasum.veclib : sasum.$(SUFFIX)
	-$(CC) $(CFLAGS) -o $(@F) $^ $(LIBVECLIB) $(CEXTRALIB) $(EXTRALIB) $(FEXTRALIB)

##################################### Dasum ####################################################
dasum.goto : dasum.$(SUFFIX) ../$(LIBNAME)
	$(CC) $(CFLAGS) -o $(@F) $^ $(CEXTRALIB) $(EXTRALIB) $(FEXTRALIB) -lm

dasum.acml : dasum.$(SUFFIX)
	-$(CC) $(CFLAGS) -o $(@F) $^ $(LIBACML) $(CEXTRALIB) $(EXTRALIB) $(FEXTRALIB)

dasum.atlas : dasum.$(SUFFIX)
	-$(CC) $(CFLAGS) -o $(@F) $^ $(LIBATLAS) $(CEXTRALIB) $(EXTRALIB) $(FEXTRALIB)

dasum.mkl : dasum.$(SUFFIX)
	-$(CC) $(CFLAGS) -o $(@F) $^ $(LIBMKL) $(CEXTRALIB) $(EXTRALIB) $(FEXTRALIB)

dasum.veclib : dasum.$(SUFFIX)
	-$(CC) $(CFLAGS) -o $(@F) $^ $(LIBVECLIB) $(CEXTRALIB) $(EXTRALIB) $(FEXTRALIB)

##################################### Casum ####################################################

casum.goto : casum.$(SUFFIX) ../$(LIBNAME)
	$(CC) $(CFLAGS) -o $(@F) $^ $(CEXTRALIB) $(EXTRALIB) $(FEXTRALIB) -lm

casum.acml : casum.$(SUFFIX)
	-$(CC) $(CFLAGS) -o $(@F) $^ $(LIBACML) $(CEXTRALIB) $(EXTRALIB) $(FEXTRALIB)

casum.atlas : casum.$(SUFFIX)
	-$(CC) $(CFLAGS) -o $(@F) $^ $(LIBATLAS) $(CEXTRALIB) $(EXTRALIB) $(FEXTRALIB)

casum.mkl : casum.$(SUFFIX)
	-$(CC) $(CFLAGS) -o $(@F) $^ $(LIBMKL) $(CEXTRALIB) $(EXTRALIB) $(FEXTRALIB)

casum.veclib : casum.$(SUFFIX)
	-$(CC) $(CFLAGS) -o $(@F) $^ $(LIBVECLIB) $(CEXTRALIB) $(EXTRALIB) $(FEXTRALIB)

##################################### Zasum ####################################################

zasum.goto : zasum.$(SUFFIX) ../$(LIBNAME)
	$(CC) $(CFLAGS) -o $(@F) $^ $(CEXTRALIB) $(EXTRALIB) $(FEXTRALIB) -lm

zasum.acml : zasum.$(SUFFIX)
	-$(CC) $(CFLAGS) -o $(@F) $^ $(LIBACML) $(CEXTRALIB) $(EXTRALIB) $(FEXTRALIB)

zasum.atlas : zasum.$(SUFFIX)
	-$(CC) $(CFLAGS) -o $(@F) $^ $(LIBATLAS) $(CEXTRALIB) $(EXTRALIB) $(FEXTRALIB)

zasum.mkl : zasum.$(SUFFIX)
	-$(CC) $(CFLAGS) -o $(@F) $^ $(LIBMKL) $(CEXTRALIB) $(EXTRALIB) $(FEXTRALIB)

zasum.veclib : zasum.$(SUFFIX)
	-$(CC) $(CFLAGS) -o $(@F) $^ $(LIBVECLIB) $(CEXTRALIB) $(EXTRALIB) $(FEXTRALIB)

##################################### Sswap ####################################################
sswap.goto : sswap.$(SUFFIX) ../$(LIBNAME)
	$(CC) $(CFLAGS) -o $(@F) $^ $(CEXTRALIB) $(EXTRALIB) $(FEXTRALIB) -lm

sswap.acml : sswap.$(SUFFIX)
	-$(CC) $(CFLAGS) -o $(@F) $^ $(LIBACML) $(CEXTRALIB) $(EXTRALIB) $(FEXTRALIB)

sswap.atlas : sswap.$(SUFFIX)
	-$(CC) $(CFLAGS) -o $(@F) $^ $(LIBATLAS) $(CEXTRALIB) $(EXTRALIB) $(FEXTRALIB)

sswap.mkl : sswap.$(SUFFIX)
	-$(CC) $(CFLAGS) -o $(@F) $^ $(LIBMKL) $(CEXTRALIB) $(EXTRALIB) $(FEXTRALIB)

sswap.veclib : sswap.$(SUFFIX)
	-$(CC) $(CFLAGS) -o $(@F) $^ $(LIBVECLIB) $(CEXTRALIB) $(EXTRALIB) $(FEXTRALIB)

##################################### Dswap ####################################################
dswap.goto : dswap.$(SUFFIX) ../$(LIBNAME)
	$(CC) $(CFLAGS) -o $(@F) $^ $(CEXTRALIB) $(EXTRALIB) $(FEXTRALIB) -lm

dswap.acml : dswap.$(SUFFIX)
	-$(CC) $(CFLAGS) -o $(@F) $^ $(LIBACML) $(CEXTRALIB) $(EXTRALIB) $(FEXTRALIB)

dswap.atlas : dswap.$(SUFFIX)
	-$(CC) $(CFLAGS) -o $(@F) $^ $(LIBATLAS) $(CEXTRALIB) $(EXTRALIB) $(FEXTRALIB)

dswap.mkl : dswap.$(SUFFIX)
	-$(CC) $(CFLAGS) -o $(@F) $^ $(LIBMKL) $(CEXTRALIB) $(EXTRALIB) $(FEXTRALIB)

dswap.veclib : dswap.$(SUFFIX)
	-$(CC) $(CFLAGS) -o $(@F) $^ $(LIBVECLIB) $(CEXTRALIB) $(EXTRALIB) $(FEXTRALIB)

##################################### Cswap ####################################################

cswap.goto : cswap.$(SUFFIX) ../$(LIBNAME)
	$(CC) $(CFLAGS) -o $(@F) $^ $(CEXTRALIB) $(EXTRALIB) $(FEXTRALIB) -lm

cswap.acml : cswap.$(SUFFIX)
	-$(CC) $(CFLAGS) -o $(@F) $^ $(LIBACML) $(CEXTRALIB) $(EXTRALIB) $(FEXTRALIB)

cswap.atlas : cswap.$(SUFFIX)
	-$(CC) $(CFLAGS) -o $(@F) $^ $(LIBATLAS) $(CEXTRALIB) $(EXTRALIB) $(FEXTRALIB)

cswap.mkl : cswap.$(SUFFIX)
	-$(CC) $(CFLAGS) -o $(@F) $^ $(LIBMKL) $(CEXTRALIB) $(EXTRALIB) $(FEXTRALIB)

cswap.veclib : cswap.$(SUFFIX)
	-$(CC) $(CFLAGS) -o $(@F) $^ $(LIBVECLIB) $(CEXTRALIB) $(EXTRALIB) $(FEXTRALIB)

##################################### Zswap ####################################################

zswap.goto : zswap.$(SUFFIX) ../$(LIBNAME)
	$(CC) $(CFLAGS) -o $(@F) $^ $(CEXTRALIB) $(EXTRALIB) $(FEXTRALIB) -lm

zswap.acml : zswap.$(SUFFIX)
	-$(CC) $(CFLAGS) -o $(@F) $^ $(LIBACML) $(CEXTRALIB) $(EXTRALIB) $(FEXTRALIB)

zswap.atlas : zswap.$(SUFFIX)
	-$(CC) $(CFLAGS) -o $(@F) $^ $(LIBATLAS) $(CEXTRALIB) $(EXTRALIB) $(FEXTRALIB)

zswap.mkl : zswap.$(SUFFIX)
	-$(CC) $(CFLAGS) -o $(@F) $^ $(LIBMKL) $(CEXTRALIB) $(EXTRALIB) $(FEXTRALIB)

zswap.veclib : zswap.$(SUFFIX)
	-$(CC) $(CFLAGS) -o $(@F) $^ $(LIBVECLIB) $(CEXTRALIB) $(EXTRALIB) $(FEXTRALIB)


##################################### Sgesv ####################################################
sgesv.goto : sgesv.$(SUFFIX) ../$(LIBNAME)
	$(CC) $(CFLAGS) -o $(@F) $^ $(CEXTRALIB) $(EXTRALIB) $(FEXTRALIB) -lm

sgesv.acml : sgesv.$(SUFFIX)
	-$(CC) $(CFLAGS) -o $(@F) $^ $(LIBACML) $(CEXTRALIB) $(EXTRALIB) $(FEXTRALIB)

sgesv.atlas : sgesv.$(SUFFIX)
	-$(CC) $(CFLAGS) -o $(@F) $^ $(LIBATLAS) $(CEXTRALIB) $(EXTRALIB) $(FEXTRALIB)

sgesv.mkl : sgesv.$(SUFFIX)
	-$(CC) $(CFLAGS) -o $(@F) $^ $(LIBMKL) $(CEXTRALIB) $(EXTRALIB) $(FEXTRALIB)

sgesv.veclib : sgesv.$(SUFFIX)
	-$(CC) $(CFLAGS) -o $(@F) $^ $(LIBVECLIB) $(CEXTRALIB) $(EXTRALIB) $(FEXTRALIB)

##################################### Dgesv ####################################################
dgesv.goto : dgesv.$(SUFFIX) ../$(LIBNAME)
	$(CC) $(CFLAGS) -o $(@F) $^ $(CEXTRALIB) $(EXTRALIB) $(FEXTRALIB) -lm

dgesv.acml : dgesv.$(SUFFIX)
	-$(CC) $(CFLAGS) -o $(@F) $^ $(LIBACML) $(CEXTRALIB) $(EXTRALIB) $(FEXTRALIB)

dgesv.atlas : dgesv.$(SUFFIX)
	-$(CC) $(CFLAGS) -o $(@F) $^ $(LIBATLAS) $(CEXTRALIB) $(EXTRALIB) $(FEXTRALIB)

dgesv.mkl : dgesv.$(SUFFIX)
	-$(CC) $(CFLAGS) -o $(@F) $^ $(LIBMKL) $(CEXTRALIB) $(EXTRALIB) $(FEXTRALIB)

dgesv.veclib : dgesv.$(SUFFIX)
	-$(CC) $(CFLAGS) -o $(@F) $^ $(LIBVECLIB) $(CEXTRALIB) $(EXTRALIB) $(FEXTRALIB)

##################################### Cgesv ####################################################

cgesv.goto : cgesv.$(SUFFIX) ../$(LIBNAME)
	$(CC) $(CFLAGS) -o $(@F) $^ $(CEXTRALIB) $(EXTRALIB) $(FEXTRALIB) -lm

cgesv.acml : cgesv.$(SUFFIX)
	-$(CC) $(CFLAGS) -o $(@F) $^ $(LIBACML) $(CEXTRALIB) $(EXTRALIB) $(FEXTRALIB)

cgesv.atlas : cgesv.$(SUFFIX)
	-$(CC) $(CFLAGS) -o $(@F) $^ $(LIBATLAS) $(CEXTRALIB) $(EXTRALIB) $(FEXTRALIB)

cgesv.mkl : cgesv.$(SUFFIX)
	-$(CC) $(CFLAGS) -o $(@F) $^ $(LIBMKL) $(CEXTRALIB) $(EXTRALIB) $(FEXTRALIB)

cgesv.veclib : cgesv.$(SUFFIX)
	-$(CC) $(CFLAGS) -o $(@F) $^ $(LIBVECLIB) $(CEXTRALIB) $(EXTRALIB) $(FEXTRALIB)

##################################### Zgesv ####################################################

zgesv.goto : zgesv.$(SUFFIX) ../$(LIBNAME)
	$(CC) $(CFLAGS) -o $(@F) $^ $(CEXTRALIB) $(EXTRALIB) $(FEXTRALIB) -lm

zgesv.acml : zgesv.$(SUFFIX)
	-$(CC) $(CFLAGS) -o $(@F) $^ $(LIBACML) $(CEXTRALIB) $(EXTRALIB) $(FEXTRALIB)

zgesv.atlas : zgesv.$(SUFFIX)
	-$(CC) $(CFLAGS) -o $(@F) $^ $(LIBATLAS) $(CEXTRALIB) $(EXTRALIB) $(FEXTRALIB)

zgesv.mkl : zgesv.$(SUFFIX)
	-$(CC) $(CFLAGS) -o $(@F) $^ $(LIBMKL) $(CEXTRALIB) $(EXTRALIB) $(FEXTRALIB)

zgesv.veclib : zgesv.$(SUFFIX)
	-$(CC) $(CFLAGS) -o $(@F) $^ $(LIBVECLIB) $(CEXTRALIB) $(EXTRALIB) $(FEXTRALIB)


##################################### Cgemm3m ####################################################

cgemm3m.goto : cgemm3m.$(SUFFIX) ../$(LIBNAME)
	$(CC) $(CFLAGS) -o $(@F) $^ $(CEXTRALIB) $(EXTRALIB) $(FEXTRALIB) -lm

cgemm3m.mkl : cgemm3m.$(SUFFIX)
	-$(CC) $(CFLAGS) -o $(@F) $^ $(LIBMKL) $(CEXTRALIB) $(EXTRALIB) $(FEXTRALIB)

cgemm3m.veclib : cgemm3m.$(SUFFIX)
	-$(CC) $(CFLAGS) -o $(@F) $^ $(LIBVECLIB) $(CEXTRALIB) $(EXTRALIB) $(FEXTRALIB)

##################################### Zgemm3m ####################################################

zgemm3m.goto : zgemm3m.$(SUFFIX) ../$(LIBNAME)
	$(CC) $(CFLAGS) -o $(@F) $^ $(CEXTRALIB) $(EXTRALIB) $(FEXTRALIB) -lm

zgemm3m.mkl : zgemm3m.$(SUFFIX)
	-$(CC) $(CFLAGS) -o $(@F) $^ $(LIBMKL) $(CEXTRALIB) $(EXTRALIB) $(FEXTRALIB)

zgemm3m.veclib : zgemm3m.$(SUFFIX)
	-$(CC) $(CFLAGS) -o $(@F) $^ $(LIBVECLIB) $(CEXTRALIB) $(EXTRALIB) $(FEXTRALIB)

############################################## ISAMAX ##############################################
isamax.goto : isamax.$(SUFFIX) ../$(LIBNAME)
	$(CC) $(CFLAGS) -o $(@F) $^ $(CEXTRALIB) $(EXTRALIB) $(FEXTRALIB) -lm

isamax.atlas : isamax.$(SUFFIX)
	-$(CC) $(CFLAGS) -o $(@F) $^ $(LIBATLAS) $(CEXTRALIB) $(EXTRALIB) $(FEXTRALIB)

############################################## IDAMAX ##############################################
idamax.goto : idamax.$(SUFFIX) ../$(LIBNAME)
	$(CC) $(CFLAGS) -o $(@F) $^ $(CEXTRALIB) $(EXTRALIB) $(FEXTRALIB) -lm

idamax.atlas : idamax.$(SUFFIX)
	-$(CC) $(CFLAGS) -o $(@F) $^ $(LIBATLAS) $(CEXTRALIB) $(EXTRALIB) $(FEXTRALIB)

############################################## ICAMAX ##############################################
icamax.goto : icamax.$(SUFFIX) ../$(LIBNAME)
	$(CC) $(CFLAGS) -o $(@F) $^ $(CEXTRALIB) $(EXTRALIB) $(FEXTRALIB) -lm

icamax.atlas : icamax.$(SUFFIX)
	-$(CC) $(CFLAGS) -o $(@F) $^ $(LIBATLAS) $(CEXTRALIB) $(EXTRALIB) $(FEXTRALIB)

############################################## IZAMAX ##############################################
izamax.goto : izamax.$(SUFFIX) ../$(LIBNAME)
	$(CC) $(CFLAGS) -o $(@F) $^ $(CEXTRALIB) $(EXTRALIB) $(FEXTRALIB) -lm

izamax.atlas : izamax.$(SUFFIX)
	-$(CC) $(CFLAGS) -o $(@F) $^ $(LIBATLAS) $(CEXTRALIB) $(EXTRALIB) $(FEXTRALIB)

############################################## ISMAX ##############################################
ismax.goto : ismax.$(SUFFIX) ../$(LIBNAME)
	$(CC) $(CFLAGS) -o $(@F) $^ $(CEXTRALIB) $(EXTRALIB) $(FEXTRALIB) -lm

############################################## IDMAX ##############################################
idmax.goto : idmax.$(SUFFIX) ../$(LIBNAME)
	$(CC) $(CFLAGS) -o $(@F) $^ $(CEXTRALIB) $(EXTRALIB) $(FEXTRALIB) -lm
	
############################################## ISAMIN ##############################################
isamin.goto : isamin.$(SUFFIX) ../$(LIBNAME)
	$(CC) $(CFLAGS) -o $(@F) $^ $(CEXTRALIB) $(EXTRALIB) $(FEXTRALIB) -lm

############################################## IDAMIN ##############################################
idamin.goto : idamin.$(SUFFIX) ../$(LIBNAME)
	$(CC) $(CFLAGS) -o $(@F) $^ $(CEXTRALIB) $(EXTRALIB) $(FEXTRALIB) -lm

############################################## ICAMIN ##############################################
icamin.goto : icamin.$(SUFFIX) ../$(LIBNAME)
	$(CC) $(CFLAGS) -o $(@F) $^ $(CEXTRALIB) $(EXTRALIB) $(FEXTRALIB) -lm

############################################## IZAMIN ##############################################
izamin.goto : izamin.$(SUFFIX) ../$(LIBNAME)
	$(CC) $(CFLAGS) -o $(@F) $^ $(CEXTRALIB) $(EXTRALIB) $(FEXTRALIB) -lm

############################################## ISMIN ##############################################
ismin.goto : ismin.$(SUFFIX) ../$(LIBNAME)
	$(CC) $(CFLAGS) -o $(@F) $^ $(CEXTRALIB) $(EXTRALIB) $(FEXTRALIB) -lm

############################################## IDMIN ##############################################
idmin.goto : idmin.$(SUFFIX) ../$(LIBNAME)
	$(CC) $(CFLAGS) -o $(@F) $^ $(CEXTRALIB) $(EXTRALIB) $(FEXTRALIB) -lm

############################################## SAMAX ##############################################
samax.goto : samax.$(SUFFIX) ../$(LIBNAME)
	$(CC) $(CFLAGS) -o $(@F) $^ $(CEXTRALIB) $(EXTRALIB) $(FEXTRALIB) -lm

############################################## DAMAX ##############################################
damax.goto : damax.$(SUFFIX) ../$(LIBNAME)
	$(CC) $(CFLAGS) -o $(@F) $^ $(CEXTRALIB) $(EXTRALIB) $(FEXTRALIB) -lm

############################################## SCAMAX ##############################################
scamax.goto : scamax.$(SUFFIX) ../$(LIBNAME)
	$(CC) $(CFLAGS) -o $(@F) $^ $(CEXTRALIB) $(EXTRALIB) $(FEXTRALIB) -lm

############################################## DZAMAX ##############################################
dzamax.goto : dzamax.$(SUFFIX) ../$(LIBNAME)
	$(CC) $(CFLAGS) -o $(@F) $^ $(CEXTRALIB) $(EXTRALIB) $(FEXTRALIB) -lm

############################################## SMAX ##############################################
smax.goto : smax.$(SUFFIX) ../$(LIBNAME)
	$(CC) $(CFLAGS) -o $(@F) $^ $(CEXTRALIB) $(EXTRALIB) $(FEXTRALIB) -lm

############################################## DMAX ##############################################
dmax.goto : dmax.$(SUFFIX) ../$(LIBNAME)
	$(CC) $(CFLAGS) -o $(@F) $^ $(CEXTRALIB) $(EXTRALIB) $(FEXTRALIB) -lm

############################################## SAMIN ##############################################
samin.goto : samin.$(SUFFIX) ../$(LIBNAME)
	$(CC) $(CFLAGS) -o $(@F) $^ $(CEXTRALIB) $(EXTRALIB) $(FEXTRALIB) -lm

############################################## DAMIN ##############################################
damin.goto : damin.$(SUFFIX) ../$(LIBNAME)
	$(CC) $(CFLAGS) -o $(@F) $^ $(CEXTRALIB) $(EXTRALIB) $(FEXTRALIB) -lm

############################################## SCAMIN ##############################################
scamin.goto : scamin.$(SUFFIX) ../$(LIBNAME)
	$(CC) $(CFLAGS) -o $(@F) $^ $(CEXTRALIB) $(EXTRALIB) $(FEXTRALIB) -lm

############################################## DZAMIN ##############################################
dzamin.goto : dzamin.$(SUFFIX) ../$(LIBNAME)
	$(CC) $(CFLAGS) -o $(@F) $^ $(CEXTRALIB) $(EXTRALIB) $(FEXTRALIB) -lm

############################################## SMIN ##############################################
smin.goto : smin.$(SUFFIX) ../$(LIBNAME)
	$(CC) $(CFLAGS) -o $(@F) $^ $(CEXTRALIB) $(EXTRALIB) $(FEXTRALIB) -lm

############################################## DMIN ##############################################
dmin.goto : dmin.$(SUFFIX) ../$(LIBNAME)
	$(CC) $(CFLAGS) -o $(@F) $^ $(CEXTRALIB) $(EXTRALIB) $(FEXTRALIB) -lm

############################################## SNRM2 ##############################################
snrm2.goto : snrm2.$(SUFFIX) ../$(LIBNAME)
	$(CC) $(CFLAGS) -o $(@F) $^ $(CEXTRALIB) $(EXTRALIB) $(FEXTRALIB) -lm

snrm2.atlas : snrm2.$(SUFFIX)
	-$(CC) $(CFLAGS) -o $(@F) $^ $(LIBATLAS) $(CEXTRALIB) $(EXTRALIB) $(FEXTRALIB)

############################################## DNRM2 ##############################################
dnrm2.goto : dnrm2.$(SUFFIX) ../$(LIBNAME)
	$(CC) $(CFLAGS) -o $(@F) $^ $(CEXTRALIB) $(EXTRALIB) $(FEXTRALIB) -lm

dnrm2.atlas : dnrm2.$(SUFFIX)
	-$(CC) $(CFLAGS) -o $(@F) $^ $(LIBATLAS) $(CEXTRALIB) $(EXTRALIB) $(FEXTRALIB)

############################################## Sscnrm2 ##############################################
scnrm2.goto : scnrm2.$(SUFFIX) ../$(LIBNAME)
	$(CC) $(CFLAGS) -o $(@F) $^ $(CEXTRALIB) $(EXTRALIB) $(FEXTRALIB) -lm

scnrm2.atlas : scnrm2.$(SUFFIX)
	-$(CC) $(CFLAGS) -o $(@F) $^ $(LIBATLAS) $(CEXTRALIB) $(EXTRALIB) $(FEXTRALIB)

############################################## Ddznrm2 ##############################################
dznrm2.goto : dznrm2.$(SUFFIX) ../$(LIBNAME)
	$(CC) $(CFLAGS) -o $(@F) $^ $(CEXTRALIB) $(EXTRALIB) $(FEXTRALIB) -lm

dznrm2.atlas : dznrm2.$(SUFFIX)
	-$(CC) $(CFLAGS) -o $(@F) $^ $(LIBATLAS) $(CEXTRALIB) $(EXTRALIB) $(FEXTRALIB)


###################################################################################################

slinpack.$(SUFFIX) : linpack.c
	$(CC) $(CFLAGS) -c -UCOMPLEX -UDOUBLE -o $(@F) $^

dlinpack.$(SUFFIX) : linpack.c
	$(CC) $(CFLAGS) -c -UCOMPLEX -DDOUBLE -o $(@F) $^

clinpack.$(SUFFIX) : linpack.c
	$(CC) $(CFLAGS) -c -DCOMPLEX -UDOUBLE -o $(@F) $^

zlinpack.$(SUFFIX) : linpack.c
	$(CC) $(CFLAGS) -c -DCOMPLEX -DDOUBLE -o $(@F) $^

scholesky.$(SUFFIX) : cholesky.c
	$(CC) $(CFLAGS) -c -UCOMPLEX -UDOUBLE -o $(@F) $^

dcholesky.$(SUFFIX) : cholesky.c
	$(CC) $(CFLAGS) -c -UCOMPLEX -DDOUBLE -o $(@F) $^

ccholesky.$(SUFFIX) : cholesky.c
	$(CC) $(CFLAGS) -c -DCOMPLEX -UDOUBLE -o $(@F) $^

zcholesky.$(SUFFIX) : cholesky.c
	$(CC) $(CFLAGS) -c -DCOMPLEX -DDOUBLE -o $(@F) $^

ifeq ($(BUILD_BFLOAT16),1)
sbgemm.$(SUFFIX) : gemm.c
	$(CC) $(CFLAGS) -c -DHALF -UCOMPLEX -UDOUBLE -o $(@F) $^
endif

sgemm.$(SUFFIX) : gemm.c
	$(CC) $(CFLAGS) -c -UCOMPLEX -UDOUBLE -o $(@F) $^

dgemm.$(SUFFIX) : gemm.c
	$(CC) $(CFLAGS) -c -UCOMPLEX -DDOUBLE -o $(@F) $^

cgemm.$(SUFFIX) : gemm.c
	$(CC) $(CFLAGS) -c -DCOMPLEX -UDOUBLE -o $(@F) $^

zgemm.$(SUFFIX) : gemm.c
	$(CC) $(CFLAGS) -c -DCOMPLEX -DDOUBLE -o $(@F) $^

ssymm.$(SUFFIX) : symm.c
	$(CC) $(CFLAGS) -c -UCOMPLEX -UDOUBLE -o $(@F) $^

dsymm.$(SUFFIX) : symm.c
	$(CC) $(CFLAGS) -c -UCOMPLEX -DDOUBLE -o $(@F) $^

csymm.$(SUFFIX) : symm.c
	$(CC) $(CFLAGS) -c -DCOMPLEX -UDOUBLE -o $(@F) $^

zsymm.$(SUFFIX) : symm.c
	$(CC) $(CFLAGS) -c -DCOMPLEX -DDOUBLE -o $(@F) $^

strmm.$(SUFFIX) : trmm.c
	$(CC) $(CFLAGS) -c -UCOMPLEX -UDOUBLE -o $(@F) $^

dtrmm.$(SUFFIX) : trmm.c
	$(CC) $(CFLAGS) -c -UCOMPLEX -DDOUBLE -o $(@F) $^

ctrmm.$(SUFFIX) : trmm.c
	$(CC) $(CFLAGS) -c -DCOMPLEX -UDOUBLE -o $(@F) $^

ztrmm.$(SUFFIX) : trmm.c
	$(CC) $(CFLAGS) -c -DCOMPLEX -DDOUBLE -o $(@F) $^

strsm.$(SUFFIX) : trsm.c
	$(CC) $(CFLAGS) -c -UCOMPLEX -UDOUBLE -o $(@F) $^

dtrsm.$(SUFFIX) : trsm.c
	$(CC) $(CFLAGS) -c -UCOMPLEX -DDOUBLE -o $(@F) $^

ctrsm.$(SUFFIX) : trsm.c
	$(CC) $(CFLAGS) -c -DCOMPLEX -UDOUBLE -o $(@F) $^

ztrsm.$(SUFFIX) : trsm.c
	$(CC) $(CFLAGS) -c -DCOMPLEX -DDOUBLE -o $(@F) $^

ssyr.$(SUFFIX) : syr.c
	$(CC) $(CFLAGS) -c -UCOMPLEX -UDOUBLE -o $(@F) $^

dsyr.$(SUFFIX) : syr.c
	$(CC) $(CFLAGS) -c -UCOMPLEX -DDOUBLE -o $(@F) $^
	
sspr.$(SUFFIX) : spr.c
	$(CC) $(CFLAGS) -c -UCOMPLEX -UDOUBLE -o $(@F) $^

dspr.$(SUFFIX) : spr.c
	$(CC) $(CFLAGS) -c -UCOMPLEX -DDOUBLE -o $(@F) $^
	
sspr2.$(SUFFIX) : spr2.c
	$(CC) $(CFLAGS) -c -UCOMPLEX -UDOUBLE -o $(@F) $^

dspr2.$(SUFFIX) : spr2.c
	$(CC) $(CFLAGS) -c -UCOMPLEX -DDOUBLE -o $(@F) $^

ssyr2.$(SUFFIX) : syr2.c
	$(CC) $(CFLAGS) -c -UCOMPLEX -UDOUBLE -o $(@F) $^

dsyr2.$(SUFFIX) : syr2.c
	$(CC) $(CFLAGS) -c -UCOMPLEX -DDOUBLE -o $(@F) $^

ssyrk.$(SUFFIX) : syrk.c
	$(CC) $(CFLAGS) -c -UCOMPLEX -UDOUBLE -o $(@F) $^

dsyrk.$(SUFFIX) : syrk.c
	$(CC) $(CFLAGS) -c -UCOMPLEX -DDOUBLE -o $(@F) $^

csyrk.$(SUFFIX) : syrk.c
	$(CC) $(CFLAGS) -c -DCOMPLEX -UDOUBLE -o $(@F) $^

zsyrk.$(SUFFIX) : syrk.c
	$(CC) $(CFLAGS) -c -DCOMPLEX -DDOUBLE -o $(@F) $^

ssyr2k.$(SUFFIX) : syr2k.c
	$(CC) $(CFLAGS) -c -UCOMPLEX -UDOUBLE -o $(@F) $^

dsyr2k.$(SUFFIX) : syr2k.c
	$(CC) $(CFLAGS) -c -UCOMPLEX -DDOUBLE -o $(@F) $^

csyr2k.$(SUFFIX) : syr2k.c
	$(CC) $(CFLAGS) -c -DCOMPLEX -UDOUBLE -o $(@F) $^

zsyr2k.$(SUFFIX) : syr2k.c
	$(CC) $(CFLAGS) -c -DCOMPLEX -DDOUBLE -o $(@F) $^

chemm.$(SUFFIX) : hemm.c
	$(CC) $(CFLAGS) -c -DCOMPLEX -UDOUBLE -o $(@F) $^

zhemm.$(SUFFIX) : hemm.c
	$(CC) $(CFLAGS) -c -DCOMPLEX -DDOUBLE -o $(@F) $^

cherk.$(SUFFIX) : herk.c
	$(CC) $(CFLAGS) -c -DCOMPLEX -UDOUBLE -o $(@F) $^

zherk.$(SUFFIX) : herk.c
	$(CC) $(CFLAGS) -c -DCOMPLEX -DDOUBLE -o $(@F) $^

cher2k.$(SUFFIX) : her2k.c
	$(CC) $(CFLAGS) -c -DCOMPLEX -UDOUBLE -o $(@F) $^

zher2k.$(SUFFIX) : her2k.c
	$(CC) $(CFLAGS) -c -DCOMPLEX -DDOUBLE -o $(@F) $^

cher.$(SUFFIX) : her.c
	$(CC) $(CFLAGS) -c -DCOMPLEX -UDOUBLE -o $(@F) $^

zher.$(SUFFIX) : her.c
	$(CC) $(CFLAGS) -c -DCOMPLEX -DDOUBLE -o $(@F) $^

cher2.$(SUFFIX) : her2.c
	$(CC) $(CFLAGS) -c -DCOMPLEX -UDOUBLE -o $(@F) $^

zher2.$(SUFFIX) : her2.c
	$(CC) $(CFLAGS) -c -DCOMPLEX -DDOUBLE -o $(@F) $^

sgemv.$(SUFFIX) : gemv.c
	$(CC) $(CFLAGS) -c -UCOMPLEX -UDOUBLE -o $(@F) $^

dgemv.$(SUFFIX) : gemv.c
	$(CC) $(CFLAGS) -c -UCOMPLEX -DDOUBLE -o $(@F) $^

cgemv.$(SUFFIX) : gemv.c
	$(CC) $(CFLAGS) -c -DCOMPLEX -UDOUBLE -o $(@F) $^

zgemv.$(SUFFIX) : gemv.c
	$(CC) $(CFLAGS) -c -DCOMPLEX -DDOUBLE -o $(@F) $^

sspmv.$(SUFFIX) : spmv.c
	$(CC) $(CFLAGS) -c -UCOMPLEX -UDOUBLE -o $(@F) $^

dspmv.$(SUFFIX) : spmv.c
	$(CC) $(CFLAGS) -c -UCOMPLEX -DDOUBLE -o $(@F) $^

strmv.$(SUFFIX) : trmv.c
	$(CC) $(CFLAGS) -c -UCOMPLEX -UDOUBLE -o $(@F) $^

dtrmv.$(SUFFIX) : trmv.c
	$(CC) $(CFLAGS) -c -UCOMPLEX -DDOUBLE -o $(@F) $^

ctrmv.$(SUFFIX) : trmv.c
	$(CC) $(CFLAGS) -c -DCOMPLEX -UDOUBLE -o $(@F) $^

ztrmv.$(SUFFIX) : trmv.c
	$(CC) $(CFLAGS) -c -DCOMPLEX -DDOUBLE -o $(@F) $^

stpmv.$(SUFFIX) : tpmv.c
	$(CC) $(CFLAGS) -c -UCOMPLEX -UDOUBLE -o $(@F) $^

dtpmv.$(SUFFIX) : tpmv.c
	$(CC) $(CFLAGS) -c -UCOMPLEX -DDOUBLE -o $(@F) $^

ctpmv.$(SUFFIX) : tpmv.c
	$(CC) $(CFLAGS) -c -DCOMPLEX -UDOUBLE -o $(@F) $^

ztpmv.$(SUFFIX) : tpmv.c
	$(CC) $(CFLAGS) -c -DCOMPLEX -DDOUBLE -o $(@F) $^

stpsv.$(SUFFIX) : tpsv.c
	$(CC) $(CFLAGS) -c -UCOMPLEX -UDOUBLE -o $(@F) $^

dtpsv.$(SUFFIX) : tpsv.c
	$(CC) $(CFLAGS) -c -UCOMPLEX -DDOUBLE -o $(@F) $^

ctpsv.$(SUFFIX) : tpsv.c
	$(CC) $(CFLAGS) -c -DCOMPLEX -UDOUBLE -o $(@F) $^

ztpsv.$(SUFFIX) : tpsv.c
	$(CC) $(CFLAGS) -c -DCOMPLEX -DDOUBLE -o $(@F) $^

strsv.$(SUFFIX) : trsv.c
	$(CC) $(CFLAGS) -c -UCOMPLEX -UDOUBLE -o $(@F) $^

dtrsv.$(SUFFIX) : trsv.c
	$(CC) $(CFLAGS) -c -UCOMPLEX -DDOUBLE -o $(@F) $^

ctrsv.$(SUFFIX) : trsv.c
	$(CC) $(CFLAGS) -c -DCOMPLEX -UDOUBLE -o $(@F) $^

ztrsv.$(SUFFIX) : trsv.c
	$(CC) $(CFLAGS) -c -DCOMPLEX -DDOUBLE -o $(@F) $^

sger.$(SUFFIX) : ger.c
	$(CC) $(CFLAGS) -c -UCOMPLEX -UDOUBLE -o $(@F) $^

dger.$(SUFFIX) : ger.c
	$(CC) $(CFLAGS) -c -UCOMPLEX -DDOUBLE -o $(@F) $^

cger.$(SUFFIX) : ger.c
	$(CC) $(CFLAGS) -c -DCOMPLEX -UDOUBLE -o $(@F) $^

zger.$(SUFFIX) : ger.c
	$(CC) $(CFLAGS) -c -DCOMPLEX -DDOUBLE -o $(@F) $^


ssymv.$(SUFFIX) : symv.c
	$(CC) $(CFLAGS) -c -UCOMPLEX -UDOUBLE -o $(@F) $^

dsymv.$(SUFFIX) : symv.c
	$(CC) $(CFLAGS) -c -UCOMPLEX -DDOUBLE -o $(@F) $^

csymv.$(SUFFIX) : symv.c
	$(CC) $(CFLAGS) -c -DCOMPLEX -UDOUBLE -o $(@F) $^

zsymv.$(SUFFIX) : symv.c
	$(CC) $(CFLAGS) -c -DCOMPLEX -DDOUBLE -o $(@F) $^

sgeev.$(SUFFIX) : geev.c
	$(CC) $(CFLAGS) -c -UCOMPLEX -UDOUBLE -o $(@F) $^

dgeev.$(SUFFIX) : geev.c
	$(CC) $(CFLAGS) -c -UCOMPLEX -DDOUBLE -o $(@F) $^

cgeev.$(SUFFIX) : geev.c
	$(CC) $(CFLAGS) -c -DCOMPLEX -UDOUBLE -o $(@F) $^

zgeev.$(SUFFIX) : geev.c
	$(CC) $(CFLAGS) -c -DCOMPLEX -DDOUBLE -o $(@F) $^

sgetri.$(SUFFIX) : getri.c
	$(CC) $(CFLAGS) -c -UCOMPLEX -UDOUBLE -o $(@F) $^

dgetri.$(SUFFIX) : getri.c
	$(CC) $(CFLAGS) -c -UCOMPLEX -DDOUBLE -o $(@F) $^

cgetri.$(SUFFIX) : getri.c
	$(CC) $(CFLAGS) -c -DCOMPLEX -UDOUBLE -o $(@F) $^

zgetri.$(SUFFIX) : getri.c
	$(CC) $(CFLAGS) -c -DCOMPLEX -DDOUBLE -o $(@F) $^

spotrf.$(SUFFIX) : potrf.c
	$(CC) $(CFLAGS) -c -UCOMPLEX -UDOUBLE -o $(@F) $^

dpotrf.$(SUFFIX) : potrf.c
	$(CC) $(CFLAGS) -c -UCOMPLEX -DDOUBLE -o $(@F) $^

cpotrf.$(SUFFIX) : potrf.c
	$(CC) $(CFLAGS) -c -DCOMPLEX -UDOUBLE -o $(@F) $^

zpotrf.$(SUFFIX) : potrf.c
	$(CC) $(CFLAGS) -c -DCOMPLEX -DDOUBLE -o $(@F) $^

chemv.$(SUFFIX) : hemv.c
	$(CC) $(CFLAGS) -c -DCOMPLEX -UDOUBLE -o $(@F) $^

zhemv.$(SUFFIX) : hemv.c
	$(CC) $(CFLAGS) -c -DCOMPLEX -DDOUBLE -o $(@F) $^

chbmv.$(SUFFIX) : hbmv.c
	$(CC) $(CFLAGS) -c -DCOMPLEX -UDOUBLE -o $(@F) $^

zhbmv.$(SUFFIX) : hbmv.c
	$(CC) $(CFLAGS) -c -DCOMPLEX -DDOUBLE -o $(@F) $^

chpmv.$(SUFFIX) : hpmv.c
	$(CC) $(CFLAGS) -c -DCOMPLEX -UDOUBLE -o $(@F) $^

zhpmv.$(SUFFIX) : hpmv.c
	$(CC) $(CFLAGS) -c -DCOMPLEX -DDOUBLE -o $(@F) $^

sdot.$(SUFFIX) : dot.c
	$(CC) $(CFLAGS) -c -UCOMPLEX -UDOUBLE -o $(@F) $^

ddot.$(SUFFIX) : dot.c
	$(CC) $(CFLAGS) -c -UCOMPLEX -DDOUBLE -o $(@F) $^

cdot.$(SUFFIX) : zdot.c
	$(CC) $(CFLAGS) -c -DCOMPLEX -UDOUBLE -o $(@F) $^

zdot.$(SUFFIX) : zdot.c
	$(CC) $(CFLAGS) -c -DCOMPLEX -DDOUBLE -o $(@F) $^

cdot-intel.$(SUFFIX) : zdot-intel.c
	$(CC) $(CFLAGS) -c -DCOMPLEX -UDOUBLE -o $(@F) $^

zdot-intel.$(SUFFIX) : zdot-intel.c
	$(CC) $(CFLAGS) -c -DCOMPLEX -DDOUBLE -o $(@F) $^



saxpy.$(SUFFIX) : axpy.c
	$(CC) $(CFLAGS) -c -UCOMPLEX -UDOUBLE -o $(@F) $^

daxpy.$(SUFFIX) : axpy.c
	$(CC) $(CFLAGS) -c -UCOMPLEX -DDOUBLE -o $(@F) $^

caxpy.$(SUFFIX) : axpy.c
	$(CC) $(CFLAGS) -c -DCOMPLEX -UDOUBLE -o $(@F) $^

zaxpy.$(SUFFIX) : axpy.c
	$(CC) $(CFLAGS) -c -DCOMPLEX -DDOUBLE -o $(@F) $^

saxpby.$(SUFFIX) : axpby.c
	$(CC) $(CFLAGS) -c -UCOMPLEX -UDOUBLE -o $(@F) $^

daxpby.$(SUFFIX) : axpby.c
	$(CC) $(CFLAGS) -c -UCOMPLEX -DDOUBLE -o $(@F) $^

caxpby.$(SUFFIX) : axpby.c
	$(CC) $(CFLAGS) -c -DCOMPLEX -UDOUBLE -o $(@F) $^

zaxpby.$(SUFFIX) : axpby.c
	$(CC) $(CFLAGS) -c -DCOMPLEX -DDOUBLE -o $(@F) $^

scopy.$(SUFFIX) : copy.c
	$(CC) $(CFLAGS) -c -UCOMPLEX -UDOUBLE -o $(@F) $^

dcopy.$(SUFFIX) : copy.c
	$(CC) $(CFLAGS) -c -UCOMPLEX -DDOUBLE -o $(@F) $^

ccopy.$(SUFFIX) : copy.c
	$(CC) $(CFLAGS) -c -DCOMPLEX -UDOUBLE -o $(@F) $^

zcopy.$(SUFFIX) : copy.c
	$(CC) $(CFLAGS) -c -DCOMPLEX -DDOUBLE -o $(@F) $^

sswap.$(SUFFIX) : swap.c
	$(CC) $(CFLAGS) -c -UCOMPLEX -UDOUBLE -o $(@F) $^

dswap.$(SUFFIX) : swap.c
	$(CC) $(CFLAGS) -c -UCOMPLEX -DDOUBLE -o $(@F) $^

cswap.$(SUFFIX) : swap.c
	$(CC) $(CFLAGS) -c -DCOMPLEX -UDOUBLE -o $(@F) $^

zswap.$(SUFFIX) : swap.c
	$(CC) $(CFLAGS) -c -DCOMPLEX -DDOUBLE -o $(@F) $^



sscal.$(SUFFIX) : scal.c
	$(CC) $(CFLAGS) -c -UCOMPLEX -UDOUBLE -o $(@F) $^

dscal.$(SUFFIX) : scal.c
	$(CC) $(CFLAGS) -c -UCOMPLEX -DDOUBLE -o $(@F) $^

cscal.$(SUFFIX) : scal.c
	$(CC) $(CFLAGS) -c -DCOMPLEX -UDOUBLE -o $(@F) $^

zscal.$(SUFFIX) : scal.c
	$(CC) $(CFLAGS) -c -DCOMPLEX -DDOUBLE -o $(@F) $^

sasum.$(SUFFIX) : asum.c
	$(CC) $(CFLAGS) -c -UCOMPLEX -UDOUBLE -o $(@F) $^

dasum.$(SUFFIX) : asum.c
	$(CC) $(CFLAGS) -c -UCOMPLEX -DDOUBLE -o $(@F) $^

casum.$(SUFFIX) : asum.c
	$(CC) $(CFLAGS) -c -DCOMPLEX -UDOUBLE -o $(@F) $^

zasum.$(SUFFIX) : asum.c
	$(CC) $(CFLAGS) -c -DCOMPLEX -DDOUBLE -o $(@F) $^


sgesv.$(SUFFIX) : gesv.c
	$(CC) $(CFLAGS) -c -UCOMPLEX -UDOUBLE -o $(@F) $^

dgesv.$(SUFFIX) : gesv.c
	$(CC) $(CFLAGS) -c -UCOMPLEX -DDOUBLE -o $(@F) $^

cgesv.$(SUFFIX) : gesv.c
	$(CC) $(CFLAGS) -c -DCOMPLEX -UDOUBLE -o $(@F) $^

zgesv.$(SUFFIX) : gesv.c
	$(CC) $(CFLAGS) -c -DCOMPLEX -DDOUBLE -o $(@F) $^

srot.$(SUFFIX) : rot.c
	$(CC) $(CFLAGS) -c -UCOMPLEX -UDOUBLE -o $(@F) $^

drot.$(SUFFIX) : rot.c
	$(CC) $(CFLAGS) -c -UCOMPLEX -DDOUBLE -o $(@F) $^

csrot.$(SUFFIX) : rot.c
	$(CC) $(CFLAGS) -c -DCOMPLEX -UDOUBLE -o $(@F) $^

zdrot.$(SUFFIX) : rot.c
	$(CC) $(CFLAGS) -c -DCOMPLEX -DDOUBLE -o $(@F) $^
	
srotm.$(SUFFIX) : rotm.c
	$(CC) $(CFLAGS) -c -UCOMPLEX -UDOUBLE -o $(@F) $^

drotm.$(SUFFIX) : rotm.c
	$(CC) $(CFLAGS) -c -UCOMPLEX -DDOUBLE -o $(@F) $^



cgemm3m.$(SUFFIX) : gemm3m.c
	$(CC) $(CFLAGS) -c -DCOMPLEX -UDOUBLE -o $(@F) $^

zgemm3m.$(SUFFIX) : gemm3m.c
	$(CC) $(CFLAGS) -c -DCOMPLEX -DDOUBLE -o $(@F) $^


isamax.$(SUFFIX) : iamax.c
	$(CC) $(CFLAGS) -c -UCOMPLEX -UDOUBLE -o $(@F) $^

idamax.$(SUFFIX) : iamax.c
	$(CC) $(CFLAGS) -c -UCOMPLEX -DDOUBLE -o $(@F) $^

icamax.$(SUFFIX) : iamax.c
	$(CC) $(CFLAGS) -c -DCOMPLEX -UDOUBLE -o $(@F) $^

izamax.$(SUFFIX) : iamax.c
	$(CC) $(CFLAGS) -c -DCOMPLEX -DDOUBLE -o $(@F) $^


ismax.$(SUFFIX) : imax.c
	$(CC) $(CFLAGS) -c -UCOMPLEX -UDOUBLE -o $(@F) $^

idmax.$(SUFFIX) : imax.c
	$(CC) $(CFLAGS) -c -UCOMPLEX -DDOUBLE -o $(@F) $^


isamin.$(SUFFIX) : iamin.c
	$(CC) $(CFLAGS) -c -UCOMPLEX -UDOUBLE -o $(@F) $^

idamin.$(SUFFIX) : iamin.c
	$(CC) $(CFLAGS) -c -UCOMPLEX -DDOUBLE -o $(@F) $^

icamin.$(SUFFIX) : iamin.c
	$(CC) $(CFLAGS) -c -DCOMPLEX -UDOUBLE -o $(@F) $^

izamin.$(SUFFIX) : iamin.c
	$(CC) $(CFLAGS) -c -DCOMPLEX -DDOUBLE -o $(@F) $^


ismin.$(SUFFIX) : imin.c
	$(CC) $(CFLAGS) -c -UCOMPLEX -UDOUBLE -o $(@F) $^

idmin.$(SUFFIX) : imin.c
	$(CC) $(CFLAGS) -c -UCOMPLEX -DDOUBLE -o $(@F) $^


samax.$(SUFFIX) : amax.c
	$(CC) $(CFLAGS) -c -UCOMPLEX  -UDOUBLE -o $(@F) $^

damax.$(SUFFIX) : amax.c
	$(CC) $(CFLAGS) -c -UCOMPLEX  -DDOUBLE -o $(@F) $^

scamax.$(SUFFIX) : amax.c
	$(CC) $(CFLAGS) -c -DCOMPLEX  -UDOUBLE -o $(@F) $^

dzamax.$(SUFFIX) : amax.c
	$(CC) $(CFLAGS) -c -DCOMPLEX  -DDOUBLE -o $(@F) $^


smax.$(SUFFIX) : max.c
	$(CC) $(CFLAGS) -c -UCOMPLEX  -UDOUBLE -o $(@F) $^

dmax.$(SUFFIX) : max.c
	$(CC) $(CFLAGS) -c -UCOMPLEX  -DDOUBLE -o $(@F) $^


samin.$(SUFFIX) : amin.c
	$(CC) $(CFLAGS) -c -UCOMPLEX -UDOUBLE -o $(@F) $^

damin.$(SUFFIX) : amin.c
	$(CC) $(CFLAGS) -c -UCOMPLEX -DDOUBLE -o $(@F) $^

scamin.$(SUFFIX) : amin.c
	$(CC) $(CFLAGS) -c -DCOMPLEX -UDOUBLE -o $(@F) $^

dzamin.$(SUFFIX) : amin.c
	$(CC) $(CFLAGS) -c -DCOMPLEX -DDOUBLE -o $(@F) $^


smin.$(SUFFIX) : min.c
	$(CC) $(CFLAGS) -c -UCOMPLEX -UDOUBLE -o $(@F) $^

dmin.$(SUFFIX) : min.c
	$(CC) $(CFLAGS) -c -UCOMPLEX -DDOUBLE -o $(@F) $^


snrm2.$(SUFFIX) : nrm2.c
	$(CC) $(CFLAGS) -c -UCOMPLEX -UDOUBLE -o $(@F) $^

dnrm2.$(SUFFIX) : nrm2.c
	$(CC) $(CFLAGS) -c -UCOMPLEX -DDOUBLE -o $(@F) $^

scnrm2.$(SUFFIX) : nrm2.c
	$(CC) $(CFLAGS) -c -DCOMPLEX -UDOUBLE -o $(@F) $^

dznrm2.$(SUFFIX) : nrm2.c
	$(CC) $(CFLAGS) -c -DCOMPLEX -DDOUBLE -o $(@F) $^


smallscaling: smallscaling.c ../$(LIBNAME)
	$(CC) $(CFLAGS) -o $(@F) $^ $(EXTRALIB) -fopenmp -lm -lpthread

clean ::
	@rm -f *.goto *.mkl *.acml *.atlas *.veclib *.essl smallscaling

>>>>>>> ec74dcd2
include $(TOPDIR)/Makefile.tail<|MERGE_RESOLUTION|>--- conflicted
+++ resolved
@@ -1,4 +1,3 @@
-<<<<<<< HEAD
 TOPDIR	= ..
 include $(TOPDIR)/Makefile.system
 
@@ -3443,3444 +3442,4 @@
 clean ::
 	@rm -f *.goto *.mkl *.acml *.atlas *.veclib *.essl smallscaling
 
-=======
-TOPDIR	= ..
-include $(TOPDIR)/Makefile.system
-
-# ACML standard
-#ACML=/opt/acml5.3.1/gfortran64_mp/lib
-#LIBACML = -fopenmp $(ACML)/libacml_mp.a -lgfortran -lm
-
-# ACML custom
-#ACML=/opt/pb/acml-5-3-1-gfortran-64bit/gfortran64_fma4_mp/lib
-#LIBACML = -fopenmp $(ACML)/libacml_mp.a -lgfortran -lm
-
-# ACML 6.1 custom
-ACML=/home/saar/acml6.1/gfortran64_mp/lib
-LIBACML = -fopenmp $(ACML)/libacml_mp.so -lgfortran -lm
-
-
-# Atlas Ubuntu
-#ATLAS=/usr/lib/atlas-base
-#LIBATLAS = -fopenmp $(ATLAS)/liblapack_atlas.a  $(ATLAS)/libptcblas.a  $(ATLAS)/libptf77blas.a  $(ATLAS)/libatlas.a -lgfortran -lm
-
-# Atlas RHEL and Fedora
-ATLAS=/usr/lib64/atlas
-LIBATLAS = -fopenmp $(ATLAS)/liblapack.a  $(ATLAS)/libptcblas.a  $(ATLAS)/libptf77blas.a  $(ATLAS)/libatlas.a -lgfortran -lm
-
-# Intel standard
-# MKL=/opt/intel/mkl/lib/intel64
-# LIBMKL = -L$(MKL) -lmkl_intel_lp64 -lmkl_gnu_thread -lmkl_core -lgomp -lpthread -lm
-
-# Intel custom
-MKL=/home/saar/intel_mkl
-LIBMKL = -L$(MKL) -lmkl_intel_lp64 -lmkl_gnu_thread -lmkl_core -lgomp -lpthread -lm
-
-# Apple vecLib
-LIBVECLIB = -framework Accelerate
-
-ESSL=/opt/ibm/lib
-#LIBESSL = -lesslsmp $(ESSL)/libxlomp_ser.so.1 $(ESSL)/libxlf90_r.so.1 $(ESSL)/libxlfmath.so.1 $(ESSL)/libxlsmp.so.1 /opt/ibm/xlC/13.1.3/lib/libxl.a
-LIBESSL = -lesslsmp  $(ESSL)/libxlf90_r.so.1 $(ESSL)/libxlfmath.so.1 $(ESSL)/libxlsmp.so.1 /opt/ibm/xlC/13.1.3/lib/libxl.a
-
-ifneq ($(NO_LAPACK), 1)
-GOTO_LAPACK_TARGETS=slinpack.goto dlinpack.goto clinpack.goto zlinpack.goto \
-		    scholesky.goto dcholesky.goto ccholesky.goto zcholesky.goto \
-		    sgesv.goto dgesv.goto cgesv.goto zgesv.goto \
-		    sgeev.goto dgeev.goto cgeev.goto zgeev.goto \
-		    csymv.goto zsymv.goto \
-		    sgetri.goto dgetri.goto cgetri.goto zgetri.goto \
-		    spotrf.goto dpotrf.goto cpotrf.goto zpotrf.goto
-else
-GOTO_LAPACK_TARGETS=
-endif
-
-ifeq ($(BUILD_BFLOAT16),1)
-GOTO_HALF_TARGETS=sbgemm.goto
-else
-GOTO_HALF_TARGETS=
-endif
-
-ifeq ($(OSNAME), WINNT)
-
-goto :: slinpack.goto dlinpack.goto clinpack.goto zlinpack.goto \
-       scholesky.goto dcholesky.goto ccholesky.goto zcholesky.goto \
-       sgemm.goto dgemm.goto cgemm.goto zgemm.goto \
-       strmm.goto dtrmm.goto ctrmm.goto ztrmm.goto \
-       strsm.goto dtrsm.goto ctrsm.goto ztrsm.goto \
-       sspr.goto dspr.goto \
-       sspr2.goto dspr2.goto \
-       ssyr.goto dsyr.goto \
-       ssyr2.goto dsyr2.goto \
-       ssyrk.goto dsyrk.goto csyrk.goto zsyrk.goto \
-       ssyr2k.goto dsyr2k.goto csyr2k.goto zsyr2k.goto \
-       sger.goto dger.goto cger.goto zger.goto \
-       sdot.goto ddot.goto \
-       srot.goto drot.goto csrot.goto zdrot.goto \
-       srotm.goto drotm.goto \
-       saxpy.goto daxpy.goto caxpy.goto zaxpy.goto \
-       scopy.goto dcopy.goto ccopy.goto zcopy.goto \
-       sswap.goto dswap.goto cswap.goto zswap.goto \
-       sscal.goto dscal.goto cscal.goto zscal.goto \
-       sasum.goto dasum.goto casum.goto zasum.goto \
-       ssymv.goto dsymv.goto csymv.goto zsymv.goto \
-       chemv.goto zhemv.goto \
-       chbmv.goto zhbmv.goto \
-       chpmv.goto zhpmv.goto \
-       chemm.goto zhemm.goto \
-       cherk.goto zherk.goto \
-       cher2k.goto zher2k.goto \
-       cher.goto zher.goto \
-       cher2.goto zher2.goto \
-       sgemv.goto dgemv.goto cgemv.goto zgemv.goto \
-	   sspmv.goto dspmv.goto \
-       strmv.goto dtrmv.goto ctrmv.goto ztrmv.goto \
-       stpmv.goto dtpmv.goto ctpmv.goto ztpmv.goto \
-       stpsv.goto dtpsv.goto ctpsv.goto ztpsv.goto \
-       strsv.goto dtrsv.goto ctrsv.goto ztrsv.goto \
-       sgeev.goto dgeev.goto cgeev.goto zgeev.goto \
-       sgesv.goto dgesv.goto cgesv.goto zgesv.goto \
-       sgetri.goto dgetri.goto cgetri.goto zgetri.goto \
-       spotrf.goto dpotrf.goto cpotrf.goto zpotrf.goto \
-       ssymm.goto dsymm.goto csymm.goto zsymm.goto \
-       saxpby.goto daxpby.goto caxpby.goto zaxpby.goto $(GOTO_HALF_TARGETS)
-
-acml :: slinpack.acml dlinpack.acml clinpack.acml zlinpack.acml \
-       scholesky.acml dcholesky.acml ccholesky.acml zcholesky.acml \
-       sgemm.acml dgemm.acml cgemm.acml zgemm.acml \
-       strmm.acml dtrmm.acml ctrmm.acml ztrmm.acml \
-       strsm.acml dtrsm.acml ctrsm.acml ztrsm.acml \
-       sspr.acml dspr.acml \
-       sspr2.acml dspr2.acml \
-       ssyr.acml dsyr.acml \
-       ssyr2.acml dsyr2.acml \
-       ssyrk.acml dsyrk.acml csyrk.acml zsyrk.acml \
-       ssyr2k.acml dsyr2k.acml csyr2k.acml zsyr2k.acml \
-       sger.acml dger.acml cger.acml zger.acml \
-       sdot.acml ddot.acml \
-       srot.acml drot.acml csrot.acml zdrot.acml \
-       srotm.acml drotm.acml \
-       saxpy.acml daxpy.acml caxpy.acml zaxpy.acml \
-       scopy.acml dcopy.acml ccopy.acml zcopy.acml \
-       sswap.acml dswap.acml cswap.acml zswap.acml \
-       sscal.acml dscal.acml cscal.acml zscal.acml \
-       sasum.acml dasum.acml casum.acml zasum.acml \
-       ssymv.acml dsymv.acml csymv.acml zsymv.acml \
-       chemv.acml zhemv.acml \
-       chbmv.acml zhbmv.acml \
-       chpmv.acml zhpmv.acml \
-       chemm.acml zhemm.acml \
-       cherk.acml zherk.acml \
-       cher2k.acml zher2k.acml \
-       cher.acml zher.acml \
-       cher2.acml zher2.acml \
-       sgemv.acml dgemv.acml cgemv.acml zgemv.acml \
-       strmv.acml dtrmv.acml ctrmv.acml ztrmv.acml \
-       stpmv.acml dtpmv.acml ctpmv.acml ztpmv.acml \
-       stpsv.acml dtpsv.acml ctpsv.acml ztpsv.acml \
-       strsv.acml dtrsv.acml ctrsv.acml ztrsv.acml \
-       sgeev.acml dgeev.acml cgeev.acml zgeev.acml \
-       sgesv.acml dgesv.acml cgesv.acml zgesv.acml \
-       sgetri.acml dgetri.acml cgetri.acml zgetri.acml \
-       spotrf.acml dpotrf.acml cpotrf.acml zpotrf.acml \
-       ssymm.acml dsymm.acml csymm.acml zsymm.acml \
-       saxpby.acml daxpby.acml caxpby.acml zaxpby.acml
-
-atlas :: slinpack.atlas dlinpack.atlas clinpack.atlas zlinpack.atlas \
-       scholesky.atlas dcholesky.atlas ccholesky.atlas zcholesky.atlas \
-       sgemm.atlas dgemm.atlas cgemm.atlas zgemm.atlas \
-       strmm.atlas dtrmm.atlas ctrmm.atlas ztrmm.atlas \
-       strsm.atlas dtrsm.atlas ctrsm.atlas ztrsm.atlas \
-       sspr.atlas dspr.atlas \
-       sspr2.atlas dspr2.atlas \
-       ssyr.atlas dsyr.atlas \
-       ssyr2.atlas dsyr2.atlas \
-       ssyrk.atlas dsyrk.atlas csyrk.atlas zsyrk.atlas \
-       ssyr2k.atlas dsyr2k.atlas csyr2k.atlas zsyr2k.atlas \
-       sger.atlas dger.atlas cger.atlas zger.atlas\
-       sdot.atlas ddot.atlas \
-       srot.atlas drot.atlas csrot.atlas zdrot.atlas \
-       srotm.atlas drotm.atlas \
-       saxpy.atlas daxpy.atlas caxpy.atlas zaxpy.atlas \
-       scopy.atlas dcopy.atlas ccopy.atlas zcopy.atlas \
-       sswap.atlas dswap.atlas cswap.atlas zswap.atlas \
-       sscal.atlas dscal.atlas cscal.atlas zscal.atlas \
-       sasum.atlas dasum.atlas casum.atlas zasum.atlas \
-       ssymv.atlas dsymv.atlas csymv.atlas zsymv.atlas \
-       chemv.atlas zhemv.atlas \
-       chbmv.atlas zhbmv.atlas \
-       chpmv.atlas zhpmv.atlas \
-       chemm.acml zhemm.acml \
-       chemm.atlas zhemm.atlas \
-       cherk.atlas zherk.atlas \
-       cher2k.atlas zher2k.atlas \
-       cher.atlas zher.atlas \
-       cher2.atlas zher2.atlas \
-       sgemv.atlas dgemv.atlas cgemv.atlas zgemv.atlas \
-	   sspmv.atlas dspmv.atlas \
-       strmv.atlas dtrmv.atlas ctrmv.atlas ztrmv.atlas \
-       stpmv.atlas dtpmv.atlas ctpmv.atlas ztpmv.atlas \
-       stpsv.atlas dtpsv.atlas ctpsv.atlas ztpsv.atlas \
-       strsv.atlas dtrsv.atlas ctrsv.atlas ztrsv.atlas \
-       sgeev.atlas dgeev.atlas cgeev.atlas zgeev.atlas \
-       sgesv.atlas dgesv.atlas cgesv.atlas zgesv.atlas \
-       sgetri.atlas dgetri.atlas cgetri.atlas zgetri.atlas \
-       spotrf.atlas dpotrf.atlas cpotrf.atlas zpotrf.atlas \
-       ssymm.atlas dsymm.atlas csymm.atlas zsymm.atlas \
-       saxpby.atlas daxpby.atlas caxpby.atlas zaxpby.atlas
-
-mkl :: slinpack.mkl dlinpack.mkl clinpack.mkl zlinpack.mkl \
-       scholesky.mkl dcholesky.mkl ccholesky.mkl zcholesky.mkl \
-       sgemm.mkl dgemm.mkl cgemm.mkl zgemm.mkl \
-       strmm.mkl dtrmm.mkl ctrmm.mkl ztrmm.mkl \
-       strsm.mkl dtrsm.mkl ctrsm.mkl ztrsm.mkl \
-       sspr.mkl dspr.mkl \
-       sspr2.mkl dspr2.mkl \
-       ssyr.mkl dsyr.mkl \
-       ssyr2.mkl dsyr2.mkl \
-       ssyrk.mkl dsyrk.mkl csyrk.mkl zsyrk.mkl \
-       ssyr2k.mkl dsyr2k.mkl csyr2k.mkl zsyr2k.mkl \
-       sger.mkl dger.mkl cger.mkl zger.mkl \
-       sdot.mkl ddot.mkl \
-       srot.mkl drot.mkl csrot.mkl zdrot.mkl \
-       srotm.mkl drotm.mkl \
-       saxpy.mkl daxpy.mkl caxpy.mkl zaxpy.mkl \
-       scopy.mkl dcopy.mkl ccopy.mkl zcopy.mkl \
-       sswap.mkl dswap.mkl cswap.mkl zswap.mkl \
-       sscal.mkl dscal.mkl cscal.mkl zscal.mkl \
-       sasum.mkl dasum.mkl casum.mkl zasum.mkl \
-       ssymv.mkl dsymv.mkl csymv.mkl zsymv.mkl \
-       chemv.mkl zhemv.mkl \
-       chbmv.mkl zhbmv.mkl \
-       chpmv.mkl zhpmv.mkl \
-       chemm.mkl zhemm.mkl \
-       cherk.mkl zherk.mkl \
-       cher2k.mkl zher2k.mkl \
-       cher.mkl zher.mkl \
-       cher2.mkl zher2.mkl \
-       sgemv.mkl dgemv.mkl cgemv.mkl zgemv.mkl \
-       strmv.mkl dtrmv.mkl ctrmv.mkl ztrmv.mkl \
-       stpmv.mkl dtpmv.mkl ctpmv.mkl ztpmv.mkl \
-       stpsv.mkl dtpsv.mkl ctpsv.mkl ztpsv.mkl \
-       strsv.mkl dtrsv.mkl ctrsv.mkl ztrsv.mkl \
-       sgeev.mkl dgeev.mkl cgeev.mkl zgeev.mkl \
-       sgesv.mkl dgesv.mkl cgesv.mkl zgesv.mkl \
-       sgetri.mkl dgetri.mkl cgetri.mkl zgetri.mkl \
-       spotrf.mkl dpotrf.mkl cpotrf.mkl zpotrf.mkl \
-       ssymm.mkl dsymm.mkl csymm.mkl zsymm.mkl \
-       saxpby.mkl daxpby.mkl caxpby.mkl zaxpby.mkl
-
-else
-
-goto :: sgemm.goto dgemm.goto cgemm.goto zgemm.goto \
-       strmm.goto dtrmm.goto ctrmm.goto ztrmm.goto \
-       strsm.goto dtrsm.goto ctrsm.goto ztrsm.goto \
-       sspr.goto dspr.goto \
-       sspr2.goto dspr2.goto \
-       ssyr.goto dsyr.goto \
-       ssyr2.goto dsyr2.goto \
-       ssyrk.goto dsyrk.goto csyrk.goto zsyrk.goto \
-       ssyr2k.goto dsyr2k.goto csyr2k.goto zsyr2k.goto \
-       sger.goto dger.goto cger.goto zger.goto \
-       sdot.goto ddot.goto cdot.goto zdot.goto \
-       srot.goto drot.goto csrot.goto zdrot.goto \
-       srotm.goto drotm.goto \
-       saxpy.goto daxpy.goto caxpy.goto zaxpy.goto \
-       scopy.goto dcopy.goto ccopy.goto zcopy.goto \
-       sswap.goto dswap.goto cswap.goto zswap.goto \
-       sscal.goto dscal.goto cscal.goto zscal.goto \
-       sasum.goto dasum.goto casum.goto zasum.goto \
-       ssymv.goto dsymv.goto \
-       chemv.goto zhemv.goto \
-       chbmv.goto zhbmv.goto \
-       chpmv.goto zhpmv.goto \
-       chemm.goto zhemm.goto \
-       cherk.goto zherk.goto \
-       cher2k.goto zher2k.goto \
-       cher.goto zher.goto \
-       cher2.goto zher2.goto \
-       sgemv.goto dgemv.goto cgemv.goto zgemv.goto \
-	   sspmv.goto dspmv.goto \
-       strmv.goto dtrmv.goto ctrmv.goto ztrmv.goto \
-       stpmv.goto dtpmv.goto ctpmv.goto ztpmv.goto \
-       stpsv.goto dtpsv.goto ctpsv.goto ztpsv.goto \
-       strsv.goto dtrsv.goto ctrsv.goto ztrsv.goto \
-       ssymm.goto dsymm.goto csymm.goto zsymm.goto \
-       smallscaling \
-       isamax.goto idamax.goto icamax.goto izamax.goto \
-       ismax.goto idmax.goto \
-       isamin.goto idamin.goto icamin.goto izamin.goto \
-       ismin.goto idmin.goto \
-       samax.goto damax.goto scamax.goto dzamax.goto \
-       smax.goto dmax.goto \
-       samin.goto damin.goto scamin.goto dzamin.goto \
-       smin.goto dmin.goto \
-       saxpby.goto daxpby.goto caxpby.goto zaxpby.goto \
-       snrm2.goto dnrm2.goto scnrm2.goto dznrm2.goto $(GOTO_LAPACK_TARGETS) $(GOTO_HALF_TARGETS)
-
-acml :: slinpack.acml dlinpack.acml clinpack.acml zlinpack.acml \
-       scholesky.acml dcholesky.acml ccholesky.acml zcholesky.acml \
-       sgemm.acml dgemm.acml cgemm.acml zgemm.acml \
-       strmm.acml dtrmm.acml ctrmm.acml ztrmm.acml \
-       strsm.acml dtrsm.acml ctrsm.acml ztrsm.acml \
-       sspr.acml dspr.acml \
-       sspr2.acml dspr2.acml \
-       ssyr.acml dsyr.acml \
-       ssyr2.acml dsyr2.acml \
-       ssyrk.acml dsyrk.acml csyrk.acml zsyrk.acml \
-       ssyr2k.acml dsyr2k.acml csyr2k.acml zsyr2k.acml \
-       sger.acml dger.acml cger.acml zger.acml \
-       sdot.acml ddot.acml \
-       srot.acml drot.acml csrot.acml zdrot.acml \
-       srotm.acml drotm.acml \
-       saxpy.acml daxpy.acml caxpy.acml zaxpy.acml \
-       scopy.acml dcopy.acml ccopy.acml zcopy.acml \
-       sswap.acml dswap.acml cswap.acml zswap.acml \
-       sscal.acml dscal.acml cscal.acml zscal.acml \
-       sasum.acml dasum.acml casum.acml zasum.acml \
-       ssymv.acml dsymv.acml csymv.acml zsymv.acml \
-       chemv.acml zhemv.acml \
-       chbmv.acml zhbmv.acml \
-       chpmv.acml zhpmv.acml \
-       chemm.acml zhemm.acml \
-       cherk.acml zherk.acml \
-       cher2k.acml zher2k.acml \
-       cher.acml zher.acml \
-       cher2.acml zher2.acml \
-       sgemv.acml dgemv.acml cgemv.acml zgemv.acml \
-       strmv.acml dtrmv.acml ctrmv.acml ztrmv.acml \
-       stpmv.acml dtpmv.acml ctpmv.acml ztpmv.acml \
-       stpsv.acml dtpsv.acml ctpsv.acml ztpsv.acml \
-       strsv.acml dtrsv.acml ctrsv.acml ztrsv.acml \
-       sgeev.acml dgeev.acml cgeev.acml zgeev.acml \
-       sgesv.acml dgesv.acml cgesv.acml zgesv.acml \
-       sgetri.acml dgetri.acml cgetri.acml zgetri.acml \
-       spotrf.acml dpotrf.acml cpotrf.acml zpotrf.acml \
-       ssymm.acml dsymm.acml csymm.acml zsymm.acml \
-       saxpby.acml daxpby.acml caxpby.acml zaxpby.acml
-
-atlas :: slinpack.atlas dlinpack.atlas clinpack.atlas zlinpack.atlas \
-       scholesky.atlas dcholesky.atlas ccholesky.atlas zcholesky.atlas \
-       sgemm.atlas dgemm.atlas cgemm.atlas zgemm.atlas \
-       strmm.atlas dtrmm.atlas ctrmm.atlas ztrmm.atlas \
-       strsm.atlas dtrsm.atlas ctrsm.atlas ztrsm.atlas \
-       sspr.atlas dspr.atlas \
-       sspr2.atlas dspr2.atlas \
-       ssyr.atlas dsyr.atlas \
-       ssyr2.atlas dsyr2.atlas \
-       ssyrk.atlas dsyrk.atlas csyrk.atlas zsyrk.atlas \
-       ssyr2k.atlas dsyr2k.atlas csyr2k.atlas zsyr2k.atlas \
-       sger.atlas dger.atlas cger.atlas zger.atlas\
-       sdot.atlas ddot.atlas \
-       srot.atlas drot.atlas csrot.atlas zdrot.atlas \
-       srotm.atlas drotm.atlas \
-       saxpy.atlas daxpy.atlas caxpy.atlas zaxpy.atlas \
-       scopy.atlas dcopy.atlas ccopy.atlas zcopy.atlas \
-       sswap.atlas dswap.atlas cswap.atlas zswap.atlas \
-       sscal.atlas dscal.atlas cscal.atlas zscal.atlas \
-       sasum.atlas dasum.atlas casum.atlas zasum.atlas \
-       ssymv.atlas dsymv.atlas csymv.atlas zsymv.atlas \
-       chemv.atlas zhemv.atlas \
-       chbmv.atlas zhbmv.atlas \
-       chpmv.atlas zhpmv.atlas \
-       chemm.acml zhemm.acml \
-       chemm.atlas zhemm.atlas \
-       cherk.atlas zherk.atlas \
-       cher2k.atlas zher2k.atlas \
-       cher.atlas zher.atlas \
-       cher2.atlas zher2.atlas \
-       sgemv.atlas dgemv.atlas cgemv.atlas zgemv.atlas \
-	   sspmv.atlas dspmv.atlas \
-       strmv.atlas dtrmv.atlas ctrmv.atlas ztrmv.atlas \
-       stpmv.atlas dtpmv.atlas ctpmv.atlas ztpmv.atlas \
-       stpsv.atlas dtpsv.atlas ctpsv.atlas ztpsv.atlas \
-       strsv.atlas dtrsv.atlas ctrsv.atlas ztrsv.atlas \
-       sgeev.atlas dgeev.atlas cgeev.atlas zgeev.atlas \
-       sgesv.atlas dgesv.atlas cgesv.atlas zgesv.atlas \
-       sgetri.atlas dgetri.atlas cgetri.atlas zgetri.atlas \
-       spotrf.atlas dpotrf.atlas cpotrf.atlas zpotrf.atlas \
-       ssymm.atlas dsymm.atlas csymm.atlas zsymm.atlas \
-       isamax.atlas idamax.atlas icamax.atlas izamax.atlas \
-       snrm2.atlas dnrm2.atlas scnrm2.atlas dznrm2.atlas \
-       saxpby.atlas daxpby.atlas caxpby.atlas zaxpby.atlas
-
-mkl :: slinpack.mkl dlinpack.mkl clinpack.mkl zlinpack.mkl \
-       scholesky.mkl dcholesky.mkl ccholesky.mkl zcholesky.mkl \
-       sgemm.mkl dgemm.mkl cgemm.mkl zgemm.mkl \
-       strmm.mkl dtrmm.mkl ctrmm.mkl ztrmm.mkl \
-       strsm.mkl dtrsm.mkl ctrsm.mkl ztrsm.mkl \
-       sspr.mkl dspr.mkl \
-       sspr2.mkl dspr2.mkl \
-       ssyr.mkl dsyr.mkl \
-       ssyr2.mkl dsyr2.mkl \
-       ssyrk.mkl dsyrk.mkl csyrk.mkl zsyrk.mkl \
-       ssyr2k.mkl dsyr2k.mkl csyr2k.mkl zsyr2k.mkl \
-       sger.mkl dger.mkl cger.mkl zger.mkl \
-       sdot.mkl ddot.mkl cdot.mkl zdot.mkl \
-       srot.atlas drot.atlas csrot.atlas zdrot.atlas \
-       srotm.atlas drotm.atlas \
-       saxpy.mkl daxpy.mkl caxpy.mkl zaxpy.mkl \
-       scopy.mkl dcopy.mkl ccopy.mkl zcopy.mkl \
-       sswap.mkl dswap.mkl cswap.mkl zswap.mkl \
-       sscal.mkl dscal.mkl cscal.mkl zscal.mkl \
-       sasum.mkl dasum.mkl casum.mkl zasum.mkl \
-       ssymv.mkl dsymv.mkl csymv.mkl zsymv.mkl \
-       chemv.mkl zhemv.mkl \
-       chbmv.mkl zhbmv.mkl \
-       chpmv.mkl zhpmv.mkl \
-       chemm.mkl zhemm.mkl \
-       cherk.mkl zherk.mkl \
-       cher2k.mkl zher2k.mkl \
-       cher.mkl zher.mkl \
-       cher2.mkl zher2.mkl \
-       sgemv.mkl dgemv.mkl cgemv.mkl zgemv.mkl \
-       strmv.mkl dtrmv.mkl ctrmv.mkl ztrmv.mkl \
-       stpmv.mkl dtpmv.mkl ctpmv.mkl ztpmv.mkl \
-       stpsv.mkl dtpsv.mkl ctpsv.mkl ztpsv.mkl \
-       strsv.mkl dtrsv.mkl ctrsv.mkl ztrsv.mkl \
-       sgeev.mkl dgeev.mkl cgeev.mkl zgeev.mkl \
-       sgesv.mkl dgesv.mkl cgesv.mkl zgesv.mkl \
-       sgetri.mkl dgetri.mkl cgetri.mkl zgetri.mkl \
-       spotrf.mkl dpotrf.mkl cpotrf.mkl zpotrf.mkl \
-       ssymm.mkl dsymm.mkl csymm.mkl zsymm.mkl \
-       saxpby.mkl daxpby.mkl caxpby.mkl zaxpby.mkl
-
-
-
-
-endif
-
-essl :: sgemm.essl strmm.essl dgemm.essl dtrmm.essl  \
-	cgemm.essl ctrmm.essl zgemm.essl ztrmm.essl  \
-	slinpack.essl clinpack.essl dlinpack.essl zlinpack.essl \
-	scholesky.essl ccholesky.essl dcholesky.essl zcholesky.essl \
-	strsm.essl dtrsm.essl ctrsm.essl ztrsm.essl
-
-veclib :: slinpack.veclib dlinpack.veclib clinpack.veclib zlinpack.veclib \
-       scholesky.veclib dcholesky.veclib ccholesky.veclib zcholesky.veclib \
-       sgemm.veclib dgemm.veclib cgemm.veclib zgemm.veclib \
-       strmm.veclib dtrmm.veclib ctrmm.veclib ztrmm.veclib \
-       strsm.veclib dtrsm.veclib ctrsm.veclib ztrsm.veclib \
-       sspr.veclib dspr.veclib \
-       sspr2.veclib dspr2.veclib \
-       ssyr.veclib dsyr.veclib \
-       ssyr2.veclib dsyr2.veclib \
-       ssyrk.veclib dsyrk.veclib csyrk.veclib zsyrk.veclib \
-       ssyr2k.veclib dsyr2k.veclib csyr2k.veclib zsyr2k.veclib \
-       sger.veclib dger.veclib cger.veclib zger.veclib \
-       sdot.veclib ddot.veclib cdot.veclib zdot.veclib \
-       srot.veclib drot.veclib csrot.veclib zdrot.veclib \
-       srotm.veclib drotm.veclib \
-       saxpy.veclib daxpy.veclib caxpy.veclib zaxpy.veclib \
-       scopy.veclib dcopy.veclib ccopy.veclib zcopy.veclib \
-       sswap.veclib dswap.veclib cswap.veclib zswap.veclib \
-       sscal.veclib dscal.veclib cscal.veclib zscal.veclib \
-       sasum.veclib dasum.veclib casum.veclib zasum.veclib \
-       ssymv.veclib dsymv.veclib csymv.veclib zsymv.veclib \
-       chemv.veclib zhemv.veclib \
-       chbmv.veclib zhbmv.veclib \
-       chpmv.veclib zhpmv.veclib \
-       chemm.veclib zhemm.veclib \
-       cherk.veclib zherk.veclib \
-       cher2k.veclib zher2k.veclib \
-       cher.veclib zher.veclib \
-       cher2.veclib zher2.veclib \
-       sgemv.veclib dgemv.veclib cgemv.veclib zgemv.veclib \
-       strmv.veclib dtrmv.veclib ctrmv.veclib ztrmv.veclib \
-       stpmv.veclib dtpmv.veclib ctpmv.veclib ztpmv.veclib \
-       stpsv.veclib dtpsv.veclib ctpsv.veclib ztpsv.veclib \
-       strsv.veclib dtrsv.veclib ctrsv.veclib ztrsv.veclib \
-       sgeev.veclib dgeev.veclib cgeev.veclib zgeev.veclib \
-       sgesv.veclib dgesv.veclib cgesv.veclib zgesv.veclib \
-       sgetri.veclib dgetri.veclib cgetri.veclib zgetri.veclib \
-       spotrf.veclib dpotrf.veclib cpotrf.veclib zpotrf.veclib \
-       ssymm.veclib dsymm.veclib csymm.veclib zsymm.veclib \
-       saxpby.veclib daxpby.veclib caxpby.veclib zaxpby.veclib
-
-goto_3m :: cgemm3m.goto zgemm3m.goto
-
-mkl_3m :: cgemm3m.mkl zgemm3m.mkl
-
-all :: goto mkl atlas acml veclib
-
-exe :
-	@./Make_exe.sh
-
-##################################### Slinpack ####################################################
-slinpack.goto : slinpack.$(SUFFIX) ../$(LIBNAME)
-	$(CC) $(CFLAGS) -o $(@F) $^ $(CEXTRALIB) $(EXTRALIB) $(FEXTRALIB) -lm
-
-slinpack.acml : slinpack.$(SUFFIX)
-	-$(CC) $(CFLAGS) -o $(@F) $^ $(LIBACML) $(CEXTRALIB) $(EXTRALIB) $(FEXTRALIB)
-
-slinpack.atlas : slinpack.$(SUFFIX)
-	-$(CC) $(CFLAGS) -o $(@F) $^ $(LIBATLAS) $(CEXTRALIB) $(EXTRALIB) $(FEXTRALIB)
-
-slinpack.mkl : slinpack.$(SUFFIX)
-	-$(CC) $(CFLAGS) -o $(@F) $^ $(LIBMKL) $(CEXTRALIB) $(EXTRALIB) $(FEXTRALIB)
-
-slinpack.veclib : slinpack.$(SUFFIX)
-	-$(CC) $(CFLAGS) -o $(@F) $^ $(LIBVECLIB) $(CEXTRALIB) $(EXTRALIB) $(FEXTRALIB)
-
-slinpack.essl : slinpack.$(SUFFIX)
-	-$(CC) $(CFLAGS) -o $(@F) $^ $(LIBESSL) $(CEXTRALIB) $(EXTRALIB) $(FEXTRALIB)
-
-##################################### Dlinpack ####################################################
-dlinpack.goto : dlinpack.$(SUFFIX) ../$(LIBNAME)
-	$(CC) $(CFLAGS) -o $(@F) $^ $(CEXTRALIB) $(EXTRALIB) $(FEXTRALIB) -lm
-
-dlinpack.acml : dlinpack.$(SUFFIX)
-	-$(CC) $(CFLAGS) -o $(@F) $^ $(LIBACML) $(CEXTRALIB) $(EXTRALIB) $(FEXTRALIB)
-
-dlinpack.atlas : dlinpack.$(SUFFIX)
-	-$(CC) $(CFLAGS) -o $(@F) $^ $(LIBATLAS) $(CEXTRALIB) $(EXTRALIB) $(FEXTRALIB)
-
-dlinpack.mkl : dlinpack.$(SUFFIX)
-	-$(CC) $(CFLAGS) -o $(@F) $^ $(LIBMKL) $(CEXTRALIB) $(EXTRALIB) $(FEXTRALIB)
-
-dlinpack.veclib : dlinpack.$(SUFFIX)
-	-$(CC) $(CFLAGS) -o $(@F) $^ $(LIBVECLIB) $(CEXTRALIB) $(EXTRALIB) $(FEXTRALIB)
-
-dlinpack.essl : dlinpack.$(SUFFIX)
-	-$(CC) $(CFLAGS) -o $(@F) $^ $(LIBESSL) $(CEXTRALIB) $(EXTRALIB) $(FEXTRALIB)
-
-##################################### Clinpack ####################################################
-
-clinpack.goto : clinpack.$(SUFFIX) ../$(LIBNAME)
-	$(CC) $(CFLAGS) -o $(@F) $^ $(CEXTRALIB) $(EXTRALIB) $(FEXTRALIB) -lm
-
-clinpack.acml : clinpack.$(SUFFIX)
-	-$(CC) $(CFLAGS) -o $(@F) $^ $(LIBACML) $(CEXTRALIB) $(EXTRALIB) $(FEXTRALIB)
-
-clinpack.atlas : clinpack.$(SUFFIX)
-	-$(CC) $(CFLAGS) -o $(@F) $^ $(LIBATLAS) $(CEXTRALIB) $(EXTRALIB) $(FEXTRALIB)
-
-clinpack.mkl : clinpack.$(SUFFIX)
-	-$(CC) $(CFLAGS) -o $(@F) $^ $(LIBMKL) $(CEXTRALIB) $(EXTRALIB) $(FEXTRALIB)
-
-clinpack.veclib : clinpack.$(SUFFIX)
-	-$(CC) $(CFLAGS) -o $(@F) $^ $(LIBVECLIB) $(CEXTRALIB) $(EXTRALIB) $(FEXTRALIB)
-
-clinpack.essl : clinpack.$(SUFFIX)
-	-$(CC) $(CFLAGS) -o $(@F) $^ $(LIBESSL) $(CEXTRALIB) $(EXTRALIB) $(FEXTRALIB)
-
-##################################### Zlinpack ####################################################
-
-zlinpack.goto : zlinpack.$(SUFFIX) ../$(LIBNAME)
-	$(CC) $(CFLAGS) -o $(@F) $^ $(CEXTRALIB) $(EXTRALIB) $(FEXTRALIB) -lm
-
-zlinpack.acml : zlinpack.$(SUFFIX)
-	-$(CC) $(CFLAGS) -o $(@F) $^ $(LIBACML) $(CEXTRALIB) $(EXTRALIB) $(FEXTRALIB)
-
-zlinpack.atlas : zlinpack.$(SUFFIX)
-	-$(CC) $(CFLAGS) -o $(@F) $^ $(LIBATLAS) $(CEXTRALIB) $(EXTRALIB) $(FEXTRALIB)
-
-zlinpack.mkl : zlinpack.$(SUFFIX)
-	-$(CC) $(CFLAGS) -o $(@F) $^ $(LIBMKL) $(CEXTRALIB) $(EXTRALIB) $(FEXTRALIB)
-
-zlinpack.veclib : zlinpack.$(SUFFIX)
-	-$(CC) $(CFLAGS) -o $(@F) $^ $(LIBVECLIB) $(CEXTRALIB) $(EXTRALIB) $(FEXTRALIB)
-
-zlinpack.essl : zlinpack.$(SUFFIX)
-	-$(CC) $(CFLAGS) -o $(@F) $^ $(LIBESSL) $(CEXTRALIB) $(EXTRALIB) $(FEXTRALIB)
-
-##################################### Scholesky ###################################################
-
-scholesky.goto : scholesky.$(SUFFIX) ../$(LIBNAME)
-	$(CC) $(CFLAGS) -o $(@F) $^ $(CEXTRALIB) $(EXTRALIB) $(FEXTRALIB) -lm
-
-scholesky.acml : scholesky.$(SUFFIX)
-	-$(CC) $(CFLAGS) -o $(@F) $^ $(LIBACML) $(CEXTRALIB) $(EXTRALIB) $(FEXTRALIB)
-
-scholesky.atlas : scholesky.$(SUFFIX)
-	-$(CC) $(CFLAGS) -o $(@F) $^ $(LIBATLAS) $(CEXTRALIB) $(EXTRALIB) $(FEXTRALIB)
-
-scholesky.mkl : scholesky.$(SUFFIX)
-	-$(CC) $(CFLAGS) -o $(@F) $^ $(LIBMKL) $(CEXTRALIB) $(EXTRALIB) $(FEXTRALIB)
-
-scholesky.veclib : scholesky.$(SUFFIX)
-	-$(CC) $(CFLAGS) -o $(@F) $^ $(LIBVECLIB) $(CEXTRALIB) $(EXTRALIB) $(FEXTRALIB)
-
-scholesky.essl : scholesky.$(SUFFIX)
-	-$(CC) $(CFLAGS) -o $(@F) $^ $(LIBESSL) $(CEXTRALIB) $(EXTRALIB) $(FEXTRALIB)
-
-##################################### Dcholesky ###################################################
-
-dcholesky.goto : dcholesky.$(SUFFIX) ../$(LIBNAME)
-	$(CC) $(CFLAGS) -o $(@F) $^ $(CEXTRALIB) $(EXTRALIB) $(FEXTRALIB) -lm
-
-dcholesky.acml : dcholesky.$(SUFFIX)
-	-$(CC) $(CFLAGS) -o $(@F) $^ $(LIBACML) $(CEXTRALIB) $(EXTRALIB) $(FEXTRALIB)
-
-dcholesky.atlas : dcholesky.$(SUFFIX)
-	-$(CC) $(CFLAGS) -o $(@F) $^ $(LIBATLAS) $(CEXTRALIB) $(EXTRALIB) $(FEXTRALIB)
-
-dcholesky.mkl : dcholesky.$(SUFFIX)
-	-$(CC) $(CFLAGS) -o $(@F) $^ $(LIBMKL) $(CEXTRALIB) $(EXTRALIB) $(FEXTRALIB)
-
-dcholesky.veclib : dcholesky.$(SUFFIX)
-	-$(CC) $(CFLAGS) -o $(@F) $^ $(LIBVECLIB) $(CEXTRALIB) $(EXTRALIB) $(FEXTRALIB)
-
-dcholesky.essl : dcholesky.$(SUFFIX)
-	-$(CC) $(CFLAGS) -o $(@F) $^ $(LIBESSL) $(CEXTRALIB) $(EXTRALIB) $(FEXTRALIB)
-
-##################################### Ccholesky ###################################################
-
-ccholesky.goto : ccholesky.$(SUFFIX) ../$(LIBNAME)
-	$(CC) $(CFLAGS) -o $(@F) $^ $(CEXTRALIB) $(EXTRALIB) $(FEXTRALIB) -lm
-
-ccholesky.acml : ccholesky.$(SUFFIX)
-	-$(CC) $(CFLAGS) -o $(@F) $^ $(LIBACML) $(CEXTRALIB) $(EXTRALIB) $(FEXTRALIB)
-
-ccholesky.atlas : ccholesky.$(SUFFIX)
-	-$(CC) $(CFLAGS) -o $(@F) $^ $(LIBATLAS) $(CEXTRALIB) $(EXTRALIB) $(FEXTRALIB)
-
-ccholesky.mkl : ccholesky.$(SUFFIX)
-	-$(CC) $(CFLAGS) -o $(@F) $^ $(LIBMKL) $(CEXTRALIB) $(EXTRALIB) $(FEXTRALIB)
-
-ccholesky.veclib : ccholesky.$(SUFFIX)
-	-$(CC) $(CFLAGS) -o $(@F) $^ $(LIBVECLIB) $(CEXTRALIB) $(EXTRALIB) $(FEXTRALIB)
-
-ccholesky.essl : ccholesky.$(SUFFIX)
-	-$(CC) $(CFLAGS) -o $(@F) $^ $(LIBESSL) $(CEXTRALIB) $(EXTRALIB) $(FEXTRALIB)
-
-
-##################################### Zcholesky ###################################################
-
-zcholesky.goto : zcholesky.$(SUFFIX) ../$(LIBNAME)
-	$(CC) $(CFLAGS) -o $(@F) $^ $(CEXTRALIB) $(EXTRALIB) $(FEXTRALIB) -lm
-
-zcholesky.acml : zcholesky.$(SUFFIX)
-	-$(CC) $(CFLAGS) -o $(@F) $^ $(LIBACML) $(CEXTRALIB) $(EXTRALIB) $(FEXTRALIB)
-
-zcholesky.atlas : zcholesky.$(SUFFIX)
-	-$(CC) $(CFLAGS) -o $(@F) $^ $(LIBATLAS) $(CEXTRALIB) $(EXTRALIB) $(FEXTRALIB)
-
-zcholesky.mkl : zcholesky.$(SUFFIX)
-	-$(CC) $(CFLAGS) -o $(@F) $^ $(LIBMKL) $(CEXTRALIB) $(EXTRALIB) $(FEXTRALIB)
-
-zcholesky.veclib : zcholesky.$(SUFFIX)
-	-$(CC) $(CFLAGS) -o $(@F) $^ $(LIBVECLIB) $(CEXTRALIB) $(EXTRALIB) $(FEXTRALIB)
-
-zcholesky.essl : zcholesky.$(SUFFIX)
-	-$(CC) $(CFLAGS) -o $(@F) $^ $(LIBESSL) $(CEXTRALIB) $(EXTRALIB) $(FEXTRALIB)
-
-##################################### Sgemm ####################################################
-ifeq ($(BUILD_BFLOAT16),1)
-sbgemm.goto : sbgemm.$(SUFFIX) ../$(LIBNAME)
-	$(CC) $(CFLAGS) -o $(@F) $^ $(CEXTRALIB) $(EXTRALIB) $(FEXTRALIB) -lm
-endif
-
-sgemm.goto : sgemm.$(SUFFIX) ../$(LIBNAME)
-	$(CC) $(CFLAGS) -o $(@F) $^ $(CEXTRALIB) $(EXTRALIB) $(FEXTRALIB) -lm
-
-sgemm.acml : sgemm.$(SUFFIX)
-	-$(CC) $(CFLAGS) -o $(@F) $^ $(LIBACML) $(CEXTRALIB) $(EXTRALIB) $(FEXTRALIB)
-
-sgemm.atlas : sgemm.$(SUFFIX)
-	-$(CC) $(CFLAGS) -o $(@F) $^ $(LIBATLAS) $(CEXTRALIB) $(EXTRALIB) $(FEXTRALIB)
-
-sgemm.mkl : sgemm.$(SUFFIX)
-	-$(CC) $(CFLAGS) -o $(@F) $^ $(LIBMKL) $(CEXTRALIB) $(EXTRALIB) $(FEXTRALIB)
-
-sgemm.veclib : sgemm.$(SUFFIX)
-	-$(CC) $(CFLAGS) -o $(@F) $^ $(LIBVECLIB) $(CEXTRALIB) $(EXTRALIB) $(FEXTRALIB)
-
-sgemm.essl : sgemm.$(SUFFIX)
-	-$(CC) $(CFLAGS) -o $(@F) $^ $(LIBESSL) $(CEXTRALIB) $(EXTRALIB) $(FEXTRALIB)
-
-##################################### Dgemm ####################################################
-dgemm.goto : dgemm.$(SUFFIX) ../$(LIBNAME)
-	$(CC) $(CFLAGS) -o $(@F) $^ $(CEXTRALIB) $(EXTRALIB) $(FEXTRALIB) -lm
-
-dgemm.acml : dgemm.$(SUFFIX)
-	-$(CC) $(CFLAGS) -o $(@F) $^ $(LIBACML) $(CEXTRALIB) $(EXTRALIB) $(FEXTRALIB)
-
-dgemm.atlas : dgemm.$(SUFFIX)
-	-$(CC) $(CFLAGS) -o $(@F) $^ $(LIBATLAS) $(CEXTRALIB) $(EXTRALIB) $(FEXTRALIB)
-
-dgemm.mkl : dgemm.$(SUFFIX)
-	-$(CC) $(CFLAGS) -o $(@F) $^ $(LIBMKL) $(CEXTRALIB) $(EXTRALIB) $(FEXTRALIB)
-
-dgemm.veclib : dgemm.$(SUFFIX)
-	-$(CC) $(CFLAGS) -o $(@F) $^ $(LIBVECLIB) $(CEXTRALIB) $(EXTRALIB) $(FEXTRALIB)
-
-dgemm.essl : dgemm.$(SUFFIX)
-	-$(CC) $(CFLAGS) -o $(@F) $^ $(LIBESSL) $(CEXTRALIB) $(EXTRALIB) $(FEXTRALIB)
-
-##################################### Cgemm ####################################################
-
-cgemm.goto : cgemm.$(SUFFIX) ../$(LIBNAME)
-	$(CC) $(CFLAGS) -o $(@F) $^ $(CEXTRALIB) $(EXTRALIB) $(FEXTRALIB) -lm
-
-cgemm.acml : cgemm.$(SUFFIX)
-	-$(CC) $(CFLAGS) -o $(@F) $^ $(LIBACML) $(CEXTRALIB) $(EXTRALIB) $(FEXTRALIB)
-
-cgemm.atlas : cgemm.$(SUFFIX)
-	-$(CC) $(CFLAGS) -o $(@F) $^ $(LIBATLAS) $(CEXTRALIB) $(EXTRALIB) $(FEXTRALIB)
-
-cgemm.mkl : cgemm.$(SUFFIX)
-	-$(CC) $(CFLAGS) -o $(@F) $^ $(LIBMKL) $(CEXTRALIB) $(EXTRALIB) $(FEXTRALIB)
-
-cgemm.veclib : cgemm.$(SUFFIX)
-	-$(CC) $(CFLAGS) -o $(@F) $^ $(LIBVECLIB) $(CEXTRALIB) $(EXTRALIB) $(FEXTRALIB)
-
-cgemm.essl : cgemm.$(SUFFIX)
-	-$(CC) $(CFLAGS) -o $(@F) $^ $(LIBESSL) $(CEXTRALIB) $(EXTRALIB) $(FEXTRALIB)
-
-##################################### Zgemm ####################################################
-
-zgemm.goto : zgemm.$(SUFFIX) ../$(LIBNAME)
-	$(CC) $(CFLAGS) -o $(@F) $^ $(CEXTRALIB) $(EXTRALIB) $(FEXTRALIB) -lm
-
-zgemm.acml : zgemm.$(SUFFIX)
-	-$(CC) $(CFLAGS) -o $(@F) $^ $(LIBACML) $(CEXTRALIB) $(EXTRALIB) $(FEXTRALIB)
-
-zgemm.atlas : zgemm.$(SUFFIX)
-	-$(CC) $(CFLAGS) -o $(@F) $^ $(LIBATLAS) $(CEXTRALIB) $(EXTRALIB) $(FEXTRALIB)
-
-zgemm.mkl : zgemm.$(SUFFIX)
-	-$(CC) $(CFLAGS) -o $(@F) $^ $(LIBMKL) $(CEXTRALIB) $(EXTRALIB) $(FEXTRALIB)
-
-zgemm.veclib : zgemm.$(SUFFIX)
-	-$(CC) $(CFLAGS) -o $(@F) $^ $(LIBVECLIB) $(CEXTRALIB) $(EXTRALIB) $(FEXTRALIB)
-
-zgemm.essl : zgemm.$(SUFFIX)
-	-$(CC) $(CFLAGS) -o $(@F) $^ $(LIBESSL) $(CEXTRALIB) $(EXTRALIB) $(FEXTRALIB)
-
-##################################### Ssymm ####################################################
-ssymm.goto : ssymm.$(SUFFIX) ../$(LIBNAME)
-	$(CC) $(CFLAGS) -o $(@F) $^ $(CEXTRALIB) $(EXTRALIB) $(FEXTRALIB) -lm
-
-ssymm.acml : ssymm.$(SUFFIX)
-	-$(CC) $(CFLAGS) -o $(@F) $^ $(LIBACML) $(CEXTRALIB) $(EXTRALIB) $(FEXTRALIB)
-
-ssymm.atlas : ssymm.$(SUFFIX)
-	-$(CC) $(CFLAGS) -o $(@F) $^ $(LIBATLAS) $(CEXTRALIB) $(EXTRALIB) $(FEXTRALIB)
-
-ssymm.mkl : ssymm.$(SUFFIX)
-	-$(CC) $(CFLAGS) -o $(@F) $^ $(LIBMKL) $(CEXTRALIB) $(EXTRALIB) $(FEXTRALIB)
-
-ssymm.veclib : ssymm.$(SUFFIX)
-	-$(CC) $(CFLAGS) -o $(@F) $^ $(LIBVECLIB) $(CEXTRALIB) $(EXTRALIB) $(FEXTRALIB)
-
-##################################### Dsymm ####################################################
-dsymm.goto : dsymm.$(SUFFIX) ../$(LIBNAME)
-	$(CC) $(CFLAGS) -o $(@F) $^ $(CEXTRALIB) $(EXTRALIB) $(FEXTRALIB) -lm
-
-dsymm.acml : dsymm.$(SUFFIX)
-	-$(CC) $(CFLAGS) -o $(@F) $^ $(LIBACML) $(CEXTRALIB) $(EXTRALIB) $(FEXTRALIB)
-
-dsymm.atlas : dsymm.$(SUFFIX)
-	-$(CC) $(CFLAGS) -o $(@F) $^ $(LIBATLAS) $(CEXTRALIB) $(EXTRALIB) $(FEXTRALIB)
-
-dsymm.mkl : dsymm.$(SUFFIX)
-	-$(CC) $(CFLAGS) -o $(@F) $^ $(LIBMKL) $(CEXTRALIB) $(EXTRALIB) $(FEXTRALIB)
-
-dsymm.veclib : dsymm.$(SUFFIX)
-	-$(CC) $(CFLAGS) -o $(@F) $^ $(LIBVECLIB) $(CEXTRALIB) $(EXTRALIB) $(FEXTRALIB)
-
-##################################### Csymm ####################################################
-
-csymm.goto : csymm.$(SUFFIX) ../$(LIBNAME)
-	$(CC) $(CFLAGS) -o $(@F) $^ $(CEXTRALIB) $(EXTRALIB) $(FEXTRALIB) -lm
-
-csymm.acml : csymm.$(SUFFIX)
-	-$(CC) $(CFLAGS) -o $(@F) $^ $(LIBACML) $(CEXTRALIB) $(EXTRALIB) $(FEXTRALIB)
-
-csymm.atlas : csymm.$(SUFFIX)
-	-$(CC) $(CFLAGS) -o $(@F) $^ $(LIBATLAS) $(CEXTRALIB) $(EXTRALIB) $(FEXTRALIB)
-
-csymm.mkl : csymm.$(SUFFIX)
-	-$(CC) $(CFLAGS) -o $(@F) $^ $(LIBMKL) $(CEXTRALIB) $(EXTRALIB) $(FEXTRALIB)
-
-csymm.veclib : csymm.$(SUFFIX)
-	-$(CC) $(CFLAGS) -o $(@F) $^ $(LIBVECLIB) $(CEXTRALIB) $(EXTRALIB) $(FEXTRALIB)
-
-##################################### Zsymm ####################################################
-
-zsymm.goto : zsymm.$(SUFFIX) ../$(LIBNAME)
-	$(CC) $(CFLAGS) -o $(@F) $^ $(CEXTRALIB) $(EXTRALIB) $(FEXTRALIB) -lm
-
-zsymm.acml : zsymm.$(SUFFIX)
-	-$(CC) $(CFLAGS) -o $(@F) $^ $(LIBACML) $(CEXTRALIB) $(EXTRALIB) $(FEXTRALIB)
-
-zsymm.atlas : zsymm.$(SUFFIX)
-	-$(CC) $(CFLAGS) -o $(@F) $^ $(LIBATLAS) $(CEXTRALIB) $(EXTRALIB) $(FEXTRALIB)
-
-zsymm.mkl : zsymm.$(SUFFIX)
-	-$(CC) $(CFLAGS) -o $(@F) $^ $(LIBMKL) $(CEXTRALIB) $(EXTRALIB) $(FEXTRALIB)
-
-zsymm.veclib : zsymm.$(SUFFIX)
-	-$(CC) $(CFLAGS) -o $(@F) $^ $(LIBVECLIB) $(CEXTRALIB) $(EXTRALIB) $(FEXTRALIB)
-
-##################################### Strmm ####################################################
-strmm.goto : strmm.$(SUFFIX) ../$(LIBNAME)
-	$(CC) $(CFLAGS) -o $(@F) $^ $(CEXTRALIB) $(EXTRALIB) $(FEXTRALIB) -lm
-
-strmm.acml : strmm.$(SUFFIX)
-	-$(CC) $(CFLAGS) -o $(@F) $^ $(LIBACML) $(CEXTRALIB) $(EXTRALIB) $(FEXTRALIB)
-
-strmm.atlas : strmm.$(SUFFIX)
-	-$(CC) $(CFLAGS) -o $(@F) $^ $(LIBATLAS) $(CEXTRALIB) $(EXTRALIB) $(FEXTRALIB)
-
-strmm.mkl : strmm.$(SUFFIX)
-	-$(CC) $(CFLAGS) -o $(@F) $^ $(LIBMKL) $(CEXTRALIB) $(EXTRALIB) $(FEXTRALIB)
-
-strmm.veclib : strmm.$(SUFFIX)
-	-$(CC) $(CFLAGS) -o $(@F) $^ $(LIBVECLIB) $(CEXTRALIB) $(EXTRALIB) $(FEXTRALIB)
-
-strmm.essl : strmm.$(SUFFIX)
-	-$(CC) $(CFLAGS) -o $(@F) $^ $(LIBESSL) $(CEXTRALIB) $(EXTRALIB) $(FEXTRALIB)
-
-##################################### Dtrmm ####################################################
-dtrmm.goto : dtrmm.$(SUFFIX) ../$(LIBNAME)
-	$(CC) $(CFLAGS) -o $(@F) $^ $(CEXTRALIB) $(EXTRALIB) $(FEXTRALIB) -lm
-
-dtrmm.acml : dtrmm.$(SUFFIX)
-	-$(CC) $(CFLAGS) -o $(@F) $^ $(LIBACML) $(CEXTRALIB) $(EXTRALIB) $(FEXTRALIB)
-
-dtrmm.atlas : dtrmm.$(SUFFIX)
-	-$(CC) $(CFLAGS) -o $(@F) $^ $(LIBATLAS) $(CEXTRALIB) $(EXTRALIB) $(FEXTRALIB)
-
-dtrmm.mkl : dtrmm.$(SUFFIX)
-	-$(CC) $(CFLAGS) -o $(@F) $^ $(LIBMKL) $(CEXTRALIB) $(EXTRALIB) $(FEXTRALIB)
-
-dtrmm.veclib : dtrmm.$(SUFFIX)
-	-$(CC) $(CFLAGS) -o $(@F) $^ $(LIBVECLIB) $(CEXTRALIB) $(EXTRALIB) $(FEXTRALIB)
-
-dtrmm.essl : dtrmm.$(SUFFIX)
-	-$(CC) $(CFLAGS) -o $(@F) $^ $(LIBESSL) $(CEXTRALIB) $(EXTRALIB) $(FEXTRALIB)
-
-##################################### Ctrmm ####################################################
-
-ctrmm.goto : ctrmm.$(SUFFIX) ../$(LIBNAME)
-	$(CC) $(CFLAGS) -o $(@F) $^ $(CEXTRALIB) $(EXTRALIB) $(FEXTRALIB) -lm
-
-ctrmm.acml : ctrmm.$(SUFFIX)
-	-$(CC) $(CFLAGS) -o $(@F) $^ $(LIBACML) $(CEXTRALIB) $(EXTRALIB) $(FEXTRALIB)
-
-ctrmm.atlas : ctrmm.$(SUFFIX)
-	-$(CC) $(CFLAGS) -o $(@F) $^ $(LIBATLAS) $(CEXTRALIB) $(EXTRALIB) $(FEXTRALIB)
-
-ctrmm.mkl : ctrmm.$(SUFFIX)
-	-$(CC) $(CFLAGS) -o $(@F) $^ $(LIBMKL) $(CEXTRALIB) $(EXTRALIB) $(FEXTRALIB)
-
-ctrmm.veclib : ctrmm.$(SUFFIX)
-	-$(CC) $(CFLAGS) -o $(@F) $^ $(LIBVECLIB) $(CEXTRALIB) $(EXTRALIB) $(FEXTRALIB)
-
-ctrmm.essl : ctrmm.$(SUFFIX)
-	-$(CC) $(CFLAGS) -o $(@F) $^ $(LIBESSL) $(CEXTRALIB) $(EXTRALIB) $(FEXTRALIB)
-
-##################################### Ztrmm ####################################################
-
-ztrmm.goto : ztrmm.$(SUFFIX) ../$(LIBNAME)
-	$(CC) $(CFLAGS) -o $(@F) $^ $(CEXTRALIB) $(EXTRALIB) $(FEXTRALIB) -lm
-
-ztrmm.acml : ztrmm.$(SUFFIX)
-	-$(CC) $(CFLAGS) -o $(@F) $^ $(LIBACML) $(CEXTRALIB) $(EXTRALIB) $(FEXTRALIB)
-
-ztrmm.atlas : ztrmm.$(SUFFIX)
-	-$(CC) $(CFLAGS) -o $(@F) $^ $(LIBATLAS) $(CEXTRALIB) $(EXTRALIB) $(FEXTRALIB)
-
-ztrmm.mkl : ztrmm.$(SUFFIX)
-	-$(CC) $(CFLAGS) -o $(@F) $^ $(LIBMKL) $(CEXTRALIB) $(EXTRALIB) $(FEXTRALIB)
-
-ztrmm.veclib : ztrmm.$(SUFFIX)
-	-$(CC) $(CFLAGS) -o $(@F) $^ $(LIBVECLIB) $(CEXTRALIB) $(EXTRALIB) $(FEXTRALIB)
-
-ztrmm.essl : ztrmm.$(SUFFIX)
-	-$(CC) $(CFLAGS) -o $(@F) $^ $(LIBESSL) $(CEXTRALIB) $(EXTRALIB) $(FEXTRALIB)
-
-##################################### Strsm ####################################################
-strsm.goto : strsm.$(SUFFIX) ../$(LIBNAME)
-	$(CC) $(CFLAGS) -o $(@F) $^ $(CEXTRALIB) $(EXTRALIB) $(FEXTRALIB) -lm
-
-strsm.acml : strsm.$(SUFFIX)
-	-$(CC) $(CFLAGS) -o $(@F) $^ $(LIBACML) $(CEXTRALIB) $(EXTRALIB) $(FEXTRALIB)
-
-strsm.atlas : strsm.$(SUFFIX)
-	-$(CC) $(CFLAGS) -o $(@F) $^ $(LIBATLAS) $(CEXTRALIB) $(EXTRALIB) $(FEXTRALIB)
-
-strsm.mkl : strsm.$(SUFFIX)
-	-$(CC) $(CFLAGS) -o $(@F) $^ $(LIBMKL) $(CEXTRALIB) $(EXTRALIB) $(FEXTRALIB)
-
-strsm.veclib : strsm.$(SUFFIX)
-	-$(CC) $(CFLAGS) -o $(@F) $^ $(LIBVECLIB) $(CEXTRALIB) $(EXTRALIB) $(FEXTRALIB)
-
-strsm.essl : strsm.$(SUFFIX)
-	-$(CC) $(CFLAGS) -o $(@F) $^ $(LIBESSL) $(CEXTRALIB) $(EXTRALIB) $(FEXTRALIB)
-
-##################################### Dtrsm ####################################################
-dtrsm.goto : dtrsm.$(SUFFIX) ../$(LIBNAME)
-	$(CC) $(CFLAGS) -o $(@F) $^ $(CEXTRALIB) $(EXTRALIB) $(FEXTRALIB) -lm
-
-dtrsm.acml : dtrsm.$(SUFFIX)
-	-$(CC) $(CFLAGS) -o $(@F) $^ $(LIBACML) $(CEXTRALIB) $(EXTRALIB) $(FEXTRALIB)
-
-dtrsm.atlas : dtrsm.$(SUFFIX)
-	-$(CC) $(CFLAGS) -o $(@F) $^ $(LIBATLAS) $(CEXTRALIB) $(EXTRALIB) $(FEXTRALIB)
-
-dtrsm.mkl : dtrsm.$(SUFFIX)
-	-$(CC) $(CFLAGS) -o $(@F) $^ $(LIBMKL) $(CEXTRALIB) $(EXTRALIB) $(FEXTRALIB)
-
-dtrsm.veclib : dtrsm.$(SUFFIX)
-	-$(CC) $(CFLAGS) -o $(@F) $^ $(LIBVECLIB) $(CEXTRALIB) $(EXTRALIB) $(FEXTRALIB)
-
-dtrsm.essl : dtrsm.$(SUFFIX)
-	-$(CC) $(CFLAGS) -o $(@F) $^ $(LIBESSL) $(CEXTRALIB) $(EXTRALIB) $(FEXTRALIB)
-
-##################################### Ctrsm ####################################################
-
-ctrsm.goto : ctrsm.$(SUFFIX) ../$(LIBNAME)
-	$(CC) $(CFLAGS) -o $(@F) $^ $(CEXTRALIB) $(EXTRALIB) $(FEXTRALIB) -lm
-
-ctrsm.acml : ctrsm.$(SUFFIX)
-	-$(CC) $(CFLAGS) -o $(@F) $^ $(LIBACML) $(CEXTRALIB) $(EXTRALIB) $(FEXTRALIB)
-
-ctrsm.atlas : ctrsm.$(SUFFIX)
-	-$(CC) $(CFLAGS) -o $(@F) $^ $(LIBATLAS) $(CEXTRALIB) $(EXTRALIB) $(FEXTRALIB)
-
-ctrsm.mkl : ctrsm.$(SUFFIX)
-	-$(CC) $(CFLAGS) -o $(@F) $^ $(LIBMKL) $(CEXTRALIB) $(EXTRALIB) $(FEXTRALIB)
-
-ctrsm.veclib : ctrsm.$(SUFFIX)
-	-$(CC) $(CFLAGS) -o $(@F) $^ $(LIBVECLIB) $(CEXTRALIB) $(EXTRALIB) $(FEXTRALIB)
-
-ctrsm.essl : ctrsm.$(SUFFIX)
-	-$(CC) $(CFLAGS) -o $(@F) $^ $(LIBESSL) $(CEXTRALIB) $(EXTRALIB) $(FEXTRALIB)
-
-##################################### Ztrsm ####################################################
-
-ztrsm.goto : ztrsm.$(SUFFIX) ../$(LIBNAME)
-	$(CC) $(CFLAGS) -o $(@F) $^ $(CEXTRALIB) $(EXTRALIB) $(FEXTRALIB) -lm
-
-ztrsm.acml : ztrsm.$(SUFFIX)
-	-$(CC) $(CFLAGS) -o $(@F) $^ $(LIBACML) $(CEXTRALIB) $(EXTRALIB) $(FEXTRALIB)
-
-ztrsm.atlas : ztrsm.$(SUFFIX)
-	-$(CC) $(CFLAGS) -o $(@F) $^ $(LIBATLAS) $(CEXTRALIB) $(EXTRALIB) $(FEXTRALIB)
-
-ztrsm.mkl : ztrsm.$(SUFFIX)
-	-$(CC) $(CFLAGS) -o $(@F) $^ $(LIBMKL) $(CEXTRALIB) $(EXTRALIB) $(FEXTRALIB)
-
-ztrsm.veclib : ztrsm.$(SUFFIX)
-	-$(CC) $(CFLAGS) -o $(@F) $^ $(LIBVECLIB) $(CEXTRALIB) $(EXTRALIB) $(FEXTRALIB)
-
-ztrsm.essl : ztrsm.$(SUFFIX)
-	-$(CC) $(CFLAGS) -o $(@F) $^ $(LIBESSL) $(CEXTRALIB) $(EXTRALIB) $(FEXTRALIB)
-##################################### Ssyr ####################################################
-ssyr.goto : ssyr.$(SUFFIX) ../$(LIBNAME)
-	$(CC) $(CFLAGS) -o $(@F) $^ $(CEXTRALIB) $(EXTRALIB) $(FEXTRALIB) -lm
-
-ssyr.acml : ssyr.$(SUFFIX)
-	-$(CC) $(CFLAGS) -o $(@F) $^ $(LIBACML) $(CEXTRALIB) $(EXTRALIB) $(FEXTRALIB)
-
-ssyr.atlas : ssyr.$(SUFFIX)
-	-$(CC) $(CFLAGS) -o $(@F) $^ $(LIBATLAS) $(CEXTRALIB) $(EXTRALIB) $(FEXTRALIB)
-
-ssyr.mkl : ssyr.$(SUFFIX)
-	-$(CC) $(CFLAGS) -o $(@F) $^ $(LIBMKL) $(CEXTRALIB) $(EXTRALIB) $(FEXTRALIB)
-
-ssyr.veclib : ssyr.$(SUFFIX)
-	-$(CC) $(CFLAGS) -o $(@F) $^ $(LIBVECLIB) $(CEXTRALIB) $(EXTRALIB) $(FEXTRALIB)
-##################################### Dsyr ####################################################
-dsyr.goto : dsyr.$(SUFFIX) ../$(LIBNAME)
-	$(CC) $(CFLAGS) -o $(@F) $^ $(CEXTRALIB) $(EXTRALIB) $(FEXTRALIB) -lm
-
-dsyr.acml : dsyr.$(SUFFIX)
-	-$(CC) $(CFLAGS) -o $(@F) $^ $(LIBACML) $(CEXTRALIB) $(EXTRALIB) $(FEXTRALIB)
-
-dsyr.atlas : dsyr.$(SUFFIX)
-	-$(CC) $(CFLAGS) -o $(@F) $^ $(LIBATLAS) $(CEXTRALIB) $(EXTRALIB) $(FEXTRALIB)
-
-dsyr.mkl : dsyr.$(SUFFIX)
-	-$(CC) $(CFLAGS) -o $(@F) $^ $(LIBMKL) $(CEXTRALIB) $(EXTRALIB) $(FEXTRALIB)
-
-dsyr.veclib : dsyr.$(SUFFIX)
-	-$(CC) $(CFLAGS) -o $(@F) $^ $(LIBVECLIB) $(CEXTRALIB) $(EXTRALIB) $(FEXTRALIB)
-	
-##################################### Sspr ####################################################
-sspr.goto : sspr.$(SUFFIX) ../$(LIBNAME)
-	$(CC) $(CFLAGS) -o $(@F) $^ $(CEXTRALIB) $(EXTRALIB) $(FEXTRALIB) -lm
-
-sspr.acml : sspr.$(SUFFIX)
-	-$(CC) $(CFLAGS) -o $(@F) $^ $(LIBACML) $(CEXTRALIB) $(EXTRALIB) $(FEXTRALIB)
-
-sspr.atlas : sspr.$(SUFFIX)
-	-$(CC) $(CFLAGS) -o $(@F) $^ $(LIBATLAS) $(CEXTRALIB) $(EXTRALIB) $(FEXTRALIB)
-
-sspr.mkl : sspr.$(SUFFIX)
-	-$(CC) $(CFLAGS) -o $(@F) $^ $(LIBMKL) $(CEXTRALIB) $(EXTRALIB) $(FEXTRALIB)
-
-sspr.veclib : sspr.$(SUFFIX)
-	-$(CC) $(CFLAGS) -o $(@F) $^ $(LIBVECLIB) $(CEXTRALIB) $(EXTRALIB) $(FEXTRALIB)
-	
-##################################### Dspr ####################################################
-dspr.goto : dspr.$(SUFFIX) ../$(LIBNAME)
-	$(CC) $(CFLAGS) -o $(@F) $^ $(CEXTRALIB) $(EXTRALIB) $(FEXTRALIB) -lm
-
-dspr.acml : dspr.$(SUFFIX)
-	-$(CC) $(CFLAGS) -o $(@F) $^ $(LIBACML) $(CEXTRALIB) $(EXTRALIB) $(FEXTRALIB)
-
-dspr.atlas : dspr.$(SUFFIX)
-	-$(CC) $(CFLAGS) -o $(@F) $^ $(LIBATLAS) $(CEXTRALIB) $(EXTRALIB) $(FEXTRALIB)
-
-dspr.mkl : dspr.$(SUFFIX)
-	-$(CC) $(CFLAGS) -o $(@F) $^ $(LIBMKL) $(CEXTRALIB) $(EXTRALIB) $(FEXTRALIB)
-
-dspr.veclib : dspr.$(SUFFIX)
-	-$(CC) $(CFLAGS) -o $(@F) $^ $(LIBVECLIB) $(CEXTRALIB) $(EXTRALIB) $(FEXTRALIB)
-	
-##################################### Sspr2 ####################################################
-sspr2.goto : sspr2.$(SUFFIX) ../$(LIBNAME)
-	$(CC) $(CFLAGS) -o $(@F) $^ $(CEXTRALIB) $(EXTRALIB) $(FEXTRALIB) -lm
-
-sspr2.acml : sspr2.$(SUFFIX)
-	-$(CC) $(CFLAGS) -o $(@F) $^ $(LIBACML) $(CEXTRALIB) $(EXTRALIB) $(FEXTRALIB)
-
-sspr2.atlas : sspr2.$(SUFFIX)
-	-$(CC) $(CFLAGS) -o $(@F) $^ $(LIBATLAS) $(CEXTRALIB) $(EXTRALIB) $(FEXTRALIB)
-
-sspr2.mkl : sspr2.$(SUFFIX)
-	-$(CC) $(CFLAGS) -o $(@F) $^ $(LIBMKL) $(CEXTRALIB) $(EXTRALIB) $(FEXTRALIB)
-
-sspr2.veclib : sspr2.$(SUFFIX)
-	-$(CC) $(CFLAGS) -o $(@F) $^ $(LIBVECLIB) $(CEXTRALIB) $(EXTRALIB) $(FEXTRALIB)
-	
-##################################### Dspr2 ####################################################
-dspr2.goto : dspr2.$(SUFFIX) ../$(LIBNAME)
-	$(CC) $(CFLAGS) -o $(@F) $^ $(CEXTRALIB) $(EXTRALIB) $(FEXTRALIB) -lm
-
-dspr2.acml : dspr2.$(SUFFIX)
-	-$(CC) $(CFLAGS) -o $(@F) $^ $(LIBACML) $(CEXTRALIB) $(EXTRALIB) $(FEXTRALIB)
-
-dspr2.atlas : dspr2.$(SUFFIX)
-	-$(CC) $(CFLAGS) -o $(@F) $^ $(LIBATLAS) $(CEXTRALIB) $(EXTRALIB) $(FEXTRALIB)
-
-dspr2.mkl : dspr2.$(SUFFIX)
-	-$(CC) $(CFLAGS) -o $(@F) $^ $(LIBMKL) $(CEXTRALIB) $(EXTRALIB) $(FEXTRALIB)
-
-dspr2.veclib : dspr2.$(SUFFIX)
-
-##################################### Ssyr2 ####################################################
-ssyr2.goto : ssyr2.$(SUFFIX) ../$(LIBNAME)
-	$(CC) $(CFLAGS) -o $(@F) $^ $(CEXTRALIB) $(EXTRALIB) $(FEXTRALIB) -lm
-
-ssyr2.acml : ssyr2.$(SUFFIX)
-	-$(CC) $(CFLAGS) -o $(@F) $^ $(LIBACML) $(CEXTRALIB) $(EXTRALIB) $(FEXTRALIB)
-
-ssyr2.atlas : ssyr2.$(SUFFIX)
-	-$(CC) $(CFLAGS) -o $(@F) $^ $(LIBATLAS) $(CEXTRALIB) $(EXTRALIB) $(FEXTRALIB)
-
-ssyr2.mkl : ssyr2.$(SUFFIX)
-	-$(CC) $(CFLAGS) -o $(@F) $^ $(LIBMKL) $(CEXTRALIB) $(EXTRALIB) $(FEXTRALIB)
-
-ssyr2.veclib : ssyr2.$(SUFFIX)
-	-$(CC) $(CFLAGS) -o $(@F) $^ $(LIBVECLIB) $(CEXTRALIB) $(EXTRALIB) $(FEXTRALIB)
-##################################### Dsyr2 ####################################################
-dsyr2.goto : dsyr2.$(SUFFIX) ../$(LIBNAME)
-	$(CC) $(CFLAGS) -o $(@F) $^ $(CEXTRALIB) $(EXTRALIB) $(FEXTRALIB) -lm
-
-dsyr2.acml : dsyr2.$(SUFFIX)
-	-$(CC) $(CFLAGS) -o $(@F) $^ $(LIBACML) $(CEXTRALIB) $(EXTRALIB) $(FEXTRALIB)
-
-dsyr2.atlas : dsyr2.$(SUFFIX)
-	-$(CC) $(CFLAGS) -o $(@F) $^ $(LIBATLAS) $(CEXTRALIB) $(EXTRALIB) $(FEXTRALIB)
-
-dsyr2.mkl : dsyr2.$(SUFFIX)
-	-$(CC) $(CFLAGS) -o $(@F) $^ $(LIBMKL) $(CEXTRALIB) $(EXTRALIB) $(FEXTRALIB)
-
-dsyr2.veclib : dsyr2.$(SUFFIX)
-	-$(CC) $(CFLAGS) -o $(@F) $^ $(LIBVECLIB) $(CEXTRALIB) $(EXTRALIB) $(FEXTRALIB)
-
-##################################### Ssyrk ####################################################
-ssyrk.goto : ssyrk.$(SUFFIX) ../$(LIBNAME)
-	$(CC) $(CFLAGS) -o $(@F) $^ $(CEXTRALIB) $(EXTRALIB) $(FEXTRALIB) -lm
-
-ssyrk.acml : ssyrk.$(SUFFIX)
-	-$(CC) $(CFLAGS) -o $(@F) $^ $(LIBACML) $(CEXTRALIB) $(EXTRALIB) $(FEXTRALIB)
-
-ssyrk.atlas : ssyrk.$(SUFFIX)
-	-$(CC) $(CFLAGS) -o $(@F) $^ $(LIBATLAS) $(CEXTRALIB) $(EXTRALIB) $(FEXTRALIB)
-
-ssyrk.mkl : ssyrk.$(SUFFIX)
-	-$(CC) $(CFLAGS) -o $(@F) $^ $(LIBMKL) $(CEXTRALIB) $(EXTRALIB) $(FEXTRALIB)
-
-ssyrk.veclib : ssyrk.$(SUFFIX)
-	-$(CC) $(CFLAGS) -o $(@F) $^ $(LIBVECLIB) $(CEXTRALIB) $(EXTRALIB) $(FEXTRALIB)
-
-##################################### Dsyrk ####################################################
-dsyrk.goto : dsyrk.$(SUFFIX) ../$(LIBNAME)
-	$(CC) $(CFLAGS) -o $(@F) $^ $(CEXTRALIB) $(EXTRALIB) $(FEXTRALIB) -lm
-
-dsyrk.acml : dsyrk.$(SUFFIX)
-	-$(CC) $(CFLAGS) -o $(@F) $^ $(LIBACML) $(CEXTRALIB) $(EXTRALIB) $(FEXTRALIB)
-
-dsyrk.atlas : dsyrk.$(SUFFIX)
-	-$(CC) $(CFLAGS) -o $(@F) $^ $(LIBATLAS) $(CEXTRALIB) $(EXTRALIB) $(FEXTRALIB)
-
-dsyrk.mkl : dsyrk.$(SUFFIX)
-	-$(CC) $(CFLAGS) -o $(@F) $^ $(LIBMKL) $(CEXTRALIB) $(EXTRALIB) $(FEXTRALIB)
-
-dsyrk.veclib : dsyrk.$(SUFFIX)
-	-$(CC) $(CFLAGS) -o $(@F) $^ $(LIBVECLIB) $(CEXTRALIB) $(EXTRALIB) $(FEXTRALIB)
-
-##################################### Csyrk ####################################################
-
-csyrk.goto : csyrk.$(SUFFIX) ../$(LIBNAME)
-	$(CC) $(CFLAGS) -o $(@F) $^ $(CEXTRALIB) $(EXTRALIB) $(FEXTRALIB) -lm
-
-csyrk.acml : csyrk.$(SUFFIX)
-	-$(CC) $(CFLAGS) -o $(@F) $^ $(LIBACML) $(CEXTRALIB) $(EXTRALIB) $(FEXTRALIB)
-
-csyrk.atlas : csyrk.$(SUFFIX)
-	-$(CC) $(CFLAGS) -o $(@F) $^ $(LIBATLAS) $(CEXTRALIB) $(EXTRALIB) $(FEXTRALIB)
-
-csyrk.mkl : csyrk.$(SUFFIX)
-	-$(CC) $(CFLAGS) -o $(@F) $^ $(LIBMKL) $(CEXTRALIB) $(EXTRALIB) $(FEXTRALIB)
-
-csyrk.veclib : csyrk.$(SUFFIX)
-	-$(CC) $(CFLAGS) -o $(@F) $^ $(LIBVECLIB) $(CEXTRALIB) $(EXTRALIB) $(FEXTRALIB)
-
-##################################### Zsyrk ####################################################
-
-zsyrk.goto : zsyrk.$(SUFFIX) ../$(LIBNAME)
-	$(CC) $(CFLAGS) -o $(@F) $^ $(CEXTRALIB) $(EXTRALIB) $(FEXTRALIB) -lm
-
-zsyrk.acml : zsyrk.$(SUFFIX)
-	-$(CC) $(CFLAGS) -o $(@F) $^ $(LIBACML) $(CEXTRALIB) $(EXTRALIB) $(FEXTRALIB)
-
-zsyrk.atlas : zsyrk.$(SUFFIX)
-	-$(CC) $(CFLAGS) -o $(@F) $^ $(LIBATLAS) $(CEXTRALIB) $(EXTRALIB) $(FEXTRALIB)
-
-zsyrk.mkl : zsyrk.$(SUFFIX)
-	-$(CC) $(CFLAGS) -o $(@F) $^ $(LIBMKL) $(CEXTRALIB) $(EXTRALIB) $(FEXTRALIB)
-
-zsyrk.veclib : zsyrk.$(SUFFIX)
-	-$(CC) $(CFLAGS) -o $(@F) $^ $(LIBVECLIB) $(CEXTRALIB) $(EXTRALIB) $(FEXTRALIB)
-
-##################################### Ssyr2k ####################################################
-ssyr2k.goto : ssyr2k.$(SUFFIX) ../$(LIBNAME)
-	$(CC) $(CFLAGS) -o $(@F) $^ $(CEXTRALIB) $(EXTRALIB) $(FEXTRALIB) -lm
-
-ssyr2k.acml : ssyr2k.$(SUFFIX)
-	-$(CC) $(CFLAGS) -o $(@F) $^ $(LIBACML) $(CEXTRALIB) $(EXTRALIB) $(FEXTRALIB)
-
-ssyr2k.atlas : ssyr2k.$(SUFFIX)
-	-$(CC) $(CFLAGS) -o $(@F) $^ $(LIBATLAS) $(CEXTRALIB) $(EXTRALIB) $(FEXTRALIB)
-
-ssyr2k.mkl : ssyr2k.$(SUFFIX)
-	-$(CC) $(CFLAGS) -o $(@F) $^ $(LIBMKL) $(CEXTRALIB) $(EXTRALIB) $(FEXTRALIB)
-
-ssyr2k.veclib : ssyr2k.$(SUFFIX)
-	-$(CC) $(CFLAGS) -o $(@F) $^ $(LIBVECLIB) $(CEXTRALIB) $(EXTRALIB) $(FEXTRALIB)
-
-##################################### Dsyr2k ####################################################
-dsyr2k.goto : dsyr2k.$(SUFFIX) ../$(LIBNAME)
-	$(CC) $(CFLAGS) -o $(@F) $^ $(CEXTRALIB) $(EXTRALIB) $(FEXTRALIB) -lm
-
-dsyr2k.acml : dsyr2k.$(SUFFIX)
-	-$(CC) $(CFLAGS) -o $(@F) $^ $(LIBACML) $(CEXTRALIB) $(EXTRALIB) $(FEXTRALIB)
-
-dsyr2k.atlas : dsyr2k.$(SUFFIX)
-	-$(CC) $(CFLAGS) -o $(@F) $^ $(LIBATLAS) $(CEXTRALIB) $(EXTRALIB) $(FEXTRALIB)
-
-dsyr2k.mkl : dsyr2k.$(SUFFIX)
-	-$(CC) $(CFLAGS) -o $(@F) $^ $(LIBMKL) $(CEXTRALIB) $(EXTRALIB) $(FEXTRALIB)
-
-dsyr2k.veclib : dsyr2k.$(SUFFIX)
-	-$(CC) $(CFLAGS) -o $(@F) $^ $(LIBVECLIB) $(CEXTRALIB) $(EXTRALIB) $(FEXTRALIB)
-
-##################################### Csyr2k ####################################################
-
-csyr2k.goto : csyr2k.$(SUFFIX) ../$(LIBNAME)
-	$(CC) $(CFLAGS) -o $(@F) $^ $(CEXTRALIB) $(EXTRALIB) $(FEXTRALIB) -lm
-
-csyr2k.acml : csyr2k.$(SUFFIX)
-	-$(CC) $(CFLAGS) -o $(@F) $^ $(LIBACML) $(CEXTRALIB) $(EXTRALIB) $(FEXTRALIB)
-
-csyr2k.atlas : csyr2k.$(SUFFIX)
-	-$(CC) $(CFLAGS) -o $(@F) $^ $(LIBATLAS) $(CEXTRALIB) $(EXTRALIB) $(FEXTRALIB)
-
-csyr2k.mkl : csyr2k.$(SUFFIX)
-	-$(CC) $(CFLAGS) -o $(@F) $^ $(LIBMKL) $(CEXTRALIB) $(EXTRALIB) $(FEXTRALIB)
-
-csyr2k.veclib : csyr2k.$(SUFFIX)
-	-$(CC) $(CFLAGS) -o $(@F) $^ $(LIBVECLIB) $(CEXTRALIB) $(EXTRALIB) $(FEXTRALIB)
-
-##################################### Zsyr2k ####################################################
-
-zsyr2k.goto : zsyr2k.$(SUFFIX) ../$(LIBNAME)
-	$(CC) $(CFLAGS) -o $(@F) $^ $(CEXTRALIB) $(EXTRALIB) $(FEXTRALIB) -lm
-
-zsyr2k.acml : zsyr2k.$(SUFFIX)
-	-$(CC) $(CFLAGS) -o $(@F) $^ $(LIBACML) $(CEXTRALIB) $(EXTRALIB) $(FEXTRALIB)
-
-zsyr2k.atlas : zsyr2k.$(SUFFIX)
-	-$(CC) $(CFLAGS) -o $(@F) $^ $(LIBATLAS) $(CEXTRALIB) $(EXTRALIB) $(FEXTRALIB)
-
-zsyr2k.mkl : zsyr2k.$(SUFFIX)
-	-$(CC) $(CFLAGS) -o $(@F) $^ $(LIBMKL) $(CEXTRALIB) $(EXTRALIB) $(FEXTRALIB)
-
-zsyr2k.veclib : zsyr2k.$(SUFFIX)
-	-$(CC) $(CFLAGS) -o $(@F) $^ $(LIBVECLIB) $(CEXTRALIB) $(EXTRALIB) $(FEXTRALIB)
-
-##################################### Chemm ####################################################
-
-chemm.goto : chemm.$(SUFFIX) ../$(LIBNAME)
-	$(CC) $(CFLAGS) -o $(@F) $^ $(CEXTRALIB) $(EXTRALIB) $(FEXTRALIB) -lm
-
-chemm.acml : chemm.$(SUFFIX)
-	-$(CC) $(CFLAGS) -o $(@F) $^ $(LIBACML) $(CEXTRALIB) $(EXTRALIB) $(FEXTRALIB)
-
-chemm.atlas : chemm.$(SUFFIX)
-	-$(CC) $(CFLAGS) -o $(@F) $^ $(LIBATLAS) $(CEXTRALIB) $(EXTRALIB) $(FEXTRALIB)
-
-chemm.mkl : chemm.$(SUFFIX)
-	-$(CC) $(CFLAGS) -o $(@F) $^ $(LIBMKL) $(CEXTRALIB) $(EXTRALIB) $(FEXTRALIB)
-
-chemm.veclib : chemm.$(SUFFIX)
-	-$(CC) $(CFLAGS) -o $(@F) $^ $(LIBVECLIB) $(CEXTRALIB) $(EXTRALIB) $(FEXTRALIB)
-
-##################################### Zhemm ####################################################
-
-zhemm.goto : zhemm.$(SUFFIX) ../$(LIBNAME)
-	$(CC) $(CFLAGS) -o $(@F) $^ $(CEXTRALIB) $(EXTRALIB) $(FEXTRALIB) -lm
-
-zhemm.acml : zhemm.$(SUFFIX)
-	-$(CC) $(CFLAGS) -o $(@F) $^ $(LIBACML) $(CEXTRALIB) $(EXTRALIB) $(FEXTRALIB)
-
-zhemm.atlas : zhemm.$(SUFFIX)
-	-$(CC) $(CFLAGS) -o $(@F) $^ $(LIBATLAS) $(CEXTRALIB) $(EXTRALIB) $(FEXTRALIB)
-
-zhemm.mkl : zhemm.$(SUFFIX)
-	-$(CC) $(CFLAGS) -o $(@F) $^ $(LIBMKL) $(CEXTRALIB) $(EXTRALIB) $(FEXTRALIB)
-
-zhemm.veclib : zhemm.$(SUFFIX)
-	-$(CC) $(CFLAGS) -o $(@F) $^ $(LIBVECLIB) $(CEXTRALIB) $(EXTRALIB) $(FEXTRALIB)
-
-##################################### Cherk ####################################################
-
-cherk.goto : cherk.$(SUFFIX) ../$(LIBNAME)
-	$(CC) $(CFLAGS) -o $(@F) $^ $(CEXTRALIB) $(EXTRALIB) $(FEXTRALIB) -lm
-
-cherk.acml : cherk.$(SUFFIX)
-	-$(CC) $(CFLAGS) -o $(@F) $^ $(LIBACML) $(CEXTRALIB) $(EXTRALIB) $(FEXTRALIB)
-
-cherk.atlas : cherk.$(SUFFIX)
-	-$(CC) $(CFLAGS) -o $(@F) $^ $(LIBATLAS) $(CEXTRALIB) $(EXTRALIB) $(FEXTRALIB)
-
-cherk.mkl : cherk.$(SUFFIX)
-	-$(CC) $(CFLAGS) -o $(@F) $^ $(LIBMKL) $(CEXTRALIB) $(EXTRALIB) $(FEXTRALIB)
-
-cherk.veclib : cherk.$(SUFFIX)
-	-$(CC) $(CFLAGS) -o $(@F) $^ $(LIBVECLIB) $(CEXTRALIB) $(EXTRALIB) $(FEXTRALIB)
-
-##################################### Zherk ####################################################
-
-zherk.goto : zherk.$(SUFFIX) ../$(LIBNAME)
-	$(CC) $(CFLAGS) -o $(@F) $^ $(CEXTRALIB) $(EXTRALIB) $(FEXTRALIB) -lm
-
-zherk.acml : zherk.$(SUFFIX)
-	-$(CC) $(CFLAGS) -o $(@F) $^ $(LIBACML) $(CEXTRALIB) $(EXTRALIB) $(FEXTRALIB)
-
-zherk.atlas : zherk.$(SUFFIX)
-	-$(CC) $(CFLAGS) -o $(@F) $^ $(LIBATLAS) $(CEXTRALIB) $(EXTRALIB) $(FEXTRALIB)
-
-zherk.mkl : zherk.$(SUFFIX)
-	-$(CC) $(CFLAGS) -o $(@F) $^ $(LIBMKL) $(CEXTRALIB) $(EXTRALIB) $(FEXTRALIB)
-
-zherk.veclib : zherk.$(SUFFIX)
-	-$(CC) $(CFLAGS) -o $(@F) $^ $(LIBVECLIB) $(CEXTRALIB) $(EXTRALIB) $(FEXTRALIB)
-
-##################################### Cher2k ####################################################
-
-cher2k.goto : cher2k.$(SUFFIX) ../$(LIBNAME)
-	$(CC) $(CFLAGS) -o $(@F) $^ $(CEXTRALIB) $(EXTRALIB) $(FEXTRALIB) -lm
-
-cher2k.acml : cher2k.$(SUFFIX)
-	-$(CC) $(CFLAGS) -o $(@F) $^ $(LIBACML) $(CEXTRALIB) $(EXTRALIB) $(FEXTRALIB)
-
-cher2k.atlas : cher2k.$(SUFFIX)
-	-$(CC) $(CFLAGS) -o $(@F) $^ $(LIBATLAS) $(CEXTRALIB) $(EXTRALIB) $(FEXTRALIB)
-
-cher2k.mkl : cher2k.$(SUFFIX)
-	-$(CC) $(CFLAGS) -o $(@F) $^ $(LIBMKL) $(CEXTRALIB) $(EXTRALIB) $(FEXTRALIB)
-
-cher2k.veclib : cher2k.$(SUFFIX)
-	-$(CC) $(CFLAGS) -o $(@F) $^ $(LIBVECLIB) $(CEXTRALIB) $(EXTRALIB) $(FEXTRALIB)
-
-##################################### Zher2k ####################################################
-
-zher2k.goto : zher2k.$(SUFFIX) ../$(LIBNAME)
-	$(CC) $(CFLAGS) -o $(@F) $^ $(CEXTRALIB) $(EXTRALIB) $(FEXTRALIB) -lm
-
-zher2k.acml : zher2k.$(SUFFIX)
-	-$(CC) $(CFLAGS) -o $(@F) $^ $(LIBACML) $(CEXTRALIB) $(EXTRALIB) $(FEXTRALIB)
-
-zher2k.atlas : zher2k.$(SUFFIX)
-	-$(CC) $(CFLAGS) -o $(@F) $^ $(LIBATLAS) $(CEXTRALIB) $(EXTRALIB) $(FEXTRALIB)
-
-zher2k.mkl : zher2k.$(SUFFIX)
-	-$(CC) $(CFLAGS) -o $(@F) $^ $(LIBMKL) $(CEXTRALIB) $(EXTRALIB) $(FEXTRALIB)
-
-zher2k.veclib : zher2k.$(SUFFIX)
-	-$(CC) $(CFLAGS) -o $(@F) $^ $(LIBVECLIB) $(CEXTRALIB) $(EXTRALIB) $(FEXTRALIB)
-
-##################################### Cher ####################################################
-
-cher.goto : cher.$(SUFFIX) ../$(LIBNAME)
-	$(CC) $(CFLAGS) -o $(@F) $^ $(CEXTRALIB) $(EXTRALIB) $(FEXTRALIB) -lm
-
-cher.acml : cher.$(SUFFIX)
-	-$(CC) $(CFLAGS) -o $(@F) $^ $(LIBACML) $(CEXTRALIB) $(EXTRALIB) $(FEXTRALIB)
-
-cher.atlas : cher.$(SUFFIX)
-	-$(CC) $(CFLAGS) -o $(@F) $^ $(LIBATLAS) $(CEXTRALIB) $(EXTRALIB) $(FEXTRALIB)
-
-cher.mkl : cher.$(SUFFIX)
-	-$(CC) $(CFLAGS) -o $(@F) $^ $(LIBMKL) $(CEXTRALIB) $(EXTRALIB) $(FEXTRALIB)
-
-cher.veclib : cher.$(SUFFIX)
-	-$(CC) $(CFLAGS) -o $(@F) $^ $(LIBVECLIB) $(CEXTRALIB) $(EXTRALIB) $(FEXTRALIB)
-
-##################################### Zher ####################################################
-
-zher.goto : zher.$(SUFFIX) ../$(LIBNAME)
-	$(CC) $(CFLAGS) -o $(@F) $^ $(CEXTRALIB) $(EXTRALIB) $(FEXTRALIB) -lm
-
-zher.acml : zher.$(SUFFIX)
-	-$(CC) $(CFLAGS) -o $(@F) $^ $(LIBACML) $(CEXTRALIB) $(EXTRALIB) $(FEXTRALIB)
-
-zher.atlas : zher.$(SUFFIX)
-	-$(CC) $(CFLAGS) -o $(@F) $^ $(LIBATLAS) $(CEXTRALIB) $(EXTRALIB) $(FEXTRALIB)
-
-zher.mkl : zher.$(SUFFIX)
-	-$(CC) $(CFLAGS) -o $(@F) $^ $(LIBMKL) $(CEXTRALIB) $(EXTRALIB) $(FEXTRALIB)
-
-zher.veclib : zher.$(SUFFIX)
-	-$(CC) $(CFLAGS) -o $(@F) $^ $(LIBVECLIB) $(CEXTRALIB) $(EXTRALIB) $(FEXTRALIB)
-
-##################################### Cher2 ####################################################
-
-cher2.goto : cher2.$(SUFFIX) ../$(LIBNAME)
-	$(CC) $(CFLAGS) -o $(@F) $^ $(CEXTRALIB) $(EXTRALIB) $(FEXTRALIB) -lm
-
-cher2.acml : cher2.$(SUFFIX)
-	-$(CC) $(CFLAGS) -o $(@F) $^ $(LIBACML) $(CEXTRALIB) $(EXTRALIB) $(FEXTRALIB)
-
-cher2.atlas : cher2.$(SUFFIX)
-	-$(CC) $(CFLAGS) -o $(@F) $^ $(LIBATLAS) $(CEXTRALIB) $(EXTRALIB) $(FEXTRALIB)
-
-cher2.mkl : cher2.$(SUFFIX)
-	-$(CC) $(CFLAGS) -o $(@F) $^ $(LIBMKL) $(CEXTRALIB) $(EXTRALIB) $(FEXTRALIB)
-
-cher2.veclib : cher2.$(SUFFIX)
-	-$(CC) $(CFLAGS) -o $(@F) $^ $(LIBVECLIB) $(CEXTRALIB) $(EXTRALIB) $(FEXTRALIB)
-
-##################################### Zher2 ####################################################
-
-zher2.goto : zher2.$(SUFFIX) ../$(LIBNAME)
-	$(CC) $(CFLAGS) -o $(@F) $^ $(CEXTRALIB) $(EXTRALIB) $(FEXTRALIB) -lm
-
-zher2.acml : zher2.$(SUFFIX)
-	-$(CC) $(CFLAGS) -o $(@F) $^ $(LIBACML) $(CEXTRALIB) $(EXTRALIB) $(FEXTRALIB)
-
-zher2.atlas : zher2.$(SUFFIX)
-	-$(CC) $(CFLAGS) -o $(@F) $^ $(LIBATLAS) $(CEXTRALIB) $(EXTRALIB) $(FEXTRALIB)
-
-zher2.mkl : zher2.$(SUFFIX)
-	-$(CC) $(CFLAGS) -o $(@F) $^ $(LIBMKL) $(CEXTRALIB) $(EXTRALIB) $(FEXTRALIB)
-
-zher2.veclib : zher2.$(SUFFIX)
-	-$(CC) $(CFLAGS) -o $(@F) $^ $(LIBVECLIB) $(CEXTRALIB) $(EXTRALIB) $(FEXTRALIB)
-
-##################################### Sgemv ####################################################
-sgemv.goto : sgemv.$(SUFFIX) ../$(LIBNAME)
-	$(CC) $(CFLAGS) -o $(@F) $^ $(CEXTRALIB) $(EXTRALIB) $(FEXTRALIB) -lm
-
-sgemv.acml : sgemv.$(SUFFIX)
-	-$(CC) $(CFLAGS) -o $(@F) $^ $(LIBACML) $(CEXTRALIB) $(EXTRALIB) $(FEXTRALIB)
-
-sgemv.atlas : sgemv.$(SUFFIX)
-	-$(CC) $(CFLAGS) -o $(@F) $^ $(LIBATLAS) $(CEXTRALIB) $(EXTRALIB) $(FEXTRALIB)
-
-sgemv.mkl : sgemv.$(SUFFIX)
-	-$(CC) $(CFLAGS) -o $(@F) $^ $(LIBMKL) $(CEXTRALIB) $(EXTRALIB) $(FEXTRALIB)
-
-sgemv.veclib : sgemv.$(SUFFIX)
-	-$(CC) $(CFLAGS) -o $(@F) $^ $(LIBVECLIB) $(CEXTRALIB) $(EXTRALIB) $(FEXTRALIB)
-
-##################################### Dgemv ####################################################
-dgemv.goto : dgemv.$(SUFFIX) ../$(LIBNAME)
-	$(CC) $(CFLAGS) -o $(@F) $^ $(CEXTRALIB) $(EXTRALIB) $(FEXTRALIB) -lm
-
-dgemv.acml : dgemv.$(SUFFIX)
-	-$(CC) $(CFLAGS) -o $(@F) $^ $(LIBACML) $(CEXTRALIB) $(EXTRALIB) $(FEXTRALIB)
-
-dgemv.atlas : dgemv.$(SUFFIX)
-	-$(CC) $(CFLAGS) -o $(@F) $^ $(LIBATLAS) $(CEXTRALIB) $(EXTRALIB) $(FEXTRALIB)
-
-dgemv.mkl : dgemv.$(SUFFIX)
-	-$(CC) $(CFLAGS) -o $(@F) $^ $(LIBMKL) $(CEXTRALIB) $(EXTRALIB) $(FEXTRALIB)
-
-dgemv.veclib : dgemv.$(SUFFIX)
-	-$(CC) $(CFLAGS) -o $(@F) $^ $(LIBVECLIB) $(CEXTRALIB) $(EXTRALIB) $(FEXTRALIB)
-
-##################################### Cgemv ####################################################
-
-cgemv.goto : cgemv.$(SUFFIX) ../$(LIBNAME)
-	$(CC) $(CFLAGS) -o $(@F) $^ $(CEXTRALIB) $(EXTRALIB) $(FEXTRALIB) -lm
-
-cgemv.acml : cgemv.$(SUFFIX)
-	-$(CC) $(CFLAGS) -o $(@F) $^ $(LIBACML) $(CEXTRALIB) $(EXTRALIB) $(FEXTRALIB)
-
-cgemv.atlas : cgemv.$(SUFFIX)
-	-$(CC) $(CFLAGS) -o $(@F) $^ $(LIBATLAS) $(CEXTRALIB) $(EXTRALIB) $(FEXTRALIB)
-
-cgemv.mkl : cgemv.$(SUFFIX)
-	-$(CC) $(CFLAGS) -o $(@F) $^ $(LIBMKL) $(CEXTRALIB) $(EXTRALIB) $(FEXTRALIB)
-
-cgemv.veclib : cgemv.$(SUFFIX)
-	-$(CC) $(CFLAGS) -o $(@F) $^ $(LIBVECLIB) $(CEXTRALIB) $(EXTRALIB) $(FEXTRALIB)
-
-##################################### Zgemv ####################################################
-
-zgemv.goto : zgemv.$(SUFFIX) ../$(LIBNAME)
-	$(CC) $(CFLAGS) -o $(@F) $^ $(CEXTRALIB) $(EXTRALIB) $(FEXTRALIB) -lm
-
-zgemv.acml : zgemv.$(SUFFIX)
-	-$(CC) $(CFLAGS) -o $(@F) $^ $(LIBACML) $(CEXTRALIB) $(EXTRALIB) $(FEXTRALIB)
-
-zgemv.atlas : zgemv.$(SUFFIX)
-	-$(CC) $(CFLAGS) -o $(@F) $^ $(LIBATLAS) $(CEXTRALIB) $(EXTRALIB) $(FEXTRALIB)
-
-zgemv.mkl : zgemv.$(SUFFIX)
-	-$(CC) $(CFLAGS) -o $(@F) $^ $(LIBMKL) $(CEXTRALIB) $(EXTRALIB) $(FEXTRALIB)
-
-zgemv.veclib : zgemv.$(SUFFIX)
-	-$(CC) $(CFLAGS) -o $(@F) $^ $(LIBVECLIB) $(CEXTRALIB) $(EXTRALIB) $(FEXTRALIB)
-
-##################################### Sspmv ####################################################
-sspmv.goto : sspmv.$(SUFFIX) ../$(LIBNAME)
-	$(CC) $(CFLAGS) -o $(@F) $^ $(CEXTRALIB) $(EXTRALIB) $(FEXTRALIB) -lm
-
-sspmv.atlas : sspmv.$(SUFFIX)
-	-$(CC) $(CFLAGS) -o $(@F) $^ $(LIBATLAS) $(CEXTRALIB) $(EXTRALIB) $(FEXTRALIB)
-
-##################################### Dspmv ####################################################
-dspmv.goto : dspmv.$(SUFFIX) ../$(LIBNAME)
-	$(CC) $(CFLAGS) -o $(@F) $^ $(CEXTRALIB) $(EXTRALIB) $(FEXTRALIB) -lm
-
-dspmv.atlas : dspmv.$(SUFFIX)
-	-$(CC) $(CFLAGS) -o $(@F) $^ $(LIBATLAS) $(CEXTRALIB) $(EXTRALIB) $(FEXTRALIB)
-
-##################################### Strmv ####################################################
-strmv.goto : strmv.$(SUFFIX) ../$(LIBNAME)
-	$(CC) $(CFLAGS) -o $(@F) $^ $(CEXTRALIB) $(EXTRALIB) $(FEXTRALIB) -lm
-
-strmv.acml : strmv.$(SUFFIX)
-	-$(CC) $(CFLAGS) -o $(@F) $^ $(LIBACML) $(CEXTRALIB) $(EXTRALIB) $(FEXTRALIB)
-
-strmv.atlas : strmv.$(SUFFIX)
-	-$(CC) $(CFLAGS) -o $(@F) $^ $(LIBATLAS) $(CEXTRALIB) $(EXTRALIB) $(FEXTRALIB)
-
-strmv.mkl : strmv.$(SUFFIX)
-	-$(CC) $(CFLAGS) -o $(@F) $^ $(LIBMKL) $(CEXTRALIB) $(EXTRALIB) $(FEXTRALIB)
-
-strmv.veclib : strmv.$(SUFFIX)
-	-$(CC) $(CFLAGS) -o $(@F) $^ $(LIBVECLIB) $(CEXTRALIB) $(EXTRALIB) $(FEXTRALIB)
-
-##################################### Dtrmv ####################################################
-dtrmv.goto : dtrmv.$(SUFFIX) ../$(LIBNAME)
-	$(CC) $(CFLAGS) -o $(@F) $^ $(CEXTRALIB) $(EXTRALIB) $(FEXTRALIB) -lm
-
-dtrmv.acml : dtrmv.$(SUFFIX)
-	-$(CC) $(CFLAGS) -o $(@F) $^ $(LIBACML) $(CEXTRALIB) $(EXTRALIB) $(FEXTRALIB)
-
-dtrmv.atlas : dtrmv.$(SUFFIX)
-	-$(CC) $(CFLAGS) -o $(@F) $^ $(LIBATLAS) $(CEXTRALIB) $(EXTRALIB) $(FEXTRALIB)
-
-dtrmv.mkl : dtrmv.$(SUFFIX)
-	-$(CC) $(CFLAGS) -o $(@F) $^ $(LIBMKL) $(CEXTRALIB) $(EXTRALIB) $(FEXTRALIB)
-
-dtrmv.veclib : dtrmv.$(SUFFIX)
-	-$(CC) $(CFLAGS) -o $(@F) $^ $(LIBVECLIB) $(CEXTRALIB) $(EXTRALIB) $(FEXTRALIB)
-
-##################################### Ctrmv ####################################################
-
-ctrmv.goto : ctrmv.$(SUFFIX) ../$(LIBNAME)
-	$(CC) $(CFLAGS) -o $(@F) $^ $(CEXTRALIB) $(EXTRALIB) $(FEXTRALIB) -lm
-
-ctrmv.acml : ctrmv.$(SUFFIX)
-	-$(CC) $(CFLAGS) -o $(@F) $^ $(LIBACML) $(CEXTRALIB) $(EXTRALIB) $(FEXTRALIB)
-
-ctrmv.atlas : ctrmv.$(SUFFIX)
-	-$(CC) $(CFLAGS) -o $(@F) $^ $(LIBATLAS) $(CEXTRALIB) $(EXTRALIB) $(FEXTRALIB)
-
-ctrmv.mkl : ctrmv.$(SUFFIX)
-	-$(CC) $(CFLAGS) -o $(@F) $^ $(LIBMKL) $(CEXTRALIB) $(EXTRALIB) $(FEXTRALIB)
-
-ctrmv.veclib : ctrmv.$(SUFFIX)
-	-$(CC) $(CFLAGS) -o $(@F) $^ $(LIBVECLIB) $(CEXTRALIB) $(EXTRALIB) $(FEXTRALIB)
-
-##################################### Ztrmv ####################################################
-
-ztrmv.goto : ztrmv.$(SUFFIX) ../$(LIBNAME)
-	$(CC) $(CFLAGS) -o $(@F) $^ $(CEXTRALIB) $(EXTRALIB) $(FEXTRALIB) -lm
-
-ztrmv.acml : ztrmv.$(SUFFIX)
-	-$(CC) $(CFLAGS) -o $(@F) $^ $(LIBACML) $(CEXTRALIB) $(EXTRALIB) $(FEXTRALIB)
-
-ztrmv.atlas : ztrmv.$(SUFFIX)
-	-$(CC) $(CFLAGS) -o $(@F) $^ $(LIBATLAS) $(CEXTRALIB) $(EXTRALIB) $(FEXTRALIB)
-
-ztrmv.mkl : ztrmv.$(SUFFIX)
-	-$(CC) $(CFLAGS) -o $(@F) $^ $(LIBMKL) $(CEXTRALIB) $(EXTRALIB) $(FEXTRALIB)
-
-ztrmv.veclib : ztrmv.$(SUFFIX)
-	-$(CC) $(CFLAGS) -o $(@F) $^ $(LIBVECLIB) $(CEXTRALIB) $(EXTRALIB) $(FEXTRALIB)
-
-
-##################################### Stpmv ####################################################
-stpmv.goto : stpmv.$(SUFFIX) ../$(LIBNAME)
-	$(CC) $(CFLAGS) -o $(@F) $^ $(CEXTRALIB) $(EXTRALIB) $(FEXTRALIB) -lm
-
-stpmv.acml : stpmv.$(SUFFIX)
-	-$(CC) $(CFLAGS) -o $(@F) $^ $(LIBACML) $(CEXTRALIB) $(EXTRALIB) $(FEXTRALIB)
-
-stpmv.atlas : stpmv.$(SUFFIX)
-	-$(CC) $(CFLAGS) -o $(@F) $^ $(LIBATLAS) $(CEXTRALIB) $(EXTRALIB) $(FEXTRALIB)
-
-stpmv.mkl : stpmv.$(SUFFIX)
-	-$(CC) $(CFLAGS) -o $(@F) $^ $(LIBMKL) $(CEXTRALIB) $(EXTRALIB) $(FEXTRALIB)
-
-stpmv.veclib : stpmv.$(SUFFIX)
-	-$(CC) $(CFLAGS) -o $(@F) $^ $(LIBVECLIB) $(CEXTRALIB) $(EXTRALIB) $(FEXTRALIB)
-
-##################################### Dtpmv ####################################################
-dtpmv.goto : dtpmv.$(SUFFIX) ../$(LIBNAME)
-	$(CC) $(CFLAGS) -o $(@F) $^ $(CEXTRALIB) $(EXTRALIB) $(FEXTRALIB) -lm
-
-dtpmv.acml : dtpmv.$(SUFFIX)
-	-$(CC) $(CFLAGS) -o $(@F) $^ $(LIBACML) $(CEXTRALIB) $(EXTRALIB) $(FEXTRALIB)
-
-dtpmv.atlas : dtpmv.$(SUFFIX)
-	-$(CC) $(CFLAGS) -o $(@F) $^ $(LIBATLAS) $(CEXTRALIB) $(EXTRALIB) $(FEXTRALIB)
-
-dtpmv.mkl : dtpmv.$(SUFFIX)
-	-$(CC) $(CFLAGS) -o $(@F) $^ $(LIBMKL) $(CEXTRALIB) $(EXTRALIB) $(FEXTRALIB)
-
-dtpmv.veclib : dtpmv.$(SUFFIX)
-	-$(CC) $(CFLAGS) -o $(@F) $^ $(LIBVECLIB) $(CEXTRALIB) $(EXTRALIB) $(FEXTRALIB)
-
-##################################### Ctpmv ####################################################
-
-ctpmv.goto : ctpmv.$(SUFFIX) ../$(LIBNAME)
-	$(CC) $(CFLAGS) -o $(@F) $^ $(CEXTRALIB) $(EXTRALIB) $(FEXTRALIB) -lm
-
-ctpmv.acml : ctpmv.$(SUFFIX)
-	-$(CC) $(CFLAGS) -o $(@F) $^ $(LIBACML) $(CEXTRALIB) $(EXTRALIB) $(FEXTRALIB)
-
-ctpmv.atlas : ctpmv.$(SUFFIX)
-	-$(CC) $(CFLAGS) -o $(@F) $^ $(LIBATLAS) $(CEXTRALIB) $(EXTRALIB) $(FEXTRALIB)
-
-ctpmv.mkl : ctpmv.$(SUFFIX)
-	-$(CC) $(CFLAGS) -o $(@F) $^ $(LIBMKL) $(CEXTRALIB) $(EXTRALIB) $(FEXTRALIB)
-
-ctpmv.veclib : ctpmv.$(SUFFIX)
-	-$(CC) $(CFLAGS) -o $(@F) $^ $(LIBVECLIB) $(CEXTRALIB) $(EXTRALIB) $(FEXTRALIB)
-
-##################################### Ztpmv ####################################################
-
-ztpmv.goto : ztpmv.$(SUFFIX) ../$(LIBNAME)
-	$(CC) $(CFLAGS) -o $(@F) $^ $(CEXTRALIB) $(EXTRALIB) $(FEXTRALIB) -lm
-
-ztpmv.acml : ztpmv.$(SUFFIX)
-	-$(CC) $(CFLAGS) -o $(@F) $^ $(LIBACML) $(CEXTRALIB) $(EXTRALIB) $(FEXTRALIB)
-
-ztpmv.atlas : ztpmv.$(SUFFIX)
-	-$(CC) $(CFLAGS) -o $(@F) $^ $(LIBATLAS) $(CEXTRALIB) $(EXTRALIB) $(FEXTRALIB)
-
-ztpmv.mkl : ztpmv.$(SUFFIX)
-	-$(CC) $(CFLAGS) -o $(@F) $^ $(LIBMKL) $(CEXTRALIB) $(EXTRALIB) $(FEXTRALIB)
-
-ztpmv.veclib : ztpmv.$(SUFFIX)
-	-$(CC) $(CFLAGS) -o $(@F) $^ $(LIBVECLIB) $(CEXTRALIB) $(EXTRALIB) $(FEXTRALIB)
-
-##################################### Stpsv ####################################################
-stpsv.goto : stpsv.$(SUFFIX) ../$(LIBNAME)
-	$(CC) $(CFLAGS) -o $(@F) $^ $(CEXTRALIB) $(EXTRALIB) $(FEXTRALIB) -lm
-
-stpsv.acml : stpsv.$(SUFFIX)
-	-$(CC) $(CFLAGS) -o $(@F) $^ $(LIBACML) $(CEXTRALIB) $(EXTRALIB) $(FEXTRALIB)
-
-stpsv.atlas : stpsv.$(SUFFIX)
-	-$(CC) $(CFLAGS) -o $(@F) $^ $(LIBATLAS) $(CEXTRALIB) $(EXTRALIB) $(FEXTRALIB)
-
-stpsv.mkl : stpsv.$(SUFFIX)
-	-$(CC) $(CFLAGS) -o $(@F) $^ $(LIBMKL) $(CEXTRALIB) $(EXTRALIB) $(FEXTRALIB)
-
-stpsv.veclib : stpsv.$(SUFFIX)
-	-$(CC) $(CFLAGS) -o $(@F) $^ $(LIBVECLIB) $(CEXTRALIB) $(EXTRALIB) $(FEXTRALIB)
-
-##################################### Dtpsv ####################################################
-dtpsv.goto : dtpsv.$(SUFFIX) ../$(LIBNAME)
-	$(CC) $(CFLAGS) -o $(@F) $^ $(CEXTRALIB) $(EXTRALIB) $(FEXTRALIB) -lm
-
-dtpsv.acml : dtpsv.$(SUFFIX)
-	-$(CC) $(CFLAGS) -o $(@F) $^ $(LIBACML) $(CEXTRALIB) $(EXTRALIB) $(FEXTRALIB)
-
-dtpsv.atlas : dtpsv.$(SUFFIX)
-	-$(CC) $(CFLAGS) -o $(@F) $^ $(LIBATLAS) $(CEXTRALIB) $(EXTRALIB) $(FEXTRALIB)
-
-dtpsv.mkl : dtpsv.$(SUFFIX)
-	-$(CC) $(CFLAGS) -o $(@F) $^ $(LIBMKL) $(CEXTRALIB) $(EXTRALIB) $(FEXTRALIB)
-
-dtpsv.veclib : dtpsv.$(SUFFIX)
-	-$(CC) $(CFLAGS) -o $(@F) $^ $(LIBVECLIB) $(CEXTRALIB) $(EXTRALIB) $(FEXTRALIB)
-
-##################################### Ctpsv ####################################################
-
-ctpsv.goto : ctpsv.$(SUFFIX) ../$(LIBNAME)
-	$(CC) $(CFLAGS) -o $(@F) $^ $(CEXTRALIB) $(EXTRALIB) $(FEXTRALIB) -lm
-
-ctpsv.acml : ctpsv.$(SUFFIX)
-	-$(CC) $(CFLAGS) -o $(@F) $^ $(LIBACML) $(CEXTRALIB) $(EXTRALIB) $(FEXTRALIB)
-
-ctpsv.atlas : ctpsv.$(SUFFIX)
-	-$(CC) $(CFLAGS) -o $(@F) $^ $(LIBATLAS) $(CEXTRALIB) $(EXTRALIB) $(FEXTRALIB)
-
-ctpsv.mkl : ctpsv.$(SUFFIX)
-	-$(CC) $(CFLAGS) -o $(@F) $^ $(LIBMKL) $(CEXTRALIB) $(EXTRALIB) $(FEXTRALIB)
-
-ctpsv.veclib : ctpsv.$(SUFFIX)
-	-$(CC) $(CFLAGS) -o $(@F) $^ $(LIBVECLIB) $(CEXTRALIB) $(EXTRALIB) $(FEXTRALIB)
-
-##################################### Ztpsv ####################################################
-
-ztpsv.goto : ztpsv.$(SUFFIX) ../$(LIBNAME)
-	$(CC) $(CFLAGS) -o $(@F) $^ $(CEXTRALIB) $(EXTRALIB) $(FEXTRALIB) -lm
-
-ztpsv.acml : ztpsv.$(SUFFIX)
-	-$(CC) $(CFLAGS) -o $(@F) $^ $(LIBACML) $(CEXTRALIB) $(EXTRALIB) $(FEXTRALIB)
-
-ztpsv.atlas : ztpsv.$(SUFFIX)
-	-$(CC) $(CFLAGS) -o $(@F) $^ $(LIBATLAS) $(CEXTRALIB) $(EXTRALIB) $(FEXTRALIB)
-
-ztpsv.mkl : ztpsv.$(SUFFIX)
-	-$(CC) $(CFLAGS) -o $(@F) $^ $(LIBMKL) $(CEXTRALIB) $(EXTRALIB) $(FEXTRALIB)
-
-ztpsv.veclib : ztpsv.$(SUFFIX)
-	-$(CC) $(CFLAGS) -o $(@F) $^ $(LIBVECLIB) $(CEXTRALIB) $(EXTRALIB) $(FEXTRALIB)
-
-##################################### Strsv ####################################################
-strsv.goto : strsv.$(SUFFIX) ../$(LIBNAME)
-	$(CC) $(CFLAGS) -o $(@F) $^ $(CEXTRALIB) $(EXTRALIB) $(FEXTRALIB) -lm
-
-strsv.acml : strsv.$(SUFFIX)
-	-$(CC) $(CFLAGS) -o $(@F) $^ $(LIBACML) $(CEXTRALIB) $(EXTRALIB) $(FEXTRALIB)
-
-strsv.atlas : strsv.$(SUFFIX)
-	-$(CC) $(CFLAGS) -o $(@F) $^ $(LIBATLAS) $(CEXTRALIB) $(EXTRALIB) $(FEXTRALIB)
-
-strsv.mkl : strsv.$(SUFFIX)
-	-$(CC) $(CFLAGS) -o $(@F) $^ $(LIBMKL) $(CEXTRALIB) $(EXTRALIB) $(FEXTRALIB)
-
-strsv.veclib : strsv.$(SUFFIX)
-	-$(CC) $(CFLAGS) -o $(@F) $^ $(LIBVECLIB) $(CEXTRALIB) $(EXTRALIB) $(FEXTRALIB)
-
-##################################### Dtrsv ####################################################
-dtrsv.goto : dtrsv.$(SUFFIX) ../$(LIBNAME)
-	$(CC) $(CFLAGS) -o $(@F) $^ $(CEXTRALIB) $(EXTRALIB) $(FEXTRALIB) -lm
-
-dtrsv.acml : dtrsv.$(SUFFIX)
-	-$(CC) $(CFLAGS) -o $(@F) $^ $(LIBACML) $(CEXTRALIB) $(EXTRALIB) $(FEXTRALIB)
-
-dtrsv.atlas : dtrsv.$(SUFFIX)
-	-$(CC) $(CFLAGS) -o $(@F) $^ $(LIBATLAS) $(CEXTRALIB) $(EXTRALIB) $(FEXTRALIB)
-
-dtrsv.mkl : dtrsv.$(SUFFIX)
-	-$(CC) $(CFLAGS) -o $(@F) $^ $(LIBMKL) $(CEXTRALIB) $(EXTRALIB) $(FEXTRALIB)
-
-dtrsv.veclib : dtrsv.$(SUFFIX)
-	-$(CC) $(CFLAGS) -o $(@F) $^ $(LIBVECLIB) $(CEXTRALIB) $(EXTRALIB) $(FEXTRALIB)
-
-##################################### Ctrsv ####################################################
-
-ctrsv.goto : ctrsv.$(SUFFIX) ../$(LIBNAME)
-	$(CC) $(CFLAGS) -o $(@F) $^ $(CEXTRALIB) $(EXTRALIB) $(FEXTRALIB) -lm
-
-ctrsv.acml : ctrsv.$(SUFFIX)
-	-$(CC) $(CFLAGS) -o $(@F) $^ $(LIBACML) $(CEXTRALIB) $(EXTRALIB) $(FEXTRALIB)
-
-ctrsv.atlas : ctrsv.$(SUFFIX)
-	-$(CC) $(CFLAGS) -o $(@F) $^ $(LIBATLAS) $(CEXTRALIB) $(EXTRALIB) $(FEXTRALIB)
-
-ctrsv.mkl : ctrsv.$(SUFFIX)
-	-$(CC) $(CFLAGS) -o $(@F) $^ $(LIBMKL) $(CEXTRALIB) $(EXTRALIB) $(FEXTRALIB)
-
-ctrsv.veclib : ctrsv.$(SUFFIX)
-	-$(CC) $(CFLAGS) -o $(@F) $^ $(LIBVECLIB) $(CEXTRALIB) $(EXTRALIB) $(FEXTRALIB)
-
-##################################### Ztrsv ####################################################
-
-ztrsv.goto : ztrsv.$(SUFFIX) ../$(LIBNAME)
-	$(CC) $(CFLAGS) -o $(@F) $^ $(CEXTRALIB) $(EXTRALIB) $(FEXTRALIB) -lm
-
-ztrsv.acml : ztrsv.$(SUFFIX)
-	-$(CC) $(CFLAGS) -o $(@F) $^ $(LIBACML) $(CEXTRALIB) $(EXTRALIB) $(FEXTRALIB)
-
-ztrsv.atlas : ztrsv.$(SUFFIX)
-	-$(CC) $(CFLAGS) -o $(@F) $^ $(LIBATLAS) $(CEXTRALIB) $(EXTRALIB) $(FEXTRALIB)
-
-ztrsv.mkl : ztrsv.$(SUFFIX)
-	-$(CC) $(CFLAGS) -o $(@F) $^ $(LIBMKL) $(CEXTRALIB) $(EXTRALIB) $(FEXTRALIB)
-
-ztrsv.veclib : ztrsv.$(SUFFIX)
-	-$(CC) $(CFLAGS) -o $(@F) $^ $(LIBVECLIB) $(CEXTRALIB) $(EXTRALIB) $(FEXTRALIB)
-
-##################################### Sger ####################################################
-sger.goto : sger.$(SUFFIX) ../$(LIBNAME)
-	$(CC) $(CFLAGS) -o $(@F) $^ $(CEXTRALIB) $(EXTRALIB) $(FEXTRALIB) -lm
-
-sger.acml : sger.$(SUFFIX)
-	-$(CC) $(CFLAGS) -o $(@F) $^ $(LIBACML) $(CEXTRALIB) $(EXTRALIB) $(FEXTRALIB)
-
-sger.atlas : sger.$(SUFFIX)
-	-$(CC) $(CFLAGS) -o $(@F) $^ $(LIBATLAS) $(CEXTRALIB) $(EXTRALIB) $(FEXTRALIB)
-
-sger.mkl : sger.$(SUFFIX)
-	-$(CC) $(CFLAGS) -o $(@F) $^ $(LIBMKL) $(CEXTRALIB) $(EXTRALIB) $(FEXTRALIB)
-
-sger.veclib : sger.$(SUFFIX)
-	-$(CC) $(CFLAGS) -o $(@F) $^ $(LIBVECLIB) $(CEXTRALIB) $(EXTRALIB) $(FEXTRALIB)
-
-##################################### Dger ####################################################
-dger.goto : dger.$(SUFFIX) ../$(LIBNAME)
-	$(CC) $(CFLAGS) -o $(@F) $^ $(CEXTRALIB) $(EXTRALIB) $(FEXTRALIB) -lm
-
-dger.acml : dger.$(SUFFIX)
-	-$(CC) $(CFLAGS) -o $(@F) $^ $(LIBACML) $(CEXTRALIB) $(EXTRALIB) $(FEXTRALIB)
-
-dger.atlas : dger.$(SUFFIX)
-	-$(CC) $(CFLAGS) -o $(@F) $^ $(LIBATLAS) $(CEXTRALIB) $(EXTRALIB) $(FEXTRALIB)
-
-dger.mkl : dger.$(SUFFIX)
-	-$(CC) $(CFLAGS) -o $(@F) $^ $(LIBMKL) $(CEXTRALIB) $(EXTRALIB) $(FEXTRALIB)
-
-dger.veclib : dger.$(SUFFIX)
-	-$(CC) $(CFLAGS) -o $(@F) $^ $(LIBVECLIB) $(CEXTRALIB) $(EXTRALIB) $(FEXTRALIB)
-
-##################################### Cger ####################################################
-cger.goto : cger.$(SUFFIX) ../$(LIBNAME)
-	$(CC) $(CFLAGS) -o $(@F) $^ $(CEXTRALIB) $(EXTRALIB) $(FEXTRALIB) -lm
-
-cger.acml : cger.$(SUFFIX)
-	-$(CC) $(CFLAGS) -o $(@F) $^ $(LIBACML) $(CEXTRALIB) $(EXTRALIB) $(FEXTRALIB)
-
-cger.atlas : cger.$(SUFFIX)
-	-$(CC) $(CFLAGS) -o $(@F) $^ $(LIBATLAS) $(CEXTRALIB) $(EXTRALIB) $(FEXTRALIB)
-
-cger.mkl : cger.$(SUFFIX)
-	-$(CC) $(CFLAGS) -o $(@F) $^ $(LIBMKL) $(CEXTRALIB) $(EXTRALIB) $(FEXTRALIB)
-
-cger.veclib : cger.$(SUFFIX)
-	-$(CC) $(CFLAGS) -o $(@F) $^ $(LIBVECLIB) $(CEXTRALIB) $(EXTRALIB) $(FEXTRALIB)
-
-##################################### Zger ####################################################
-zger.goto : zger.$(SUFFIX) ../$(LIBNAME)
-	$(CC) $(CFLAGS) -o $(@F) $^ $(CEXTRALIB) $(EXTRALIB) $(FEXTRALIB) -lm
-
-zger.acml : zger.$(SUFFIX)
-	-$(CC) $(CFLAGS) -o $(@F) $^ $(LIBACML) $(CEXTRALIB) $(EXTRALIB) $(FEXTRALIB)
-
-zger.atlas : zger.$(SUFFIX)
-	-$(CC) $(CFLAGS) -o $(@F) $^ $(LIBATLAS) $(CEXTRALIB) $(EXTRALIB) $(FEXTRALIB)
-
-zger.mkl : zger.$(SUFFIX)
-	-$(CC) $(CFLAGS) -o $(@F) $^ $(LIBMKL) $(CEXTRALIB) $(EXTRALIB) $(FEXTRALIB)
-
-zger.veclib : zger.$(SUFFIX)
-	-$(CC) $(CFLAGS) -o $(@F) $^ $(LIBVECLIB) $(CEXTRALIB) $(EXTRALIB) $(FEXTRALIB)
-
-##################################### Ssymv ####################################################
-ssymv.goto : ssymv.$(SUFFIX) ../$(LIBNAME)
-	$(CC) $(CFLAGS) -o $(@F) $^ $(CEXTRALIB) $(EXTRALIB) $(FEXTRALIB) -lm
-
-ssymv.acml : ssymv.$(SUFFIX)
-	-$(CC) $(CFLAGS) -o $(@F) $^ $(LIBACML) $(CEXTRALIB) $(EXTRALIB) $(FEXTRALIB)
-
-ssymv.atlas : ssymv.$(SUFFIX)
-	-$(CC) $(CFLAGS) -o $(@F) $^ $(LIBATLAS) $(CEXTRALIB) $(EXTRALIB) $(FEXTRALIB)
-
-ssymv.mkl : ssymv.$(SUFFIX)
-	-$(CC) $(CFLAGS) -o $(@F) $^ $(LIBMKL) $(CEXTRALIB) $(EXTRALIB) $(FEXTRALIB)
-
-ssymv.veclib : ssymv.$(SUFFIX)
-	-$(CC) $(CFLAGS) -o $(@F) $^ $(LIBVECLIB) $(CEXTRALIB) $(EXTRALIB) $(FEXTRALIB)
-
-##################################### Dsymv ####################################################
-dsymv.goto : dsymv.$(SUFFIX) ../$(LIBNAME)
-	$(CC) $(CFLAGS) -o $(@F) $^ $(CEXTRALIB) $(EXTRALIB) $(FEXTRALIB) -lm
-
-dsymv.acml : dsymv.$(SUFFIX)
-	-$(CC) $(CFLAGS) -o $(@F) $^ $(LIBACML) $(CEXTRALIB) $(EXTRALIB) $(FEXTRALIB)
-
-dsymv.atlas : dsymv.$(SUFFIX)
-	-$(CC) $(CFLAGS) -o $(@F) $^ $(LIBATLAS) $(CEXTRALIB) $(EXTRALIB) $(FEXTRALIB)
-
-dsymv.mkl : dsymv.$(SUFFIX)
-	-$(CC) $(CFLAGS) -o $(@F) $^ $(LIBMKL) $(CEXTRALIB) $(EXTRALIB) $(FEXTRALIB)
-
-dsymv.veclib : dsymv.$(SUFFIX)
-	-$(CC) $(CFLAGS) -o $(@F) $^ $(LIBVECLIB) $(CEXTRALIB) $(EXTRALIB) $(FEXTRALIB)
-
-##################################### Csymv ####################################################
-csymv.goto : csymv.$(SUFFIX) ../$(LIBNAME)
-	$(CC) $(CFLAGS) -o $(@F) $^ $(CEXTRALIB) $(EXTRALIB) $(FEXTRALIB) -lm
-
-csymv.acml : csymv.$(SUFFIX)
-	-$(CC) $(CFLAGS) -o $(@F) $^ $(LIBACML) $(CEXTRALIB) $(EXTRALIB) $(FEXTRALIB)
-
-csymv.atlas : csymv.$(SUFFIX)
-	-$(CC) $(CFLAGS) -o $(@F) $^ $(LIBATLAS) $(CEXTRALIB) $(EXTRALIB) $(FEXTRALIB)
-
-csymv.mkl : csymv.$(SUFFIX)
-	-$(CC) $(CFLAGS) -o $(@F) $^ $(LIBMKL) $(CEXTRALIB) $(EXTRALIB) $(FEXTRALIB)
-
-csymv.veclib : csymv.$(SUFFIX)
-	-$(CC) $(CFLAGS) -o $(@F) $^ $(LIBVECLIB) $(CEXTRALIB) $(EXTRALIB) $(FEXTRALIB)
-
-##################################### Dsymv ####################################################
-zsymv.goto : zsymv.$(SUFFIX) ../$(LIBNAME)
-	$(CC) $(CFLAGS) -o $(@F) $^ $(CEXTRALIB) $(EXTRALIB) $(FEXTRALIB) -lm
-
-zsymv.acml : zsymv.$(SUFFIX)
-	-$(CC) $(CFLAGS) -o $(@F) $^ $(LIBACML) $(CEXTRALIB) $(EXTRALIB) $(FEXTRALIB)
-
-zsymv.atlas : zsymv.$(SUFFIX)
-	-$(CC) $(CFLAGS) -o $(@F) $^ $(LIBATLAS) $(CEXTRALIB) $(EXTRALIB) $(FEXTRALIB)
-
-zsymv.mkl : zsymv.$(SUFFIX)
-	-$(CC) $(CFLAGS) -o $(@F) $^ $(LIBMKL) $(CEXTRALIB) $(EXTRALIB) $(FEXTRALIB)
-
-zsymv.veclib : zsymv.$(SUFFIX)
-	-$(CC) $(CFLAGS) -o $(@F) $^ $(LIBVECLIB) $(CEXTRALIB) $(EXTRALIB) $(FEXTRALIB)
-
-##################################### Sgeev ####################################################
-sgeev.goto : sgeev.$(SUFFIX) ../$(LIBNAME)
-	$(FC) $(CFLAGS) -o $(@F) $^ $(CEXTRALIB) $(EXTRALIB) $(FEXTRALIB) -lm
-
-sgeev.acml : sgeev.$(SUFFIX)
-	-$(CC) $(CFLAGS) -o $(@F) $^ $(LIBACML) $(CEXTRALIB) $(EXTRALIB) $(FEXTRALIB)
-
-sgeev.atlas : sgeev.$(SUFFIX)
-	-$(CC) $(CFLAGS) -o $(@F) $^ $(LIBATLAS) $(CEXTRALIB) $(EXTRALIB) $(FEXTRALIB)
-
-sgeev.mkl : sgeev.$(SUFFIX)
-	-$(CC) $(CFLAGS) -o $(@F) $^ $(LIBMKL) $(CEXTRALIB) $(EXTRALIB) $(FEXTRALIB)
-
-sgeev.veclib : sgeev.$(SUFFIX)
-	-$(CC) $(CFLAGS) -o $(@F) $^ $(LIBVECLIB) $(CEXTRALIB) $(EXTRALIB) $(FEXTRALIB)
-
-##################################### Dgeev ####################################################
-dgeev.goto : dgeev.$(SUFFIX) ../$(LIBNAME)
-	$(FC) $(CFLAGS) -o $(@F) $^ $(CEXTRALIB) $(EXTRALIB) $(FEXTRALIB) -lm
-
-dgeev.acml : dgeev.$(SUFFIX)
-	-$(CC) $(CFLAGS) -o $(@F) $^ $(LIBACML) $(CEXTRALIB) $(EXTRALIB) $(FEXTRALIB)
-
-dgeev.atlas : dgeev.$(SUFFIX)
-	-$(CC) $(CFLAGS) -o $(@F) $^ $(LIBATLAS) $(CEXTRALIB) $(EXTRALIB) $(FEXTRALIB)
-
-dgeev.mkl : dgeev.$(SUFFIX)
-	-$(CC) $(CFLAGS) -o $(@F) $^ $(LIBMKL) $(CEXTRALIB) $(EXTRALIB) $(FEXTRALIB)
-
-dgeev.veclib : dgeev.$(SUFFIX)
-	-$(CC) $(CFLAGS) -o $(@F) $^ $(LIBVECLIB) $(CEXTRALIB) $(EXTRALIB) $(FEXTRALIB)
-
-##################################### Cgeev ####################################################
-
-cgeev.goto : cgeev.$(SUFFIX) ../$(LIBNAME)
-	$(FC) $(CFLAGS) -o $(@F) $^ $(CEXTRALIB) $(EXTRALIB) $(FEXTRALIB) -lm
-
-cgeev.acml : cgeev.$(SUFFIX)
-	-$(CC) $(CFLAGS) -o $(@F) $^ $(LIBACML) $(CEXTRALIB) $(EXTRALIB) $(FEXTRALIB)
-
-cgeev.atlas : cgeev.$(SUFFIX)
-	-$(CC) $(CFLAGS) -o $(@F) $^ $(LIBATLAS) $(CEXTRALIB) $(EXTRALIB) $(FEXTRALIB)
-
-cgeev.mkl : cgeev.$(SUFFIX)
-	-$(CC) $(CFLAGS) -o $(@F) $^ $(LIBMKL) $(CEXTRALIB) $(EXTRALIB) $(FEXTRALIB)
-
-cgeev.veclib : cgeev.$(SUFFIX)
-	-$(CC) $(CFLAGS) -o $(@F) $^ $(LIBVECLIB) $(CEXTRALIB) $(EXTRALIB) $(FEXTRALIB)
-
-##################################### Zgeev ####################################################
-
-zgeev.goto : zgeev.$(SUFFIX) ../$(LIBNAME)
-	$(FC) $(CFLAGS) -o $(@F) $^ $(CEXTRALIB) $(EXTRALIB) $(FEXTRALIB) -lm
-
-zgeev.acml : zgeev.$(SUFFIX)
-	-$(CC) $(CFLAGS) -o $(@F) $^ $(LIBACML) $(CEXTRALIB) $(EXTRALIB) $(FEXTRALIB)
-
-zgeev.atlas : zgeev.$(SUFFIX)
-	-$(CC) $(CFLAGS) -o $(@F) $^ $(LIBATLAS) $(CEXTRALIB) $(EXTRALIB) $(FEXTRALIB)
-
-zgeev.mkl : zgeev.$(SUFFIX)
-	-$(CC) $(CFLAGS) -o $(@F) $^ $(LIBMKL) $(CEXTRALIB) $(EXTRALIB) $(FEXTRALIB)
-
-zgeev.veclib : zgeev.$(SUFFIX)
-	-$(CC) $(CFLAGS) -o $(@F) $^ $(LIBVECLIB) $(CEXTRALIB) $(EXTRALIB) $(FEXTRALIB)
-
-##################################### Sgetri ####################################################
-sgetri.goto : sgetri.$(SUFFIX) ../$(LIBNAME)
-	$(FC) $(CFLAGS) -o $(@F) $^ $(CEXTRALIB) $(EXTRALIB) $(FEXTRALIB) -lm
-
-sgetri.acml : sgetri.$(SUFFIX)
-	-$(CC) $(CFLAGS) -o $(@F) $^ $(LIBACML) $(CEXTRALIB) $(EXTRALIB) $(FEXTRALIB)
-
-sgetri.atlas : sgetri.$(SUFFIX)
-	-$(CC) $(CFLAGS) -o $(@F) $^ $(LIBATLAS) $(CEXTRALIB) $(EXTRALIB) $(FEXTRALIB)
-
-sgetri.mkl : sgetri.$(SUFFIX)
-	-$(CC) $(CFLAGS) -o $(@F) $^ $(LIBMKL) $(CEXTRALIB) $(EXTRALIB) $(FEXTRALIB)
-
-sgetri.veclib : sgetri.$(SUFFIX)
-	-$(CC) $(CFLAGS) -o $(@F) $^ $(LIBVECLIB) $(CEXTRALIB) $(EXTRALIB) $(FEXTRALIB)
-
-##################################### Dgetri ####################################################
-dgetri.goto : dgetri.$(SUFFIX) ../$(LIBNAME)
-	$(FC) $(CFLAGS) -o $(@F) $^ $(CEXTRALIB) $(EXTRALIB) $(FEXTRALIB) -lm
-
-dgetri.acml : dgetri.$(SUFFIX)
-	-$(CC) $(CFLAGS) -o $(@F) $^ $(LIBACML) $(CEXTRALIB) $(EXTRALIB) $(FEXTRALIB)
-
-dgetri.atlas : dgetri.$(SUFFIX)
-	-$(CC) $(CFLAGS) -o $(@F) $^ $(LIBATLAS) $(CEXTRALIB) $(EXTRALIB) $(FEXTRALIB)
-
-dgetri.mkl : dgetri.$(SUFFIX)
-	-$(CC) $(CFLAGS) -o $(@F) $^ $(LIBMKL) $(CEXTRALIB) $(EXTRALIB) $(FEXTRALIB)
-
-dgetri.veclib : dgetri.$(SUFFIX)
-	-$(CC) $(CFLAGS) -o $(@F) $^ $(LIBVECLIB) $(CEXTRALIB) $(EXTRALIB) $(FEXTRALIB)
-
-##################################### Cgetri ####################################################
-
-cgetri.goto : cgetri.$(SUFFIX) ../$(LIBNAME)
-	$(FC) $(CFLAGS) -o $(@F) $^ $(CEXTRALIB) $(EXTRALIB) $(FEXTRALIB) -lm
-
-cgetri.acml : cgetri.$(SUFFIX)
-	-$(CC) $(CFLAGS) -o $(@F) $^ $(LIBACML) $(CEXTRALIB) $(EXTRALIB) $(FEXTRALIB)
-
-cgetri.atlas : cgetri.$(SUFFIX)
-	-$(CC) $(CFLAGS) -o $(@F) $^ $(LIBATLAS) $(CEXTRALIB) $(EXTRALIB) $(FEXTRALIB)
-
-cgetri.mkl : cgetri.$(SUFFIX)
-	-$(CC) $(CFLAGS) -o $(@F) $^ $(LIBMKL) $(CEXTRALIB) $(EXTRALIB) $(FEXTRALIB)
-
-cgetri.veclib : cgetri.$(SUFFIX)
-	-$(CC) $(CFLAGS) -o $(@F) $^ $(LIBVECLIB) $(CEXTRALIB) $(EXTRALIB) $(FEXTRALIB)
-
-##################################### Zgetri ####################################################
-
-zgetri.goto : zgetri.$(SUFFIX) ../$(LIBNAME)
-	$(FC) $(CFLAGS) -o $(@F) $^ $(CEXTRALIB) $(EXTRALIB) $(FEXTRALIB) -lm
-
-zgetri.acml : zgetri.$(SUFFIX)
-	-$(CC) $(CFLAGS) -o $(@F) $^ $(LIBACML) $(CEXTRALIB) $(EXTRALIB) $(FEXTRALIB)
-
-zgetri.atlas : zgetri.$(SUFFIX)
-	-$(CC) $(CFLAGS) -o $(@F) $^ $(LIBATLAS) $(CEXTRALIB) $(EXTRALIB) $(FEXTRALIB)
-
-zgetri.mkl : zgetri.$(SUFFIX)
-	-$(CC) $(CFLAGS) -o $(@F) $^ $(LIBMKL) $(CEXTRALIB) $(EXTRALIB) $(FEXTRALIB)
-
-zgetri.veclib : zgetri.$(SUFFIX)
-	-$(CC) $(CFLAGS) -o $(@F) $^ $(LIBVECLIB) $(CEXTRALIB) $(EXTRALIB) $(FEXTRALIB)
-
-##################################### Spotrf ####################################################
-spotrf.goto : spotrf.$(SUFFIX) ../$(LIBNAME)
-	$(CC) $(CFLAGS) -o $(@F) $^ $(CEXTRALIB) $(EXTRALIB) $(FEXTRALIB) -lm
-
-spotrf.acml : spotrf.$(SUFFIX)
-	-$(CC) $(CFLAGS) -o $(@F) $^ $(LIBACML) $(CEXTRALIB) $(EXTRALIB) $(FEXTRALIB)
-
-spotrf.atlas : spotrf.$(SUFFIX)
-	-$(CC) $(CFLAGS) -o $(@F) $^ $(LIBATLAS) $(CEXTRALIB) $(EXTRALIB) $(FEXTRALIB)
-
-spotrf.mkl : spotrf.$(SUFFIX)
-	-$(CC) $(CFLAGS) -o $(@F) $^ $(LIBMKL) $(CEXTRALIB) $(EXTRALIB) $(FEXTRALIB)
-
-spotrf.veclib : spotrf.$(SUFFIX)
-	-$(CC) $(CFLAGS) -o $(@F) $^ $(LIBVECLIB) $(CEXTRALIB) $(EXTRALIB) $(FEXTRALIB)
-
-##################################### Dpotrf ####################################################
-dpotrf.goto : dpotrf.$(SUFFIX) ../$(LIBNAME)
-	$(CC) $(CFLAGS) -o $(@F) $^ $(CEXTRALIB) $(EXTRALIB) $(FEXTRALIB) -lm
-
-dpotrf.acml : dpotrf.$(SUFFIX)
-	-$(CC) $(CFLAGS) -o $(@F) $^ $(LIBACML) $(CEXTRALIB) $(EXTRALIB) $(FEXTRALIB)
-
-dpotrf.atlas : dpotrf.$(SUFFIX)
-	-$(CC) $(CFLAGS) -o $(@F) $^ $(LIBATLAS) $(CEXTRALIB) $(EXTRALIB) $(FEXTRALIB)
-
-dpotrf.mkl : dpotrf.$(SUFFIX)
-	-$(CC) $(CFLAGS) -o $(@F) $^ $(LIBMKL) $(CEXTRALIB) $(EXTRALIB) $(FEXTRALIB)
-
-dpotrf.veclib : dpotrf.$(SUFFIX)
-	-$(CC) $(CFLAGS) -o $(@F) $^ $(LIBVECLIB) $(CEXTRALIB) $(EXTRALIB) $(FEXTRALIB)
-
-##################################### Cpotrf ####################################################
-
-cpotrf.goto : cpotrf.$(SUFFIX) ../$(LIBNAME)
-	$(CC) $(CFLAGS) -o $(@F) $^ $(CEXTRALIB) $(EXTRALIB) $(FEXTRALIB) -lm
-
-cpotrf.acml : cpotrf.$(SUFFIX)
-	-$(CC) $(CFLAGS) -o $(@F) $^ $(LIBACML) $(CEXTRALIB) $(EXTRALIB) $(FEXTRALIB)
-
-cpotrf.atlas : cpotrf.$(SUFFIX)
-	-$(CC) $(CFLAGS) -o $(@F) $^ $(LIBATLAS) $(CEXTRALIB) $(EXTRALIB) $(FEXTRALIB)
-
-cpotrf.mkl : cpotrf.$(SUFFIX)
-	-$(CC) $(CFLAGS) -o $(@F) $^ $(LIBMKL) $(CEXTRALIB) $(EXTRALIB) $(FEXTRALIB)
-
-cpotrf.veclib : cpotrf.$(SUFFIX)
-	-$(CC) $(CFLAGS) -o $(@F) $^ $(LIBVECLIB) $(CEXTRALIB) $(EXTRALIB) $(FEXTRALIB)
-
-##################################### Zpotrf ####################################################
-
-zpotrf.goto : zpotrf.$(SUFFIX) ../$(LIBNAME)
-	$(CC) $(CFLAGS) -o $(@F) $^ $(CEXTRALIB) $(EXTRALIB) $(FEXTRALIB) -lm
-
-zpotrf.acml : zpotrf.$(SUFFIX)
-	-$(CC) $(CFLAGS) -o $(@F) $^ $(LIBACML) $(CEXTRALIB) $(EXTRALIB) $(FEXTRALIB)
-
-zpotrf.atlas : zpotrf.$(SUFFIX)
-	-$(CC) $(CFLAGS) -o $(@F) $^ $(LIBATLAS) $(CEXTRALIB) $(EXTRALIB) $(FEXTRALIB)
-
-zpotrf.mkl : zpotrf.$(SUFFIX)
-	-$(CC) $(CFLAGS) -o $(@F) $^ $(LIBMKL) $(CEXTRALIB) $(EXTRALIB) $(FEXTRALIB)
-
-zpotrf.veclib : zpotrf.$(SUFFIX)
-	-$(CC) $(CFLAGS) -o $(@F) $^ $(LIBVECLIB) $(CEXTRALIB) $(EXTRALIB) $(FEXTRALIB)
-
-##################################### Chemv ####################################################
-
-chemv.goto : chemv.$(SUFFIX) ../$(LIBNAME)
-	$(CC) $(CFLAGS) -o $(@F) $^ $(CEXTRALIB) $(EXTRALIB) $(FEXTRALIB) -lm
-
-chemv.acml : chemv.$(SUFFIX)
-	-$(CC) $(CFLAGS) -o $(@F) $^ $(LIBACML) $(CEXTRALIB) $(EXTRALIB) $(FEXTRALIB)
-
-chemv.atlas : chemv.$(SUFFIX)
-	-$(CC) $(CFLAGS) -o $(@F) $^ $(LIBATLAS) $(CEXTRALIB) $(EXTRALIB) $(FEXTRALIB)
-
-chemv.mkl : chemv.$(SUFFIX)
-	-$(CC) $(CFLAGS) -o $(@F) $^ $(LIBMKL) $(CEXTRALIB) $(EXTRALIB) $(FEXTRALIB)
-
-chemv.veclib : chemv.$(SUFFIX)
-	-$(CC) $(CFLAGS) -o $(@F) $^ $(LIBVECLIB) $(CEXTRALIB) $(EXTRALIB) $(FEXTRALIB)
-
-##################################### Zhemv ####################################################
-
-zhemv.goto : zhemv.$(SUFFIX) ../$(LIBNAME)
-	$(CC) $(CFLAGS) -o $(@F) $^ $(CEXTRALIB) $(EXTRALIB) $(FEXTRALIB) -lm
-
-zhemv.acml : zhemv.$(SUFFIX)
-	-$(CC) $(CFLAGS) -o $(@F) $^ $(LIBACML) $(CEXTRALIB) $(EXTRALIB) $(FEXTRALIB)
-
-zhemv.atlas : zhemv.$(SUFFIX)
-	-$(CC) $(CFLAGS) -o $(@F) $^ $(LIBATLAS) $(CEXTRALIB) $(EXTRALIB) $(FEXTRALIB)
-
-zhemv.mkl : zhemv.$(SUFFIX)
-	-$(CC) $(CFLAGS) -o $(@F) $^ $(LIBMKL) $(CEXTRALIB) $(EXTRALIB) $(FEXTRALIB)
-
-zhemv.veclib : zhemv.$(SUFFIX)
-	-$(CC) $(CFLAGS) -o $(@F) $^ $(LIBVECLIB) $(CEXTRALIB) $(EXTRALIB) $(FEXTRALIB)
-##################################### Chbmv ####################################################
-
-chbmv.goto : chbmv.$(SUFFIX) ../$(LIBNAME)
-	$(CC) $(CFLAGS) -o $(@F) $^ $(CEXTRALIB) $(EXTRALIB) $(FEXTRALIB) -lm
-
-chbmv.acml : chbmv.$(SUFFIX)
-	-$(CC) $(CFLAGS) -o $(@F) $^ $(LIBACML) $(CEXTRALIB) $(EXTRALIB) $(FEXTRALIB)
-
-chbmv.atlas : chbmv.$(SUFFIX)
-	-$(CC) $(CFLAGS) -o $(@F) $^ $(LIBATLAS) $(CEXTRALIB) $(EXTRALIB) $(FEXTRALIB)
-
-chbmv.mkl : chbmv.$(SUFFIX)
-	-$(CC) $(CFLAGS) -o $(@F) $^ $(LIBMKL) $(CEXTRALIB) $(EXTRALIB) $(FEXTRALIB)
-
-chbmv.veclib : chbmv.$(SUFFIX)
-	-$(CC) $(CFLAGS) -o $(@F) $^ $(LIBVECLIB) $(CEXTRALIB) $(EXTRALIB) $(FEXTRALIB)
-##################################### Zhbmv ####################################################
-
-zhbmv.goto : zhbmv.$(SUFFIX) ../$(LIBNAME)
-	$(CC) $(CFLAGS) -o $(@F) $^ $(CEXTRALIB) $(EXTRALIB) $(FEXTRALIB) -lm
-
-zhbmv.acml : zhbmv.$(SUFFIX)
-	-$(CC) $(CFLAGS) -o $(@F) $^ $(LIBACML) $(CEXTRALIB) $(EXTRALIB) $(FEXTRALIB)
-
-zhbmv.atlas : zhbmv.$(SUFFIX)
-	-$(CC) $(CFLAGS) -o $(@F) $^ $(LIBATLAS) $(CEXTRALIB) $(EXTRALIB) $(FEXTRALIB)
-
-zhbmv.mkl : zhbmv.$(SUFFIX)
-	-$(CC) $(CFLAGS) -o $(@F) $^ $(LIBMKL) $(CEXTRALIB) $(EXTRALIB) $(FEXTRALIB)
-
-zhbmv.veclib : zhbmv.$(SUFFIX)
-	-$(CC) $(CFLAGS) -o $(@F) $^ $(LIBVECLIB) $(CEXTRALIB) $(EXTRALIB) $(FEXTRALIB)
-##################################### Chpmv ####################################################
-
-chpmv.goto : chpmv.$(SUFFIX) ../$(LIBNAME)
-	$(CC) $(CFLAGS) -o $(@F) $^ $(CEXTRALIB) $(EXTRALIB) $(FEXTRALIB) -lm
-
-chpmv.acml : chpmv.$(SUFFIX)
-	-$(CC) $(CFLAGS) -o $(@F) $^ $(LIBACML) $(CEXTRALIB) $(EXTRALIB) $(FEXTRALIB)
-
-chpmv.atlas : chpmv.$(SUFFIX)
-	-$(CC) $(CFLAGS) -o $(@F) $^ $(LIBATLAS) $(CEXTRALIB) $(EXTRALIB) $(FEXTRALIB)
-
-chpmv.mkl : chpmv.$(SUFFIX)
-	-$(CC) $(CFLAGS) -o $(@F) $^ $(LIBMKL) $(CEXTRALIB) $(EXTRALIB) $(FEXTRALIB)
-
-chpmv.veclib : chpmv.$(SUFFIX)
-	-$(CC) $(CFLAGS) -o $(@F) $^ $(LIBVECLIB) $(CEXTRALIB) $(EXTRALIB) $(FEXTRALIB)
-##################################### Zhpmv ####################################################
-
-zhpmv.goto : zhpmv.$(SUFFIX) ../$(LIBNAME)
-	$(CC) $(CFLAGS) -o $(@F) $^ $(CEXTRALIB) $(EXTRALIB) $(FEXTRALIB) -lm
-
-zhpmv.acml : zhpmv.$(SUFFIX)
-	-$(CC) $(CFLAGS) -o $(@F) $^ $(LIBACML) $(CEXTRALIB) $(EXTRALIB) $(FEXTRALIB)
-
-zhpmv.atlas : zhpmv.$(SUFFIX)
-	-$(CC) $(CFLAGS) -o $(@F) $^ $(LIBATLAS) $(CEXTRALIB) $(EXTRALIB) $(FEXTRALIB)
-
-zhpmv.mkl : zhpmv.$(SUFFIX)
-	-$(CC) $(CFLAGS) -o $(@F) $^ $(LIBMKL) $(CEXTRALIB) $(EXTRALIB) $(FEXTRALIB)
-
-zhpmv.veclib : zhpmv.$(SUFFIX)
-	-$(CC) $(CFLAGS) -o $(@F) $^ $(LIBVECLIB) $(CEXTRALIB) $(EXTRALIB) $(FEXTRALIB)
-##################################### Sdot ####################################################
-sdot.goto : sdot.$(SUFFIX) ../$(LIBNAME)
-	$(CC) $(CFLAGS) -o $(@F) $^ $(CEXTRALIB) $(EXTRALIB) $(FEXTRALIB) -lm
-
-sdot.acml : sdot.$(SUFFIX)
-	$(CC) $(CFLAGS) -o $(@F) $^ $(LIBACML) $(CEXTRALIB) $(EXTRALIB) $(FEXTRALIB)
-
-sdot.atlas : sdot.$(SUFFIX)
-	$(CC) $(CFLAGS) -o $(@F) $^ $(LIBATLAS) $(CEXTRALIB) $(EXTRALIB) $(FEXTRALIB)
-
-sdot.mkl : sdot.$(SUFFIX)
-	$(CC) $(CFLAGS) -o $(@F) $^ $(LIBMKL) $(CEXTRALIB) $(EXTRALIB) $(FEXTRALIB)
-
-sdot.veclib : sdot.$(SUFFIX)
-	$(CC) $(CFLAGS) -o $(@F) $^ $(LIBVECLIB) $(CEXTRALIB) $(EXTRALIB) $(FEXTRALIB)
-
-##################################### Ddot ####################################################
-ddot.goto : ddot.$(SUFFIX) ../$(LIBNAME)
-	$(CC) $(CFLAGS) -o $(@F) $^ $(CEXTRALIB) $(EXTRALIB) $(FEXTRALIB) -lm
-
-ddot.acml : ddot.$(SUFFIX)
-	$(CC) $(CFLAGS) -o $(@F) $^ $(LIBACML) $(CEXTRALIB) $(EXTRALIB) $(FEXTRALIB)
-
-ddot.atlas : ddot.$(SUFFIX)
-	$(CC) $(CFLAGS) -o $(@F) $^ $(LIBATLAS) $(CEXTRALIB) $(EXTRALIB) $(FEXTRALIB)
-
-ddot.mkl : ddot.$(SUFFIX)
-	$(CC) $(CFLAGS) -o $(@F) $^ $(LIBMKL) $(CEXTRALIB) $(EXTRALIB) $(FEXTRALIB)
-
-ddot.veclib : ddot.$(SUFFIX)
-	$(CC) $(CFLAGS) -o $(@F) $^ $(LIBVECLIB) $(CEXTRALIB) $(EXTRALIB) $(FEXTRALIB)
-
-##################################### Cdot ####################################################
-cdot.goto : cdot.$(SUFFIX) ../$(LIBNAME)
-	$(CC) $(CFLAGS) -o $(@F) $^ $(CEXTRALIB) $(EXTRALIB) $(FEXTRALIB) -lm
-
-cdot.acml : cdot.$(SUFFIX)
-	$(CC) $(CFLAGS) -o $(@F) $^ $(LIBACML) $(CEXTRALIB) $(EXTRALIB) $(FEXTRALIB)
-
-cdot.atlas : cdot.$(SUFFIX)
-	$(CC) $(CFLAGS) -o $(@F) $^ $(LIBATLAS) $(CEXTRALIB) $(EXTRALIB) $(FEXTRALIB)
-
-cdot.mkl : cdot-intel.$(SUFFIX)
-	$(CC) $(CFLAGS) -o $(@F) $^ $(LIBMKL) $(CEXTRALIB) $(EXTRALIB) $(FEXTRALIB)
-
-cdot.veclib : cdot-intel.$(SUFFIX)
-	$(CC) $(CFLAGS) -o $(@F) $^ $(LIBVECLIB) $(CEXTRALIB) $(EXTRALIB) $(FEXTRALIB)
-
-##################################### Zdot ####################################################
-zdot.goto : zdot.$(SUFFIX) ../$(LIBNAME)
-	$(CC) $(CFLAGS) -o $(@F) $^ $(CEXTRALIB) $(EXTRALIB) $(FEXTRALIB) -lm
-
-zdot.acml : zdot.$(SUFFIX)
-	$(CC) $(CFLAGS) -o $(@F) $^ $(LIBACML) $(CEXTRALIB) $(EXTRALIB) $(FEXTRALIB)
-
-zdot.atlas : zdot.$(SUFFIX)
-	$(CC) $(CFLAGS) -o $(@F) $^ $(LIBATLAS) $(CEXTRALIB) $(EXTRALIB) $(FEXTRALIB)
-
-zdot.mkl : zdot-intel.$(SUFFIX)
-	$(CC) $(CFLAGS) -o $(@F) $^ $(LIBMKL) $(CEXTRALIB) $(EXTRALIB) $(FEXTRALIB)
-
-zdot.veclib : zdot-intel.$(SUFFIX)
-	$(CC) $(CFLAGS) -o $(@F) $^ $(LIBVECLIB) $(CEXTRALIB) $(EXTRALIB) $(FEXTRALIB)
-
-##################################### Srot ####################################################
-srot.goto : srot.$(SUFFIX) ../$(LIBNAME)
-	$(CC) $(CFLAGS) -o $(@F) $^ $(CEXTRALIB) $(EXTRALIB) $(FEXTRALIB) -lm
-
-srot.acml : srot.$(SUFFIX)
-	$(CC) $(CFLAGS) -o $(@F) $^ $(LIBACML) $(CEXTRALIB) $(EXTRALIB) $(FEXTRALIB)
-
-srot.atlas : srot.$(SUFFIX)
-	$(CC) $(CFLAGS) -o $(@F) $^ $(LIBATLAS) $(CEXTRALIB) $(EXTRALIB) $(FEXTRALIB)
-
-srot.mkl : srot.$(SUFFIX)
-	$(CC) $(CFLAGS) -o $(@F) $^ $(LIBMKL) $(CEXTRALIB) $(EXTRALIB) $(FEXTRALIB)
-
-srot.veclib : srot.$(SUFFIX)
-	$(CC) $(CFLAGS) -o $(@F) $^ $(LIBVECLIB) $(CEXTRALIB) $(EXTRALIB) $(FEXTRALIB)
-
-##################################### Drot ####################################################
-drot.goto : drot.$(SUFFIX) ../$(LIBNAME)
-	$(CC) $(CFLAGS) -o $(@F) $^ $(CEXTRALIB) $(EXTRALIB) $(FEXTRALIB) -lm
-
-drot.acml : drot.$(SUFFIX)
-	$(CC) $(CFLAGS) -o $(@F) $^ $(LIBACML) $(CEXTRALIB) $(EXTRALIB) $(FEXTRALIB)
-
-drot.atlas : drot.$(SUFFIX)
-	$(CC) $(CFLAGS) -o $(@F) $^ $(LIBATLAS) $(CEXTRALIB) $(EXTRALIB) $(FEXTRALIB)
-
-drot.mkl : drot.$(SUFFIX)
-	$(CC) $(CFLAGS) -o $(@F) $^ $(LIBMKL) $(CEXTRALIB) $(EXTRALIB) $(FEXTRALIB)
-
-drot.veclib : drot.$(SUFFIX)
-	$(CC) $(CFLAGS) -o $(@F) $^ $(LIBVECLIB) $(CEXTRALIB) $(EXTRALIB) $(FEXTRALIB)
-
-##################################### csrot ####################################################
-csrot.goto : csrot.$(SUFFIX) ../$(LIBNAME)
-	$(CC) $(CFLAGS) -o $(@F) $^ $(CEXTRALIB) $(EXTRALIB) $(FEXTRALIB) -lm
-
-csrot.acml : csrot.$(SUFFIX)
-	$(CC) $(CFLAGS) -o $(@F) $^ $(LIBACML) $(CEXTRALIB) $(EXTRALIB) $(FEXTRALIB)
-
-csrot.atlas : csrot.$(SUFFIX)
-	$(CC) $(CFLAGS) -o $(@F) $^ $(LIBATLAS) $(CEXTRALIB) $(EXTRALIB) $(FEXTRALIB)
-
-csrot.mkl : csrot.$(SUFFIX)
-	$(CC) $(CFLAGS) -o $(@F) $^ $(LIBMKL) $(CEXTRALIB) $(EXTRALIB) $(FEXTRALIB)
-
-csrot.veclib : csrot.$(SUFFIX)
-	$(CC) $(CFLAGS) -o $(@F) $^ $(LIBVECLIB) $(CEXTRALIB) $(EXTRALIB) $(FEXTRALIB)
-
-##################################### zdrot ####################################################
-zdrot.goto : zdrot.$(SUFFIX) ../$(LIBNAME)
-	$(CC) $(CFLAGS) -o $(@F) $^ $(CEXTRALIB) $(EXTRALIB) $(FEXTRALIB) -lm
-
-zdrot.acml : zdrot.$(SUFFIX)
-	$(CC) $(CFLAGS) -o $(@F) $^ $(LIBACML) $(CEXTRALIB) $(EXTRALIB) $(FEXTRALIB)
-
-zdrot.atlas : zdrot.$(SUFFIX)
-	$(CC) $(CFLAGS) -o $(@F) $^ $(LIBATLAS) $(CEXTRALIB) $(EXTRALIB) $(FEXTRALIB)
-
-zdrot.mkl : zdrot.$(SUFFIX)
-	$(CC) $(CFLAGS) -o $(@F) $^ $(LIBMKL) $(CEXTRALIB) $(EXTRALIB) $(FEXTRALIB)
-
-zdrot.veclib : zdrot.$(SUFFIX)
-	$(CC) $(CFLAGS) -o $(@F) $^ $(LIBVECLIB) $(CEXTRALIB) $(EXTRALIB) $(FEXTRALIB)
-	
-##################################### srotm ####################################################
-srotm.goto : srotm.$(SUFFIX) ../$(LIBNAME)
-	$(CC) $(CFLAGS) -o $(@F) $^ $(CEXTRALIB) $(EXTRALIB) $(FEXTRALIB) -lm
-
-srotm.acml : srotm.$(SUFFIX)
-	$(CC) $(CFLAGS) -o $(@F) $^ $(LIBACML) $(CEXTRALIB) $(EXTRALIB) $(FEXTRALIB)
-
-srotm.atlas : srotm.$(SUFFIX)
-	$(CC) $(CFLAGS) -o $(@F) $^ $(LIBATLAS) $(CEXTRALIB) $(EXTRALIB) $(FEXTRALIB)
-
-srotm.mkl : srotm.$(SUFFIX)
-	$(CC) $(CFLAGS) -o $(@F) $^ $(LIBMKL) $(CEXTRALIB) $(EXTRALIB) $(FEXTRALIB)
-
-srotm.veclib : srotm.$(SUFFIX)
-	$(CC) $(CFLAGS) -o $(@F) $^ $(LIBVECLIB) $(CEXTRALIB) $(EXTRALIB) $(FEXTRALIB)
-
-##################################### drotm ####################################################
-drotm.goto : drotm.$(SUFFIX) ../$(LIBNAME)
-	$(CC) $(CFLAGS) -o $(@F) $^ $(CEXTRALIB) $(EXTRALIB) $(FEXTRALIB) -lm
-
-drotm.acml : drotm.$(SUFFIX)
-	$(CC) $(CFLAGS) -o $(@F) $^ $(LIBACML) $(CEXTRALIB) $(EXTRALIB) $(FEXTRALIB)
-
-drotm.atlas : drotm.$(SUFFIX)
-	$(CC) $(CFLAGS) -o $(@F) $^ $(LIBATLAS) $(CEXTRALIB) $(EXTRALIB) $(FEXTRALIB)
-
-drotm.mkl : drotm.$(SUFFIX)
-	$(CC) $(CFLAGS) -o $(@F) $^ $(LIBMKL) $(CEXTRALIB) $(EXTRALIB) $(FEXTRALIB)
-
-drotm.veclib : drotm.$(SUFFIX)
-	$(CC) $(CFLAGS) -o $(@F) $^ $(LIBVECLIB) $(CEXTRALIB) $(EXTRALIB) $(FEXTRALIB)
-
-##################################### Saxpy ####################################################
-saxpy.goto : saxpy.$(SUFFIX) ../$(LIBNAME)
-	$(CC) $(CFLAGS) -o $(@F) $^ $(CEXTRALIB) $(EXTRALIB) $(FEXTRALIB) -lm
-
-saxpy.acml : saxpy.$(SUFFIX)
-	-$(CC) $(CFLAGS) -o $(@F) $^ $(LIBACML) $(CEXTRALIB) $(EXTRALIB) $(FEXTRALIB)
-
-saxpy.atlas : saxpy.$(SUFFIX)
-	-$(CC) $(CFLAGS) -o $(@F) $^ $(LIBATLAS) $(CEXTRALIB) $(EXTRALIB) $(FEXTRALIB)
-
-saxpy.mkl : saxpy.$(SUFFIX)
-	-$(CC) $(CFLAGS) -o $(@F) $^ $(LIBMKL) $(CEXTRALIB) $(EXTRALIB) $(FEXTRALIB)
-
-saxpy.veclib : saxpy.$(SUFFIX)
-	-$(CC) $(CFLAGS) -o $(@F) $^ $(LIBVECLIB) $(CEXTRALIB) $(EXTRALIB) $(FEXTRALIB)
-
-##################################### Daxpy ####################################################
-daxpy.goto : daxpy.$(SUFFIX) ../$(LIBNAME)
-	$(CC) $(CFLAGS) -o $(@F) $^ $(CEXTRALIB) $(EXTRALIB) $(FEXTRALIB) -lm
-
-daxpy.acml : daxpy.$(SUFFIX)
-	-$(CC) $(CFLAGS) -o $(@F) $^ $(LIBACML) $(CEXTRALIB) $(EXTRALIB) $(FEXTRALIB)
-
-daxpy.atlas : daxpy.$(SUFFIX)
-	-$(CC) $(CFLAGS) -o $(@F) $^ $(LIBATLAS) $(CEXTRALIB) $(EXTRALIB) $(FEXTRALIB)
-
-daxpy.mkl : daxpy.$(SUFFIX)
-	-$(CC) $(CFLAGS) -o $(@F) $^ $(LIBMKL) $(CEXTRALIB) $(EXTRALIB) $(FEXTRALIB)
-
-daxpy.veclib : daxpy.$(SUFFIX)
-	-$(CC) $(CFLAGS) -o $(@F) $^ $(LIBVECLIB) $(CEXTRALIB) $(EXTRALIB) $(FEXTRALIB)
-
-##################################### Caxpy ####################################################
-
-caxpy.goto : caxpy.$(SUFFIX) ../$(LIBNAME)
-	$(CC) $(CFLAGS) -o $(@F) $^ $(CEXTRALIB) $(EXTRALIB) $(FEXTRALIB) -lm
-
-caxpy.acml : caxpy.$(SUFFIX)
-	-$(CC) $(CFLAGS) -o $(@F) $^ $(LIBACML) $(CEXTRALIB) $(EXTRALIB) $(FEXTRALIB)
-
-caxpy.atlas : caxpy.$(SUFFIX)
-	-$(CC) $(CFLAGS) -o $(@F) $^ $(LIBATLAS) $(CEXTRALIB) $(EXTRALIB) $(FEXTRALIB)
-
-caxpy.mkl : caxpy.$(SUFFIX)
-	-$(CC) $(CFLAGS) -o $(@F) $^ $(LIBMKL) $(CEXTRALIB) $(EXTRALIB) $(FEXTRALIB)
-
-caxpy.veclib : caxpy.$(SUFFIX)
-	-$(CC) $(CFLAGS) -o $(@F) $^ $(LIBVECLIB) $(CEXTRALIB) $(EXTRALIB) $(FEXTRALIB)
-
-##################################### Zaxpy ####################################################
-
-zaxpy.goto : zaxpy.$(SUFFIX) ../$(LIBNAME)
-	$(CC) $(CFLAGS) -o $(@F) $^ $(CEXTRALIB) $(EXTRALIB) $(FEXTRALIB) -lm
-
-zaxpy.acml : zaxpy.$(SUFFIX)
-	-$(CC) $(CFLAGS) -o $(@F) $^ $(LIBACML) $(CEXTRALIB) $(EXTRALIB) $(FEXTRALIB)
-
-zaxpy.atlas : zaxpy.$(SUFFIX)
-	-$(CC) $(CFLAGS) -o $(@F) $^ $(LIBATLAS) $(CEXTRALIB) $(EXTRALIB) $(FEXTRALIB)
-
-zaxpy.mkl : zaxpy.$(SUFFIX)
-	-$(CC) $(CFLAGS) -o $(@F) $^ $(LIBMKL) $(CEXTRALIB) $(EXTRALIB) $(FEXTRALIB)
-
-zaxpy.veclib : zaxpy.$(SUFFIX)
-	-$(CC) $(CFLAGS) -o $(@F) $^ $(LIBVECLIB) $(CEXTRALIB) $(EXTRALIB) $(FEXTRALIB)
-
-##################################### Saxpby ####################################################
-saxpby.goto : saxpby.$(SUFFIX) ../$(LIBNAME)
-	$(CC) $(CFLAGS) -o $(@F) $^ $(CEXTRALIB) $(EXTRALIB) $(FEXTRALIB) -lm
-
-saxpby.acml : saxpby.$(SUFFIX)
-	-$(CC) $(CFLAGS) -o $(@F) $^ $(LIBACML) $(CEXTRALIB) $(EXTRALIB) $(FEXTRALIB)
-
-saxpby.atlas : saxpby.$(SUFFIX)
-	-$(CC) $(CFLAGS) -o $(@F) $^ $(LIBATLAS) $(CEXTRALIB) $(EXTRALIB) $(FEXTRALIB)
-
-saxpby.mkl : saxpby.$(SUFFIX)
-	-$(CC) $(CFLAGS) -o $(@F) $^ $(LIBMKL) $(CEXTRALIB) $(EXTRALIB) $(FEXTRALIB)
-
-saxpby.veclib : saxpby.$(SUFFIX)
-	-$(CC) $(CFLAGS) -o $(@F) $^ $(LIBVECLIB) $(CEXTRALIB) $(EXTRALIB) $(FEXTRALIB)
-
-##################################### Daxpby ####################################################
-daxpby.goto : daxpby.$(SUFFIX) ../$(LIBNAME)
-	$(CC) $(CFLAGS) -o $(@F) $^ $(CEXTRALIB) $(EXTRALIB) $(FEXTRALIB) -lm
-
-daxpby.acml : daxpby.$(SUFFIX)
-	-$(CC) $(CFLAGS) -o $(@F) $^ $(LIBACML) $(CEXTRALIB) $(EXTRALIB) $(FEXTRALIB)
-
-daxpby.atlas : daxpby.$(SUFFIX)
-	-$(CC) $(CFLAGS) -o $(@F) $^ $(LIBATLAS) $(CEXTRALIB) $(EXTRALIB) $(FEXTRALIB)
-
-daxpby.mkl : daxpby.$(SUFFIX)
-	-$(CC) $(CFLAGS) -o $(@F) $^ $(LIBMKL) $(CEXTRALIB) $(EXTRALIB) $(FEXTRALIB)
-
-daxpby.veclib : daxpby.$(SUFFIX)
-	-$(CC) $(CFLAGS) -o $(@F) $^ $(LIBVECLIB) $(CEXTRALIB) $(EXTRALIB) $(FEXTRALIB)
-
-##################################### Caxpby ####################################################
-
-caxpby.goto : caxpby.$(SUFFIX) ../$(LIBNAME)
-	$(CC) $(CFLAGS) -o $(@F) $^ $(CEXTRALIB) $(EXTRALIB) $(FEXTRALIB) -lm
-
-caxpby.acml : caxpby.$(SUFFIX)
-	-$(CC) $(CFLAGS) -o $(@F) $^ $(LIBACML) $(CEXTRALIB) $(EXTRALIB) $(FEXTRALIB)
-
-caxpby.atlas : caxpby.$(SUFFIX)
-	-$(CC) $(CFLAGS) -o $(@F) $^ $(LIBATLAS) $(CEXTRALIB) $(EXTRALIB) $(FEXTRALIB)
-
-caxpby.mkl : caxpby.$(SUFFIX)
-	-$(CC) $(CFLAGS) -o $(@F) $^ $(LIBMKL) $(CEXTRALIB) $(EXTRALIB) $(FEXTRALIB)
-
-caxpby.veclib : caxpby.$(SUFFIX)
-	-$(CC) $(CFLAGS) -o $(@F) $^ $(LIBVECLIB) $(CEXTRALIB) $(EXTRALIB) $(FEXTRALIB)
-
-##################################### Zaxpby ####################################################
-
-zaxpby.goto : zaxpby.$(SUFFIX) ../$(LIBNAME)
-	$(CC) $(CFLAGS) -o $(@F) $^ $(CEXTRALIB) $(EXTRALIB) $(FEXTRALIB) -lm
-
-zaxpby.acml : zaxpby.$(SUFFIX)
-	-$(CC) $(CFLAGS) -o $(@F) $^ $(LIBACML) $(CEXTRALIB) $(EXTRALIB) $(FEXTRALIB)
-
-zaxpby.atlas : zaxpby.$(SUFFIX)
-	-$(CC) $(CFLAGS) -o $(@F) $^ $(LIBATLAS) $(CEXTRALIB) $(EXTRALIB) $(FEXTRALIB)
-
-zaxpby.mkl : zaxpby.$(SUFFIX)
-	-$(CC) $(CFLAGS) -o $(@F) $^ $(LIBMKL) $(CEXTRALIB) $(EXTRALIB) $(FEXTRALIB)
-
-zaxpby.veclib : zaxpby.$(SUFFIX)
-	-$(CC) $(CFLAGS) -o $(@F) $^ $(LIBVECLIB) $(CEXTRALIB) $(EXTRALIB) $(FEXTRALIB)
-	
-##################################### Scopy ####################################################
-scopy.goto : scopy.$(SUFFIX) ../$(LIBNAME)
-	$(CC) $(CFLAGS) -o $(@F) $^ $(CEXTRALIB) $(EXTRALIB) $(FEXTRALIB) -lm
-
-scopy.acml : scopy.$(SUFFIX)
-	-$(CC) $(CFLAGS) -o $(@F) $^ $(LIBACML) $(CEXTRALIB) $(EXTRALIB) $(FEXTRALIB)
-
-scopy.atlas : scopy.$(SUFFIX)
-	-$(CC) $(CFLAGS) -o $(@F) $^ $(LIBATLAS) $(CEXTRALIB) $(EXTRALIB) $(FEXTRALIB)
-
-scopy.mkl : scopy.$(SUFFIX)
-	-$(CC) $(CFLAGS) -o $(@F) $^ $(LIBMKL) $(CEXTRALIB) $(EXTRALIB) $(FEXTRALIB)
-
-scopy.veclib : scopy.$(SUFFIX)
-	-$(CC) $(CFLAGS) -o $(@F) $^ $(LIBVECLIB) $(CEXTRALIB) $(EXTRALIB) $(FEXTRALIB)
-
-##################################### Dcopy ####################################################
-dcopy.goto : dcopy.$(SUFFIX) ../$(LIBNAME)
-	$(CC) $(CFLAGS) -o $(@F) $^ $(CEXTRALIB) $(EXTRALIB) $(FEXTRALIB) -lm
-
-dcopy.acml : dcopy.$(SUFFIX)
-	-$(CC) $(CFLAGS) -o $(@F) $^ $(LIBACML) $(CEXTRALIB) $(EXTRALIB) $(FEXTRALIB)
-
-dcopy.atlas : dcopy.$(SUFFIX)
-	-$(CC) $(CFLAGS) -o $(@F) $^ $(LIBATLAS) $(CEXTRALIB) $(EXTRALIB) $(FEXTRALIB)
-
-dcopy.mkl : dcopy.$(SUFFIX)
-	-$(CC) $(CFLAGS) -o $(@F) $^ $(LIBMKL) $(CEXTRALIB) $(EXTRALIB) $(FEXTRALIB)
-
-dcopy.veclib : dcopy.$(SUFFIX)
-	-$(CC) $(CFLAGS) -o $(@F) $^ $(LIBVECLIB) $(CEXTRALIB) $(EXTRALIB) $(FEXTRALIB)
-
-##################################### Ccopy ####################################################
-
-ccopy.goto : ccopy.$(SUFFIX) ../$(LIBNAME)
-	$(CC) $(CFLAGS) -o $(@F) $^ $(CEXTRALIB) $(EXTRALIB) $(FEXTRALIB) -lm
-
-ccopy.acml : ccopy.$(SUFFIX)
-	-$(CC) $(CFLAGS) -o $(@F) $^ $(LIBACML) $(CEXTRALIB) $(EXTRALIB) $(FEXTRALIB)
-
-ccopy.atlas : ccopy.$(SUFFIX)
-	-$(CC) $(CFLAGS) -o $(@F) $^ $(LIBATLAS) $(CEXTRALIB) $(EXTRALIB) $(FEXTRALIB)
-
-ccopy.mkl : ccopy.$(SUFFIX)
-	-$(CC) $(CFLAGS) -o $(@F) $^ $(LIBMKL) $(CEXTRALIB) $(EXTRALIB) $(FEXTRALIB)
-
-ccopy.veclib : ccopy.$(SUFFIX)
-	-$(CC) $(CFLAGS) -o $(@F) $^ $(LIBVECLIB) $(CEXTRALIB) $(EXTRALIB) $(FEXTRALIB)
-
-##################################### Zcopy ####################################################
-
-zcopy.goto : zcopy.$(SUFFIX) ../$(LIBNAME)
-	$(CC) $(CFLAGS) -o $(@F) $^ $(CEXTRALIB) $(EXTRALIB) $(FEXTRALIB) -lm
-
-zcopy.acml : zcopy.$(SUFFIX)
-	-$(CC) $(CFLAGS) -o $(@F) $^ $(LIBACML) $(CEXTRALIB) $(EXTRALIB) $(FEXTRALIB)
-
-zcopy.atlas : zcopy.$(SUFFIX)
-	-$(CC) $(CFLAGS) -o $(@F) $^ $(LIBATLAS) $(CEXTRALIB) $(EXTRALIB) $(FEXTRALIB)
-
-zcopy.mkl : zcopy.$(SUFFIX)
-	-$(CC) $(CFLAGS) -o $(@F) $^ $(LIBMKL) $(CEXTRALIB) $(EXTRALIB) $(FEXTRALIB)
-
-zcopy.veclib : zcopy.$(SUFFIX)
-	-$(CC) $(CFLAGS) -o $(@F) $^ $(LIBVECLIB) $(CEXTRALIB) $(EXTRALIB) $(FEXTRALIB)
-
-##################################### Sscal ####################################################
-sscal.goto : sscal.$(SUFFIX) ../$(LIBNAME)
-	$(CC) $(CFLAGS) -o $(@F) $^ $(CEXTRALIB) $(EXTRALIB) $(FEXTRALIB) -lm
-
-sscal.acml : sscal.$(SUFFIX)
-	-$(CC) $(CFLAGS) -o $(@F) $^ $(LIBACML) $(CEXTRALIB) $(EXTRALIB) $(FEXTRALIB)
-
-sscal.atlas : sscal.$(SUFFIX)
-	-$(CC) $(CFLAGS) -o $(@F) $^ $(LIBATLAS) $(CEXTRALIB) $(EXTRALIB) $(FEXTRALIB)
-
-sscal.mkl : sscal.$(SUFFIX)
-	-$(CC) $(CFLAGS) -o $(@F) $^ $(LIBMKL) $(CEXTRALIB) $(EXTRALIB) $(FEXTRALIB)
-
-sscal.veclib : sscal.$(SUFFIX)
-	-$(CC) $(CFLAGS) -o $(@F) $^ $(LIBVECLIB) $(CEXTRALIB) $(EXTRALIB) $(FEXTRALIB)
-
-##################################### Dscal ####################################################
-dscal.goto : dscal.$(SUFFIX) ../$(LIBNAME)
-	$(CC) $(CFLAGS) -o $(@F) $^ $(CEXTRALIB) $(EXTRALIB) $(FEXTRALIB) -lm
-
-dscal.acml : dscal.$(SUFFIX)
-	-$(CC) $(CFLAGS) -o $(@F) $^ $(LIBACML) $(CEXTRALIB) $(EXTRALIB) $(FEXTRALIB)
-
-dscal.atlas : dscal.$(SUFFIX)
-	-$(CC) $(CFLAGS) -o $(@F) $^ $(LIBATLAS) $(CEXTRALIB) $(EXTRALIB) $(FEXTRALIB)
-
-dscal.mkl : dscal.$(SUFFIX)
-	-$(CC) $(CFLAGS) -o $(@F) $^ $(LIBMKL) $(CEXTRALIB) $(EXTRALIB) $(FEXTRALIB)
-
-dscal.veclib : dscal.$(SUFFIX)
-	-$(CC) $(CFLAGS) -o $(@F) $^ $(LIBVECLIB) $(CEXTRALIB) $(EXTRALIB) $(FEXTRALIB)
-
-##################################### Cscal ####################################################
-
-cscal.goto : cscal.$(SUFFIX) ../$(LIBNAME)
-	$(CC) $(CFLAGS) -o $(@F) $^ $(CEXTRALIB) $(EXTRALIB) $(FEXTRALIB) -lm
-
-cscal.acml : cscal.$(SUFFIX)
-	-$(CC) $(CFLAGS) -o $(@F) $^ $(LIBACML) $(CEXTRALIB) $(EXTRALIB) $(FEXTRALIB)
-
-cscal.atlas : cscal.$(SUFFIX)
-	-$(CC) $(CFLAGS) -o $(@F) $^ $(LIBATLAS) $(CEXTRALIB) $(EXTRALIB) $(FEXTRALIB)
-
-cscal.mkl : cscal.$(SUFFIX)
-	-$(CC) $(CFLAGS) -o $(@F) $^ $(LIBMKL) $(CEXTRALIB) $(EXTRALIB) $(FEXTRALIB)
-
-cscal.veclib : cscal.$(SUFFIX)
-	-$(CC) $(CFLAGS) -o $(@F) $^ $(LIBVECLIB) $(CEXTRALIB) $(EXTRALIB) $(FEXTRALIB)
-
-##################################### Zscal ####################################################
-
-zscal.goto : zscal.$(SUFFIX) ../$(LIBNAME)
-	$(CC) $(CFLAGS) -o $(@F) $^ $(CEXTRALIB) $(EXTRALIB) $(FEXTRALIB) -lm
-
-zscal.acml : zscal.$(SUFFIX)
-	-$(CC) $(CFLAGS) -o $(@F) $^ $(LIBACML) $(CEXTRALIB) $(EXTRALIB) $(FEXTRALIB)
-
-zscal.atlas : zscal.$(SUFFIX)
-	-$(CC) $(CFLAGS) -o $(@F) $^ $(LIBATLAS) $(CEXTRALIB) $(EXTRALIB) $(FEXTRALIB)
-
-zscal.mkl : zscal.$(SUFFIX)
-	-$(CC) $(CFLAGS) -o $(@F) $^ $(LIBMKL) $(CEXTRALIB) $(EXTRALIB) $(FEXTRALIB)
-
-zscal.veclib : zscal.$(SUFFIX)
-	-$(CC) $(CFLAGS) -o $(@F) $^ $(LIBVECLIB) $(CEXTRALIB) $(EXTRALIB) $(FEXTRALIB)
-
-##################################### Sasum ####################################################
-sasum.goto : sasum.$(SUFFIX) ../$(LIBNAME)
-	$(CC) $(CFLAGS) -o $(@F) $^ $(CEXTRALIB) $(EXTRALIB) $(FEXTRALIB) -lm
-
-sasum.acml : sasum.$(SUFFIX)
-	-$(CC) $(CFLAGS) -o $(@F) $^ $(LIBACML) $(CEXTRALIB) $(EXTRALIB) $(FEXTRALIB)
-
-sasum.atlas : sasum.$(SUFFIX)
-	-$(CC) $(CFLAGS) -o $(@F) $^ $(LIBATLAS) $(CEXTRALIB) $(EXTRALIB) $(FEXTRALIB)
-
-sasum.mkl : sasum.$(SUFFIX)
-	-$(CC) $(CFLAGS) -o $(@F) $^ $(LIBMKL) $(CEXTRALIB) $(EXTRALIB) $(FEXTRALIB)
-
-sasum.veclib : sasum.$(SUFFIX)
-	-$(CC) $(CFLAGS) -o $(@F) $^ $(LIBVECLIB) $(CEXTRALIB) $(EXTRALIB) $(FEXTRALIB)
-
-##################################### Dasum ####################################################
-dasum.goto : dasum.$(SUFFIX) ../$(LIBNAME)
-	$(CC) $(CFLAGS) -o $(@F) $^ $(CEXTRALIB) $(EXTRALIB) $(FEXTRALIB) -lm
-
-dasum.acml : dasum.$(SUFFIX)
-	-$(CC) $(CFLAGS) -o $(@F) $^ $(LIBACML) $(CEXTRALIB) $(EXTRALIB) $(FEXTRALIB)
-
-dasum.atlas : dasum.$(SUFFIX)
-	-$(CC) $(CFLAGS) -o $(@F) $^ $(LIBATLAS) $(CEXTRALIB) $(EXTRALIB) $(FEXTRALIB)
-
-dasum.mkl : dasum.$(SUFFIX)
-	-$(CC) $(CFLAGS) -o $(@F) $^ $(LIBMKL) $(CEXTRALIB) $(EXTRALIB) $(FEXTRALIB)
-
-dasum.veclib : dasum.$(SUFFIX)
-	-$(CC) $(CFLAGS) -o $(@F) $^ $(LIBVECLIB) $(CEXTRALIB) $(EXTRALIB) $(FEXTRALIB)
-
-##################################### Casum ####################################################
-
-casum.goto : casum.$(SUFFIX) ../$(LIBNAME)
-	$(CC) $(CFLAGS) -o $(@F) $^ $(CEXTRALIB) $(EXTRALIB) $(FEXTRALIB) -lm
-
-casum.acml : casum.$(SUFFIX)
-	-$(CC) $(CFLAGS) -o $(@F) $^ $(LIBACML) $(CEXTRALIB) $(EXTRALIB) $(FEXTRALIB)
-
-casum.atlas : casum.$(SUFFIX)
-	-$(CC) $(CFLAGS) -o $(@F) $^ $(LIBATLAS) $(CEXTRALIB) $(EXTRALIB) $(FEXTRALIB)
-
-casum.mkl : casum.$(SUFFIX)
-	-$(CC) $(CFLAGS) -o $(@F) $^ $(LIBMKL) $(CEXTRALIB) $(EXTRALIB) $(FEXTRALIB)
-
-casum.veclib : casum.$(SUFFIX)
-	-$(CC) $(CFLAGS) -o $(@F) $^ $(LIBVECLIB) $(CEXTRALIB) $(EXTRALIB) $(FEXTRALIB)
-
-##################################### Zasum ####################################################
-
-zasum.goto : zasum.$(SUFFIX) ../$(LIBNAME)
-	$(CC) $(CFLAGS) -o $(@F) $^ $(CEXTRALIB) $(EXTRALIB) $(FEXTRALIB) -lm
-
-zasum.acml : zasum.$(SUFFIX)
-	-$(CC) $(CFLAGS) -o $(@F) $^ $(LIBACML) $(CEXTRALIB) $(EXTRALIB) $(FEXTRALIB)
-
-zasum.atlas : zasum.$(SUFFIX)
-	-$(CC) $(CFLAGS) -o $(@F) $^ $(LIBATLAS) $(CEXTRALIB) $(EXTRALIB) $(FEXTRALIB)
-
-zasum.mkl : zasum.$(SUFFIX)
-	-$(CC) $(CFLAGS) -o $(@F) $^ $(LIBMKL) $(CEXTRALIB) $(EXTRALIB) $(FEXTRALIB)
-
-zasum.veclib : zasum.$(SUFFIX)
-	-$(CC) $(CFLAGS) -o $(@F) $^ $(LIBVECLIB) $(CEXTRALIB) $(EXTRALIB) $(FEXTRALIB)
-
-##################################### Sswap ####################################################
-sswap.goto : sswap.$(SUFFIX) ../$(LIBNAME)
-	$(CC) $(CFLAGS) -o $(@F) $^ $(CEXTRALIB) $(EXTRALIB) $(FEXTRALIB) -lm
-
-sswap.acml : sswap.$(SUFFIX)
-	-$(CC) $(CFLAGS) -o $(@F) $^ $(LIBACML) $(CEXTRALIB) $(EXTRALIB) $(FEXTRALIB)
-
-sswap.atlas : sswap.$(SUFFIX)
-	-$(CC) $(CFLAGS) -o $(@F) $^ $(LIBATLAS) $(CEXTRALIB) $(EXTRALIB) $(FEXTRALIB)
-
-sswap.mkl : sswap.$(SUFFIX)
-	-$(CC) $(CFLAGS) -o $(@F) $^ $(LIBMKL) $(CEXTRALIB) $(EXTRALIB) $(FEXTRALIB)
-
-sswap.veclib : sswap.$(SUFFIX)
-	-$(CC) $(CFLAGS) -o $(@F) $^ $(LIBVECLIB) $(CEXTRALIB) $(EXTRALIB) $(FEXTRALIB)
-
-##################################### Dswap ####################################################
-dswap.goto : dswap.$(SUFFIX) ../$(LIBNAME)
-	$(CC) $(CFLAGS) -o $(@F) $^ $(CEXTRALIB) $(EXTRALIB) $(FEXTRALIB) -lm
-
-dswap.acml : dswap.$(SUFFIX)
-	-$(CC) $(CFLAGS) -o $(@F) $^ $(LIBACML) $(CEXTRALIB) $(EXTRALIB) $(FEXTRALIB)
-
-dswap.atlas : dswap.$(SUFFIX)
-	-$(CC) $(CFLAGS) -o $(@F) $^ $(LIBATLAS) $(CEXTRALIB) $(EXTRALIB) $(FEXTRALIB)
-
-dswap.mkl : dswap.$(SUFFIX)
-	-$(CC) $(CFLAGS) -o $(@F) $^ $(LIBMKL) $(CEXTRALIB) $(EXTRALIB) $(FEXTRALIB)
-
-dswap.veclib : dswap.$(SUFFIX)
-	-$(CC) $(CFLAGS) -o $(@F) $^ $(LIBVECLIB) $(CEXTRALIB) $(EXTRALIB) $(FEXTRALIB)
-
-##################################### Cswap ####################################################
-
-cswap.goto : cswap.$(SUFFIX) ../$(LIBNAME)
-	$(CC) $(CFLAGS) -o $(@F) $^ $(CEXTRALIB) $(EXTRALIB) $(FEXTRALIB) -lm
-
-cswap.acml : cswap.$(SUFFIX)
-	-$(CC) $(CFLAGS) -o $(@F) $^ $(LIBACML) $(CEXTRALIB) $(EXTRALIB) $(FEXTRALIB)
-
-cswap.atlas : cswap.$(SUFFIX)
-	-$(CC) $(CFLAGS) -o $(@F) $^ $(LIBATLAS) $(CEXTRALIB) $(EXTRALIB) $(FEXTRALIB)
-
-cswap.mkl : cswap.$(SUFFIX)
-	-$(CC) $(CFLAGS) -o $(@F) $^ $(LIBMKL) $(CEXTRALIB) $(EXTRALIB) $(FEXTRALIB)
-
-cswap.veclib : cswap.$(SUFFIX)
-	-$(CC) $(CFLAGS) -o $(@F) $^ $(LIBVECLIB) $(CEXTRALIB) $(EXTRALIB) $(FEXTRALIB)
-
-##################################### Zswap ####################################################
-
-zswap.goto : zswap.$(SUFFIX) ../$(LIBNAME)
-	$(CC) $(CFLAGS) -o $(@F) $^ $(CEXTRALIB) $(EXTRALIB) $(FEXTRALIB) -lm
-
-zswap.acml : zswap.$(SUFFIX)
-	-$(CC) $(CFLAGS) -o $(@F) $^ $(LIBACML) $(CEXTRALIB) $(EXTRALIB) $(FEXTRALIB)
-
-zswap.atlas : zswap.$(SUFFIX)
-	-$(CC) $(CFLAGS) -o $(@F) $^ $(LIBATLAS) $(CEXTRALIB) $(EXTRALIB) $(FEXTRALIB)
-
-zswap.mkl : zswap.$(SUFFIX)
-	-$(CC) $(CFLAGS) -o $(@F) $^ $(LIBMKL) $(CEXTRALIB) $(EXTRALIB) $(FEXTRALIB)
-
-zswap.veclib : zswap.$(SUFFIX)
-	-$(CC) $(CFLAGS) -o $(@F) $^ $(LIBVECLIB) $(CEXTRALIB) $(EXTRALIB) $(FEXTRALIB)
-
-
-##################################### Sgesv ####################################################
-sgesv.goto : sgesv.$(SUFFIX) ../$(LIBNAME)
-	$(CC) $(CFLAGS) -o $(@F) $^ $(CEXTRALIB) $(EXTRALIB) $(FEXTRALIB) -lm
-
-sgesv.acml : sgesv.$(SUFFIX)
-	-$(CC) $(CFLAGS) -o $(@F) $^ $(LIBACML) $(CEXTRALIB) $(EXTRALIB) $(FEXTRALIB)
-
-sgesv.atlas : sgesv.$(SUFFIX)
-	-$(CC) $(CFLAGS) -o $(@F) $^ $(LIBATLAS) $(CEXTRALIB) $(EXTRALIB) $(FEXTRALIB)
-
-sgesv.mkl : sgesv.$(SUFFIX)
-	-$(CC) $(CFLAGS) -o $(@F) $^ $(LIBMKL) $(CEXTRALIB) $(EXTRALIB) $(FEXTRALIB)
-
-sgesv.veclib : sgesv.$(SUFFIX)
-	-$(CC) $(CFLAGS) -o $(@F) $^ $(LIBVECLIB) $(CEXTRALIB) $(EXTRALIB) $(FEXTRALIB)
-
-##################################### Dgesv ####################################################
-dgesv.goto : dgesv.$(SUFFIX) ../$(LIBNAME)
-	$(CC) $(CFLAGS) -o $(@F) $^ $(CEXTRALIB) $(EXTRALIB) $(FEXTRALIB) -lm
-
-dgesv.acml : dgesv.$(SUFFIX)
-	-$(CC) $(CFLAGS) -o $(@F) $^ $(LIBACML) $(CEXTRALIB) $(EXTRALIB) $(FEXTRALIB)
-
-dgesv.atlas : dgesv.$(SUFFIX)
-	-$(CC) $(CFLAGS) -o $(@F) $^ $(LIBATLAS) $(CEXTRALIB) $(EXTRALIB) $(FEXTRALIB)
-
-dgesv.mkl : dgesv.$(SUFFIX)
-	-$(CC) $(CFLAGS) -o $(@F) $^ $(LIBMKL) $(CEXTRALIB) $(EXTRALIB) $(FEXTRALIB)
-
-dgesv.veclib : dgesv.$(SUFFIX)
-	-$(CC) $(CFLAGS) -o $(@F) $^ $(LIBVECLIB) $(CEXTRALIB) $(EXTRALIB) $(FEXTRALIB)
-
-##################################### Cgesv ####################################################
-
-cgesv.goto : cgesv.$(SUFFIX) ../$(LIBNAME)
-	$(CC) $(CFLAGS) -o $(@F) $^ $(CEXTRALIB) $(EXTRALIB) $(FEXTRALIB) -lm
-
-cgesv.acml : cgesv.$(SUFFIX)
-	-$(CC) $(CFLAGS) -o $(@F) $^ $(LIBACML) $(CEXTRALIB) $(EXTRALIB) $(FEXTRALIB)
-
-cgesv.atlas : cgesv.$(SUFFIX)
-	-$(CC) $(CFLAGS) -o $(@F) $^ $(LIBATLAS) $(CEXTRALIB) $(EXTRALIB) $(FEXTRALIB)
-
-cgesv.mkl : cgesv.$(SUFFIX)
-	-$(CC) $(CFLAGS) -o $(@F) $^ $(LIBMKL) $(CEXTRALIB) $(EXTRALIB) $(FEXTRALIB)
-
-cgesv.veclib : cgesv.$(SUFFIX)
-	-$(CC) $(CFLAGS) -o $(@F) $^ $(LIBVECLIB) $(CEXTRALIB) $(EXTRALIB) $(FEXTRALIB)
-
-##################################### Zgesv ####################################################
-
-zgesv.goto : zgesv.$(SUFFIX) ../$(LIBNAME)
-	$(CC) $(CFLAGS) -o $(@F) $^ $(CEXTRALIB) $(EXTRALIB) $(FEXTRALIB) -lm
-
-zgesv.acml : zgesv.$(SUFFIX)
-	-$(CC) $(CFLAGS) -o $(@F) $^ $(LIBACML) $(CEXTRALIB) $(EXTRALIB) $(FEXTRALIB)
-
-zgesv.atlas : zgesv.$(SUFFIX)
-	-$(CC) $(CFLAGS) -o $(@F) $^ $(LIBATLAS) $(CEXTRALIB) $(EXTRALIB) $(FEXTRALIB)
-
-zgesv.mkl : zgesv.$(SUFFIX)
-	-$(CC) $(CFLAGS) -o $(@F) $^ $(LIBMKL) $(CEXTRALIB) $(EXTRALIB) $(FEXTRALIB)
-
-zgesv.veclib : zgesv.$(SUFFIX)
-	-$(CC) $(CFLAGS) -o $(@F) $^ $(LIBVECLIB) $(CEXTRALIB) $(EXTRALIB) $(FEXTRALIB)
-
-
-##################################### Cgemm3m ####################################################
-
-cgemm3m.goto : cgemm3m.$(SUFFIX) ../$(LIBNAME)
-	$(CC) $(CFLAGS) -o $(@F) $^ $(CEXTRALIB) $(EXTRALIB) $(FEXTRALIB) -lm
-
-cgemm3m.mkl : cgemm3m.$(SUFFIX)
-	-$(CC) $(CFLAGS) -o $(@F) $^ $(LIBMKL) $(CEXTRALIB) $(EXTRALIB) $(FEXTRALIB)
-
-cgemm3m.veclib : cgemm3m.$(SUFFIX)
-	-$(CC) $(CFLAGS) -o $(@F) $^ $(LIBVECLIB) $(CEXTRALIB) $(EXTRALIB) $(FEXTRALIB)
-
-##################################### Zgemm3m ####################################################
-
-zgemm3m.goto : zgemm3m.$(SUFFIX) ../$(LIBNAME)
-	$(CC) $(CFLAGS) -o $(@F) $^ $(CEXTRALIB) $(EXTRALIB) $(FEXTRALIB) -lm
-
-zgemm3m.mkl : zgemm3m.$(SUFFIX)
-	-$(CC) $(CFLAGS) -o $(@F) $^ $(LIBMKL) $(CEXTRALIB) $(EXTRALIB) $(FEXTRALIB)
-
-zgemm3m.veclib : zgemm3m.$(SUFFIX)
-	-$(CC) $(CFLAGS) -o $(@F) $^ $(LIBVECLIB) $(CEXTRALIB) $(EXTRALIB) $(FEXTRALIB)
-
-############################################## ISAMAX ##############################################
-isamax.goto : isamax.$(SUFFIX) ../$(LIBNAME)
-	$(CC) $(CFLAGS) -o $(@F) $^ $(CEXTRALIB) $(EXTRALIB) $(FEXTRALIB) -lm
-
-isamax.atlas : isamax.$(SUFFIX)
-	-$(CC) $(CFLAGS) -o $(@F) $^ $(LIBATLAS) $(CEXTRALIB) $(EXTRALIB) $(FEXTRALIB)
-
-############################################## IDAMAX ##############################################
-idamax.goto : idamax.$(SUFFIX) ../$(LIBNAME)
-	$(CC) $(CFLAGS) -o $(@F) $^ $(CEXTRALIB) $(EXTRALIB) $(FEXTRALIB) -lm
-
-idamax.atlas : idamax.$(SUFFIX)
-	-$(CC) $(CFLAGS) -o $(@F) $^ $(LIBATLAS) $(CEXTRALIB) $(EXTRALIB) $(FEXTRALIB)
-
-############################################## ICAMAX ##############################################
-icamax.goto : icamax.$(SUFFIX) ../$(LIBNAME)
-	$(CC) $(CFLAGS) -o $(@F) $^ $(CEXTRALIB) $(EXTRALIB) $(FEXTRALIB) -lm
-
-icamax.atlas : icamax.$(SUFFIX)
-	-$(CC) $(CFLAGS) -o $(@F) $^ $(LIBATLAS) $(CEXTRALIB) $(EXTRALIB) $(FEXTRALIB)
-
-############################################## IZAMAX ##############################################
-izamax.goto : izamax.$(SUFFIX) ../$(LIBNAME)
-	$(CC) $(CFLAGS) -o $(@F) $^ $(CEXTRALIB) $(EXTRALIB) $(FEXTRALIB) -lm
-
-izamax.atlas : izamax.$(SUFFIX)
-	-$(CC) $(CFLAGS) -o $(@F) $^ $(LIBATLAS) $(CEXTRALIB) $(EXTRALIB) $(FEXTRALIB)
-
-############################################## ISMAX ##############################################
-ismax.goto : ismax.$(SUFFIX) ../$(LIBNAME)
-	$(CC) $(CFLAGS) -o $(@F) $^ $(CEXTRALIB) $(EXTRALIB) $(FEXTRALIB) -lm
-
-############################################## IDMAX ##############################################
-idmax.goto : idmax.$(SUFFIX) ../$(LIBNAME)
-	$(CC) $(CFLAGS) -o $(@F) $^ $(CEXTRALIB) $(EXTRALIB) $(FEXTRALIB) -lm
-	
-############################################## ISAMIN ##############################################
-isamin.goto : isamin.$(SUFFIX) ../$(LIBNAME)
-	$(CC) $(CFLAGS) -o $(@F) $^ $(CEXTRALIB) $(EXTRALIB) $(FEXTRALIB) -lm
-
-############################################## IDAMIN ##############################################
-idamin.goto : idamin.$(SUFFIX) ../$(LIBNAME)
-	$(CC) $(CFLAGS) -o $(@F) $^ $(CEXTRALIB) $(EXTRALIB) $(FEXTRALIB) -lm
-
-############################################## ICAMIN ##############################################
-icamin.goto : icamin.$(SUFFIX) ../$(LIBNAME)
-	$(CC) $(CFLAGS) -o $(@F) $^ $(CEXTRALIB) $(EXTRALIB) $(FEXTRALIB) -lm
-
-############################################## IZAMIN ##############################################
-izamin.goto : izamin.$(SUFFIX) ../$(LIBNAME)
-	$(CC) $(CFLAGS) -o $(@F) $^ $(CEXTRALIB) $(EXTRALIB) $(FEXTRALIB) -lm
-
-############################################## ISMIN ##############################################
-ismin.goto : ismin.$(SUFFIX) ../$(LIBNAME)
-	$(CC) $(CFLAGS) -o $(@F) $^ $(CEXTRALIB) $(EXTRALIB) $(FEXTRALIB) -lm
-
-############################################## IDMIN ##############################################
-idmin.goto : idmin.$(SUFFIX) ../$(LIBNAME)
-	$(CC) $(CFLAGS) -o $(@F) $^ $(CEXTRALIB) $(EXTRALIB) $(FEXTRALIB) -lm
-
-############################################## SAMAX ##############################################
-samax.goto : samax.$(SUFFIX) ../$(LIBNAME)
-	$(CC) $(CFLAGS) -o $(@F) $^ $(CEXTRALIB) $(EXTRALIB) $(FEXTRALIB) -lm
-
-############################################## DAMAX ##############################################
-damax.goto : damax.$(SUFFIX) ../$(LIBNAME)
-	$(CC) $(CFLAGS) -o $(@F) $^ $(CEXTRALIB) $(EXTRALIB) $(FEXTRALIB) -lm
-
-############################################## SCAMAX ##############################################
-scamax.goto : scamax.$(SUFFIX) ../$(LIBNAME)
-	$(CC) $(CFLAGS) -o $(@F) $^ $(CEXTRALIB) $(EXTRALIB) $(FEXTRALIB) -lm
-
-############################################## DZAMAX ##############################################
-dzamax.goto : dzamax.$(SUFFIX) ../$(LIBNAME)
-	$(CC) $(CFLAGS) -o $(@F) $^ $(CEXTRALIB) $(EXTRALIB) $(FEXTRALIB) -lm
-
-############################################## SMAX ##############################################
-smax.goto : smax.$(SUFFIX) ../$(LIBNAME)
-	$(CC) $(CFLAGS) -o $(@F) $^ $(CEXTRALIB) $(EXTRALIB) $(FEXTRALIB) -lm
-
-############################################## DMAX ##############################################
-dmax.goto : dmax.$(SUFFIX) ../$(LIBNAME)
-	$(CC) $(CFLAGS) -o $(@F) $^ $(CEXTRALIB) $(EXTRALIB) $(FEXTRALIB) -lm
-
-############################################## SAMIN ##############################################
-samin.goto : samin.$(SUFFIX) ../$(LIBNAME)
-	$(CC) $(CFLAGS) -o $(@F) $^ $(CEXTRALIB) $(EXTRALIB) $(FEXTRALIB) -lm
-
-############################################## DAMIN ##############################################
-damin.goto : damin.$(SUFFIX) ../$(LIBNAME)
-	$(CC) $(CFLAGS) -o $(@F) $^ $(CEXTRALIB) $(EXTRALIB) $(FEXTRALIB) -lm
-
-############################################## SCAMIN ##############################################
-scamin.goto : scamin.$(SUFFIX) ../$(LIBNAME)
-	$(CC) $(CFLAGS) -o $(@F) $^ $(CEXTRALIB) $(EXTRALIB) $(FEXTRALIB) -lm
-
-############################################## DZAMIN ##############################################
-dzamin.goto : dzamin.$(SUFFIX) ../$(LIBNAME)
-	$(CC) $(CFLAGS) -o $(@F) $^ $(CEXTRALIB) $(EXTRALIB) $(FEXTRALIB) -lm
-
-############################################## SMIN ##############################################
-smin.goto : smin.$(SUFFIX) ../$(LIBNAME)
-	$(CC) $(CFLAGS) -o $(@F) $^ $(CEXTRALIB) $(EXTRALIB) $(FEXTRALIB) -lm
-
-############################################## DMIN ##############################################
-dmin.goto : dmin.$(SUFFIX) ../$(LIBNAME)
-	$(CC) $(CFLAGS) -o $(@F) $^ $(CEXTRALIB) $(EXTRALIB) $(FEXTRALIB) -lm
-
-############################################## SNRM2 ##############################################
-snrm2.goto : snrm2.$(SUFFIX) ../$(LIBNAME)
-	$(CC) $(CFLAGS) -o $(@F) $^ $(CEXTRALIB) $(EXTRALIB) $(FEXTRALIB) -lm
-
-snrm2.atlas : snrm2.$(SUFFIX)
-	-$(CC) $(CFLAGS) -o $(@F) $^ $(LIBATLAS) $(CEXTRALIB) $(EXTRALIB) $(FEXTRALIB)
-
-############################################## DNRM2 ##############################################
-dnrm2.goto : dnrm2.$(SUFFIX) ../$(LIBNAME)
-	$(CC) $(CFLAGS) -o $(@F) $^ $(CEXTRALIB) $(EXTRALIB) $(FEXTRALIB) -lm
-
-dnrm2.atlas : dnrm2.$(SUFFIX)
-	-$(CC) $(CFLAGS) -o $(@F) $^ $(LIBATLAS) $(CEXTRALIB) $(EXTRALIB) $(FEXTRALIB)
-
-############################################## Sscnrm2 ##############################################
-scnrm2.goto : scnrm2.$(SUFFIX) ../$(LIBNAME)
-	$(CC) $(CFLAGS) -o $(@F) $^ $(CEXTRALIB) $(EXTRALIB) $(FEXTRALIB) -lm
-
-scnrm2.atlas : scnrm2.$(SUFFIX)
-	-$(CC) $(CFLAGS) -o $(@F) $^ $(LIBATLAS) $(CEXTRALIB) $(EXTRALIB) $(FEXTRALIB)
-
-############################################## Ddznrm2 ##############################################
-dznrm2.goto : dznrm2.$(SUFFIX) ../$(LIBNAME)
-	$(CC) $(CFLAGS) -o $(@F) $^ $(CEXTRALIB) $(EXTRALIB) $(FEXTRALIB) -lm
-
-dznrm2.atlas : dznrm2.$(SUFFIX)
-	-$(CC) $(CFLAGS) -o $(@F) $^ $(LIBATLAS) $(CEXTRALIB) $(EXTRALIB) $(FEXTRALIB)
-
-
-###################################################################################################
-
-slinpack.$(SUFFIX) : linpack.c
-	$(CC) $(CFLAGS) -c -UCOMPLEX -UDOUBLE -o $(@F) $^
-
-dlinpack.$(SUFFIX) : linpack.c
-	$(CC) $(CFLAGS) -c -UCOMPLEX -DDOUBLE -o $(@F) $^
-
-clinpack.$(SUFFIX) : linpack.c
-	$(CC) $(CFLAGS) -c -DCOMPLEX -UDOUBLE -o $(@F) $^
-
-zlinpack.$(SUFFIX) : linpack.c
-	$(CC) $(CFLAGS) -c -DCOMPLEX -DDOUBLE -o $(@F) $^
-
-scholesky.$(SUFFIX) : cholesky.c
-	$(CC) $(CFLAGS) -c -UCOMPLEX -UDOUBLE -o $(@F) $^
-
-dcholesky.$(SUFFIX) : cholesky.c
-	$(CC) $(CFLAGS) -c -UCOMPLEX -DDOUBLE -o $(@F) $^
-
-ccholesky.$(SUFFIX) : cholesky.c
-	$(CC) $(CFLAGS) -c -DCOMPLEX -UDOUBLE -o $(@F) $^
-
-zcholesky.$(SUFFIX) : cholesky.c
-	$(CC) $(CFLAGS) -c -DCOMPLEX -DDOUBLE -o $(@F) $^
-
-ifeq ($(BUILD_BFLOAT16),1)
-sbgemm.$(SUFFIX) : gemm.c
-	$(CC) $(CFLAGS) -c -DHALF -UCOMPLEX -UDOUBLE -o $(@F) $^
-endif
-
-sgemm.$(SUFFIX) : gemm.c
-	$(CC) $(CFLAGS) -c -UCOMPLEX -UDOUBLE -o $(@F) $^
-
-dgemm.$(SUFFIX) : gemm.c
-	$(CC) $(CFLAGS) -c -UCOMPLEX -DDOUBLE -o $(@F) $^
-
-cgemm.$(SUFFIX) : gemm.c
-	$(CC) $(CFLAGS) -c -DCOMPLEX -UDOUBLE -o $(@F) $^
-
-zgemm.$(SUFFIX) : gemm.c
-	$(CC) $(CFLAGS) -c -DCOMPLEX -DDOUBLE -o $(@F) $^
-
-ssymm.$(SUFFIX) : symm.c
-	$(CC) $(CFLAGS) -c -UCOMPLEX -UDOUBLE -o $(@F) $^
-
-dsymm.$(SUFFIX) : symm.c
-	$(CC) $(CFLAGS) -c -UCOMPLEX -DDOUBLE -o $(@F) $^
-
-csymm.$(SUFFIX) : symm.c
-	$(CC) $(CFLAGS) -c -DCOMPLEX -UDOUBLE -o $(@F) $^
-
-zsymm.$(SUFFIX) : symm.c
-	$(CC) $(CFLAGS) -c -DCOMPLEX -DDOUBLE -o $(@F) $^
-
-strmm.$(SUFFIX) : trmm.c
-	$(CC) $(CFLAGS) -c -UCOMPLEX -UDOUBLE -o $(@F) $^
-
-dtrmm.$(SUFFIX) : trmm.c
-	$(CC) $(CFLAGS) -c -UCOMPLEX -DDOUBLE -o $(@F) $^
-
-ctrmm.$(SUFFIX) : trmm.c
-	$(CC) $(CFLAGS) -c -DCOMPLEX -UDOUBLE -o $(@F) $^
-
-ztrmm.$(SUFFIX) : trmm.c
-	$(CC) $(CFLAGS) -c -DCOMPLEX -DDOUBLE -o $(@F) $^
-
-strsm.$(SUFFIX) : trsm.c
-	$(CC) $(CFLAGS) -c -UCOMPLEX -UDOUBLE -o $(@F) $^
-
-dtrsm.$(SUFFIX) : trsm.c
-	$(CC) $(CFLAGS) -c -UCOMPLEX -DDOUBLE -o $(@F) $^
-
-ctrsm.$(SUFFIX) : trsm.c
-	$(CC) $(CFLAGS) -c -DCOMPLEX -UDOUBLE -o $(@F) $^
-
-ztrsm.$(SUFFIX) : trsm.c
-	$(CC) $(CFLAGS) -c -DCOMPLEX -DDOUBLE -o $(@F) $^
-
-ssyr.$(SUFFIX) : syr.c
-	$(CC) $(CFLAGS) -c -UCOMPLEX -UDOUBLE -o $(@F) $^
-
-dsyr.$(SUFFIX) : syr.c
-	$(CC) $(CFLAGS) -c -UCOMPLEX -DDOUBLE -o $(@F) $^
-	
-sspr.$(SUFFIX) : spr.c
-	$(CC) $(CFLAGS) -c -UCOMPLEX -UDOUBLE -o $(@F) $^
-
-dspr.$(SUFFIX) : spr.c
-	$(CC) $(CFLAGS) -c -UCOMPLEX -DDOUBLE -o $(@F) $^
-	
-sspr2.$(SUFFIX) : spr2.c
-	$(CC) $(CFLAGS) -c -UCOMPLEX -UDOUBLE -o $(@F) $^
-
-dspr2.$(SUFFIX) : spr2.c
-	$(CC) $(CFLAGS) -c -UCOMPLEX -DDOUBLE -o $(@F) $^
-
-ssyr2.$(SUFFIX) : syr2.c
-	$(CC) $(CFLAGS) -c -UCOMPLEX -UDOUBLE -o $(@F) $^
-
-dsyr2.$(SUFFIX) : syr2.c
-	$(CC) $(CFLAGS) -c -UCOMPLEX -DDOUBLE -o $(@F) $^
-
-ssyrk.$(SUFFIX) : syrk.c
-	$(CC) $(CFLAGS) -c -UCOMPLEX -UDOUBLE -o $(@F) $^
-
-dsyrk.$(SUFFIX) : syrk.c
-	$(CC) $(CFLAGS) -c -UCOMPLEX -DDOUBLE -o $(@F) $^
-
-csyrk.$(SUFFIX) : syrk.c
-	$(CC) $(CFLAGS) -c -DCOMPLEX -UDOUBLE -o $(@F) $^
-
-zsyrk.$(SUFFIX) : syrk.c
-	$(CC) $(CFLAGS) -c -DCOMPLEX -DDOUBLE -o $(@F) $^
-
-ssyr2k.$(SUFFIX) : syr2k.c
-	$(CC) $(CFLAGS) -c -UCOMPLEX -UDOUBLE -o $(@F) $^
-
-dsyr2k.$(SUFFIX) : syr2k.c
-	$(CC) $(CFLAGS) -c -UCOMPLEX -DDOUBLE -o $(@F) $^
-
-csyr2k.$(SUFFIX) : syr2k.c
-	$(CC) $(CFLAGS) -c -DCOMPLEX -UDOUBLE -o $(@F) $^
-
-zsyr2k.$(SUFFIX) : syr2k.c
-	$(CC) $(CFLAGS) -c -DCOMPLEX -DDOUBLE -o $(@F) $^
-
-chemm.$(SUFFIX) : hemm.c
-	$(CC) $(CFLAGS) -c -DCOMPLEX -UDOUBLE -o $(@F) $^
-
-zhemm.$(SUFFIX) : hemm.c
-	$(CC) $(CFLAGS) -c -DCOMPLEX -DDOUBLE -o $(@F) $^
-
-cherk.$(SUFFIX) : herk.c
-	$(CC) $(CFLAGS) -c -DCOMPLEX -UDOUBLE -o $(@F) $^
-
-zherk.$(SUFFIX) : herk.c
-	$(CC) $(CFLAGS) -c -DCOMPLEX -DDOUBLE -o $(@F) $^
-
-cher2k.$(SUFFIX) : her2k.c
-	$(CC) $(CFLAGS) -c -DCOMPLEX -UDOUBLE -o $(@F) $^
-
-zher2k.$(SUFFIX) : her2k.c
-	$(CC) $(CFLAGS) -c -DCOMPLEX -DDOUBLE -o $(@F) $^
-
-cher.$(SUFFIX) : her.c
-	$(CC) $(CFLAGS) -c -DCOMPLEX -UDOUBLE -o $(@F) $^
-
-zher.$(SUFFIX) : her.c
-	$(CC) $(CFLAGS) -c -DCOMPLEX -DDOUBLE -o $(@F) $^
-
-cher2.$(SUFFIX) : her2.c
-	$(CC) $(CFLAGS) -c -DCOMPLEX -UDOUBLE -o $(@F) $^
-
-zher2.$(SUFFIX) : her2.c
-	$(CC) $(CFLAGS) -c -DCOMPLEX -DDOUBLE -o $(@F) $^
-
-sgemv.$(SUFFIX) : gemv.c
-	$(CC) $(CFLAGS) -c -UCOMPLEX -UDOUBLE -o $(@F) $^
-
-dgemv.$(SUFFIX) : gemv.c
-	$(CC) $(CFLAGS) -c -UCOMPLEX -DDOUBLE -o $(@F) $^
-
-cgemv.$(SUFFIX) : gemv.c
-	$(CC) $(CFLAGS) -c -DCOMPLEX -UDOUBLE -o $(@F) $^
-
-zgemv.$(SUFFIX) : gemv.c
-	$(CC) $(CFLAGS) -c -DCOMPLEX -DDOUBLE -o $(@F) $^
-
-sspmv.$(SUFFIX) : spmv.c
-	$(CC) $(CFLAGS) -c -UCOMPLEX -UDOUBLE -o $(@F) $^
-
-dspmv.$(SUFFIX) : spmv.c
-	$(CC) $(CFLAGS) -c -UCOMPLEX -DDOUBLE -o $(@F) $^
-
-strmv.$(SUFFIX) : trmv.c
-	$(CC) $(CFLAGS) -c -UCOMPLEX -UDOUBLE -o $(@F) $^
-
-dtrmv.$(SUFFIX) : trmv.c
-	$(CC) $(CFLAGS) -c -UCOMPLEX -DDOUBLE -o $(@F) $^
-
-ctrmv.$(SUFFIX) : trmv.c
-	$(CC) $(CFLAGS) -c -DCOMPLEX -UDOUBLE -o $(@F) $^
-
-ztrmv.$(SUFFIX) : trmv.c
-	$(CC) $(CFLAGS) -c -DCOMPLEX -DDOUBLE -o $(@F) $^
-
-stpmv.$(SUFFIX) : tpmv.c
-	$(CC) $(CFLAGS) -c -UCOMPLEX -UDOUBLE -o $(@F) $^
-
-dtpmv.$(SUFFIX) : tpmv.c
-	$(CC) $(CFLAGS) -c -UCOMPLEX -DDOUBLE -o $(@F) $^
-
-ctpmv.$(SUFFIX) : tpmv.c
-	$(CC) $(CFLAGS) -c -DCOMPLEX -UDOUBLE -o $(@F) $^
-
-ztpmv.$(SUFFIX) : tpmv.c
-	$(CC) $(CFLAGS) -c -DCOMPLEX -DDOUBLE -o $(@F) $^
-
-stpsv.$(SUFFIX) : tpsv.c
-	$(CC) $(CFLAGS) -c -UCOMPLEX -UDOUBLE -o $(@F) $^
-
-dtpsv.$(SUFFIX) : tpsv.c
-	$(CC) $(CFLAGS) -c -UCOMPLEX -DDOUBLE -o $(@F) $^
-
-ctpsv.$(SUFFIX) : tpsv.c
-	$(CC) $(CFLAGS) -c -DCOMPLEX -UDOUBLE -o $(@F) $^
-
-ztpsv.$(SUFFIX) : tpsv.c
-	$(CC) $(CFLAGS) -c -DCOMPLEX -DDOUBLE -o $(@F) $^
-
-strsv.$(SUFFIX) : trsv.c
-	$(CC) $(CFLAGS) -c -UCOMPLEX -UDOUBLE -o $(@F) $^
-
-dtrsv.$(SUFFIX) : trsv.c
-	$(CC) $(CFLAGS) -c -UCOMPLEX -DDOUBLE -o $(@F) $^
-
-ctrsv.$(SUFFIX) : trsv.c
-	$(CC) $(CFLAGS) -c -DCOMPLEX -UDOUBLE -o $(@F) $^
-
-ztrsv.$(SUFFIX) : trsv.c
-	$(CC) $(CFLAGS) -c -DCOMPLEX -DDOUBLE -o $(@F) $^
-
-sger.$(SUFFIX) : ger.c
-	$(CC) $(CFLAGS) -c -UCOMPLEX -UDOUBLE -o $(@F) $^
-
-dger.$(SUFFIX) : ger.c
-	$(CC) $(CFLAGS) -c -UCOMPLEX -DDOUBLE -o $(@F) $^
-
-cger.$(SUFFIX) : ger.c
-	$(CC) $(CFLAGS) -c -DCOMPLEX -UDOUBLE -o $(@F) $^
-
-zger.$(SUFFIX) : ger.c
-	$(CC) $(CFLAGS) -c -DCOMPLEX -DDOUBLE -o $(@F) $^
-
-
-ssymv.$(SUFFIX) : symv.c
-	$(CC) $(CFLAGS) -c -UCOMPLEX -UDOUBLE -o $(@F) $^
-
-dsymv.$(SUFFIX) : symv.c
-	$(CC) $(CFLAGS) -c -UCOMPLEX -DDOUBLE -o $(@F) $^
-
-csymv.$(SUFFIX) : symv.c
-	$(CC) $(CFLAGS) -c -DCOMPLEX -UDOUBLE -o $(@F) $^
-
-zsymv.$(SUFFIX) : symv.c
-	$(CC) $(CFLAGS) -c -DCOMPLEX -DDOUBLE -o $(@F) $^
-
-sgeev.$(SUFFIX) : geev.c
-	$(CC) $(CFLAGS) -c -UCOMPLEX -UDOUBLE -o $(@F) $^
-
-dgeev.$(SUFFIX) : geev.c
-	$(CC) $(CFLAGS) -c -UCOMPLEX -DDOUBLE -o $(@F) $^
-
-cgeev.$(SUFFIX) : geev.c
-	$(CC) $(CFLAGS) -c -DCOMPLEX -UDOUBLE -o $(@F) $^
-
-zgeev.$(SUFFIX) : geev.c
-	$(CC) $(CFLAGS) -c -DCOMPLEX -DDOUBLE -o $(@F) $^
-
-sgetri.$(SUFFIX) : getri.c
-	$(CC) $(CFLAGS) -c -UCOMPLEX -UDOUBLE -o $(@F) $^
-
-dgetri.$(SUFFIX) : getri.c
-	$(CC) $(CFLAGS) -c -UCOMPLEX -DDOUBLE -o $(@F) $^
-
-cgetri.$(SUFFIX) : getri.c
-	$(CC) $(CFLAGS) -c -DCOMPLEX -UDOUBLE -o $(@F) $^
-
-zgetri.$(SUFFIX) : getri.c
-	$(CC) $(CFLAGS) -c -DCOMPLEX -DDOUBLE -o $(@F) $^
-
-spotrf.$(SUFFIX) : potrf.c
-	$(CC) $(CFLAGS) -c -UCOMPLEX -UDOUBLE -o $(@F) $^
-
-dpotrf.$(SUFFIX) : potrf.c
-	$(CC) $(CFLAGS) -c -UCOMPLEX -DDOUBLE -o $(@F) $^
-
-cpotrf.$(SUFFIX) : potrf.c
-	$(CC) $(CFLAGS) -c -DCOMPLEX -UDOUBLE -o $(@F) $^
-
-zpotrf.$(SUFFIX) : potrf.c
-	$(CC) $(CFLAGS) -c -DCOMPLEX -DDOUBLE -o $(@F) $^
-
-chemv.$(SUFFIX) : hemv.c
-	$(CC) $(CFLAGS) -c -DCOMPLEX -UDOUBLE -o $(@F) $^
-
-zhemv.$(SUFFIX) : hemv.c
-	$(CC) $(CFLAGS) -c -DCOMPLEX -DDOUBLE -o $(@F) $^
-
-chbmv.$(SUFFIX) : hbmv.c
-	$(CC) $(CFLAGS) -c -DCOMPLEX -UDOUBLE -o $(@F) $^
-
-zhbmv.$(SUFFIX) : hbmv.c
-	$(CC) $(CFLAGS) -c -DCOMPLEX -DDOUBLE -o $(@F) $^
-
-chpmv.$(SUFFIX) : hpmv.c
-	$(CC) $(CFLAGS) -c -DCOMPLEX -UDOUBLE -o $(@F) $^
-
-zhpmv.$(SUFFIX) : hpmv.c
-	$(CC) $(CFLAGS) -c -DCOMPLEX -DDOUBLE -o $(@F) $^
-
-sdot.$(SUFFIX) : dot.c
-	$(CC) $(CFLAGS) -c -UCOMPLEX -UDOUBLE -o $(@F) $^
-
-ddot.$(SUFFIX) : dot.c
-	$(CC) $(CFLAGS) -c -UCOMPLEX -DDOUBLE -o $(@F) $^
-
-cdot.$(SUFFIX) : zdot.c
-	$(CC) $(CFLAGS) -c -DCOMPLEX -UDOUBLE -o $(@F) $^
-
-zdot.$(SUFFIX) : zdot.c
-	$(CC) $(CFLAGS) -c -DCOMPLEX -DDOUBLE -o $(@F) $^
-
-cdot-intel.$(SUFFIX) : zdot-intel.c
-	$(CC) $(CFLAGS) -c -DCOMPLEX -UDOUBLE -o $(@F) $^
-
-zdot-intel.$(SUFFIX) : zdot-intel.c
-	$(CC) $(CFLAGS) -c -DCOMPLEX -DDOUBLE -o $(@F) $^
-
-
-
-saxpy.$(SUFFIX) : axpy.c
-	$(CC) $(CFLAGS) -c -UCOMPLEX -UDOUBLE -o $(@F) $^
-
-daxpy.$(SUFFIX) : axpy.c
-	$(CC) $(CFLAGS) -c -UCOMPLEX -DDOUBLE -o $(@F) $^
-
-caxpy.$(SUFFIX) : axpy.c
-	$(CC) $(CFLAGS) -c -DCOMPLEX -UDOUBLE -o $(@F) $^
-
-zaxpy.$(SUFFIX) : axpy.c
-	$(CC) $(CFLAGS) -c -DCOMPLEX -DDOUBLE -o $(@F) $^
-
-saxpby.$(SUFFIX) : axpby.c
-	$(CC) $(CFLAGS) -c -UCOMPLEX -UDOUBLE -o $(@F) $^
-
-daxpby.$(SUFFIX) : axpby.c
-	$(CC) $(CFLAGS) -c -UCOMPLEX -DDOUBLE -o $(@F) $^
-
-caxpby.$(SUFFIX) : axpby.c
-	$(CC) $(CFLAGS) -c -DCOMPLEX -UDOUBLE -o $(@F) $^
-
-zaxpby.$(SUFFIX) : axpby.c
-	$(CC) $(CFLAGS) -c -DCOMPLEX -DDOUBLE -o $(@F) $^
-
-scopy.$(SUFFIX) : copy.c
-	$(CC) $(CFLAGS) -c -UCOMPLEX -UDOUBLE -o $(@F) $^
-
-dcopy.$(SUFFIX) : copy.c
-	$(CC) $(CFLAGS) -c -UCOMPLEX -DDOUBLE -o $(@F) $^
-
-ccopy.$(SUFFIX) : copy.c
-	$(CC) $(CFLAGS) -c -DCOMPLEX -UDOUBLE -o $(@F) $^
-
-zcopy.$(SUFFIX) : copy.c
-	$(CC) $(CFLAGS) -c -DCOMPLEX -DDOUBLE -o $(@F) $^
-
-sswap.$(SUFFIX) : swap.c
-	$(CC) $(CFLAGS) -c -UCOMPLEX -UDOUBLE -o $(@F) $^
-
-dswap.$(SUFFIX) : swap.c
-	$(CC) $(CFLAGS) -c -UCOMPLEX -DDOUBLE -o $(@F) $^
-
-cswap.$(SUFFIX) : swap.c
-	$(CC) $(CFLAGS) -c -DCOMPLEX -UDOUBLE -o $(@F) $^
-
-zswap.$(SUFFIX) : swap.c
-	$(CC) $(CFLAGS) -c -DCOMPLEX -DDOUBLE -o $(@F) $^
-
-
-
-sscal.$(SUFFIX) : scal.c
-	$(CC) $(CFLAGS) -c -UCOMPLEX -UDOUBLE -o $(@F) $^
-
-dscal.$(SUFFIX) : scal.c
-	$(CC) $(CFLAGS) -c -UCOMPLEX -DDOUBLE -o $(@F) $^
-
-cscal.$(SUFFIX) : scal.c
-	$(CC) $(CFLAGS) -c -DCOMPLEX -UDOUBLE -o $(@F) $^
-
-zscal.$(SUFFIX) : scal.c
-	$(CC) $(CFLAGS) -c -DCOMPLEX -DDOUBLE -o $(@F) $^
-
-sasum.$(SUFFIX) : asum.c
-	$(CC) $(CFLAGS) -c -UCOMPLEX -UDOUBLE -o $(@F) $^
-
-dasum.$(SUFFIX) : asum.c
-	$(CC) $(CFLAGS) -c -UCOMPLEX -DDOUBLE -o $(@F) $^
-
-casum.$(SUFFIX) : asum.c
-	$(CC) $(CFLAGS) -c -DCOMPLEX -UDOUBLE -o $(@F) $^
-
-zasum.$(SUFFIX) : asum.c
-	$(CC) $(CFLAGS) -c -DCOMPLEX -DDOUBLE -o $(@F) $^
-
-
-sgesv.$(SUFFIX) : gesv.c
-	$(CC) $(CFLAGS) -c -UCOMPLEX -UDOUBLE -o $(@F) $^
-
-dgesv.$(SUFFIX) : gesv.c
-	$(CC) $(CFLAGS) -c -UCOMPLEX -DDOUBLE -o $(@F) $^
-
-cgesv.$(SUFFIX) : gesv.c
-	$(CC) $(CFLAGS) -c -DCOMPLEX -UDOUBLE -o $(@F) $^
-
-zgesv.$(SUFFIX) : gesv.c
-	$(CC) $(CFLAGS) -c -DCOMPLEX -DDOUBLE -o $(@F) $^
-
-srot.$(SUFFIX) : rot.c
-	$(CC) $(CFLAGS) -c -UCOMPLEX -UDOUBLE -o $(@F) $^
-
-drot.$(SUFFIX) : rot.c
-	$(CC) $(CFLAGS) -c -UCOMPLEX -DDOUBLE -o $(@F) $^
-
-csrot.$(SUFFIX) : rot.c
-	$(CC) $(CFLAGS) -c -DCOMPLEX -UDOUBLE -o $(@F) $^
-
-zdrot.$(SUFFIX) : rot.c
-	$(CC) $(CFLAGS) -c -DCOMPLEX -DDOUBLE -o $(@F) $^
-	
-srotm.$(SUFFIX) : rotm.c
-	$(CC) $(CFLAGS) -c -UCOMPLEX -UDOUBLE -o $(@F) $^
-
-drotm.$(SUFFIX) : rotm.c
-	$(CC) $(CFLAGS) -c -UCOMPLEX -DDOUBLE -o $(@F) $^
-
-
-
-cgemm3m.$(SUFFIX) : gemm3m.c
-	$(CC) $(CFLAGS) -c -DCOMPLEX -UDOUBLE -o $(@F) $^
-
-zgemm3m.$(SUFFIX) : gemm3m.c
-	$(CC) $(CFLAGS) -c -DCOMPLEX -DDOUBLE -o $(@F) $^
-
-
-isamax.$(SUFFIX) : iamax.c
-	$(CC) $(CFLAGS) -c -UCOMPLEX -UDOUBLE -o $(@F) $^
-
-idamax.$(SUFFIX) : iamax.c
-	$(CC) $(CFLAGS) -c -UCOMPLEX -DDOUBLE -o $(@F) $^
-
-icamax.$(SUFFIX) : iamax.c
-	$(CC) $(CFLAGS) -c -DCOMPLEX -UDOUBLE -o $(@F) $^
-
-izamax.$(SUFFIX) : iamax.c
-	$(CC) $(CFLAGS) -c -DCOMPLEX -DDOUBLE -o $(@F) $^
-
-
-ismax.$(SUFFIX) : imax.c
-	$(CC) $(CFLAGS) -c -UCOMPLEX -UDOUBLE -o $(@F) $^
-
-idmax.$(SUFFIX) : imax.c
-	$(CC) $(CFLAGS) -c -UCOMPLEX -DDOUBLE -o $(@F) $^
-
-
-isamin.$(SUFFIX) : iamin.c
-	$(CC) $(CFLAGS) -c -UCOMPLEX -UDOUBLE -o $(@F) $^
-
-idamin.$(SUFFIX) : iamin.c
-	$(CC) $(CFLAGS) -c -UCOMPLEX -DDOUBLE -o $(@F) $^
-
-icamin.$(SUFFIX) : iamin.c
-	$(CC) $(CFLAGS) -c -DCOMPLEX -UDOUBLE -o $(@F) $^
-
-izamin.$(SUFFIX) : iamin.c
-	$(CC) $(CFLAGS) -c -DCOMPLEX -DDOUBLE -o $(@F) $^
-
-
-ismin.$(SUFFIX) : imin.c
-	$(CC) $(CFLAGS) -c -UCOMPLEX -UDOUBLE -o $(@F) $^
-
-idmin.$(SUFFIX) : imin.c
-	$(CC) $(CFLAGS) -c -UCOMPLEX -DDOUBLE -o $(@F) $^
-
-
-samax.$(SUFFIX) : amax.c
-	$(CC) $(CFLAGS) -c -UCOMPLEX  -UDOUBLE -o $(@F) $^
-
-damax.$(SUFFIX) : amax.c
-	$(CC) $(CFLAGS) -c -UCOMPLEX  -DDOUBLE -o $(@F) $^
-
-scamax.$(SUFFIX) : amax.c
-	$(CC) $(CFLAGS) -c -DCOMPLEX  -UDOUBLE -o $(@F) $^
-
-dzamax.$(SUFFIX) : amax.c
-	$(CC) $(CFLAGS) -c -DCOMPLEX  -DDOUBLE -o $(@F) $^
-
-
-smax.$(SUFFIX) : max.c
-	$(CC) $(CFLAGS) -c -UCOMPLEX  -UDOUBLE -o $(@F) $^
-
-dmax.$(SUFFIX) : max.c
-	$(CC) $(CFLAGS) -c -UCOMPLEX  -DDOUBLE -o $(@F) $^
-
-
-samin.$(SUFFIX) : amin.c
-	$(CC) $(CFLAGS) -c -UCOMPLEX -UDOUBLE -o $(@F) $^
-
-damin.$(SUFFIX) : amin.c
-	$(CC) $(CFLAGS) -c -UCOMPLEX -DDOUBLE -o $(@F) $^
-
-scamin.$(SUFFIX) : amin.c
-	$(CC) $(CFLAGS) -c -DCOMPLEX -UDOUBLE -o $(@F) $^
-
-dzamin.$(SUFFIX) : amin.c
-	$(CC) $(CFLAGS) -c -DCOMPLEX -DDOUBLE -o $(@F) $^
-
-
-smin.$(SUFFIX) : min.c
-	$(CC) $(CFLAGS) -c -UCOMPLEX -UDOUBLE -o $(@F) $^
-
-dmin.$(SUFFIX) : min.c
-	$(CC) $(CFLAGS) -c -UCOMPLEX -DDOUBLE -o $(@F) $^
-
-
-snrm2.$(SUFFIX) : nrm2.c
-	$(CC) $(CFLAGS) -c -UCOMPLEX -UDOUBLE -o $(@F) $^
-
-dnrm2.$(SUFFIX) : nrm2.c
-	$(CC) $(CFLAGS) -c -UCOMPLEX -DDOUBLE -o $(@F) $^
-
-scnrm2.$(SUFFIX) : nrm2.c
-	$(CC) $(CFLAGS) -c -DCOMPLEX -UDOUBLE -o $(@F) $^
-
-dznrm2.$(SUFFIX) : nrm2.c
-	$(CC) $(CFLAGS) -c -DCOMPLEX -DDOUBLE -o $(@F) $^
-
-
-smallscaling: smallscaling.c ../$(LIBNAME)
-	$(CC) $(CFLAGS) -o $(@F) $^ $(EXTRALIB) -fopenmp -lm -lpthread
-
-clean ::
-	@rm -f *.goto *.mkl *.acml *.atlas *.veclib *.essl smallscaling
-
->>>>>>> ec74dcd2
 include $(TOPDIR)/Makefile.tail