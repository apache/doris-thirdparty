--- conflicted
+++ resolved
@@ -56,13 +56,10 @@
        sgemm.goto dgemm.goto cgemm.goto zgemm.goto \
        strmm.goto dtrmm.goto ctrmm.goto ztrmm.goto \
        strsm.goto dtrsm.goto ctrsm.goto ztrsm.goto \
-       ssyr.goto dsyr.goto \
-<<<<<<< HEAD
        sspr.goto dspr.goto \
        sspr2.goto dspr2.goto \
-=======
+       ssyr.goto dsyr.goto \
        ssyr2.goto dsyr2.goto \
->>>>>>> 9f5a74f3
        ssyrk.goto dsyrk.goto csyrk.goto zsyrk.goto \
        ssyr2k.goto dsyr2k.goto csyr2k.goto zsyr2k.goto \
        sger.goto dger.goto cger.goto zger.goto \
@@ -92,13 +89,10 @@
        sgemm.acml dgemm.acml cgemm.acml zgemm.acml \
        strmm.acml dtrmm.acml ctrmm.acml ztrmm.acml \
        strsm.acml dtrsm.acml ctrsm.acml ztrsm.acml \
-       ssyr.acml dsyr.acml \
-<<<<<<< HEAD
        sspr.acml dspr.acml \
        sspr2.acml dspr2.acml \
-=======
+       ssyr.acml dsyr.acml \
        ssyr2.acml dsyr2.acml \
->>>>>>> 9f5a74f3
        ssyrk.acml dsyrk.acml csyrk.acml zsyrk.acml \
        ssyr2k.acml dsyr2k.acml csyr2k.acml zsyr2k.acml \
        sger.acml dger.acml cger.acml zger.acml \
@@ -127,13 +121,10 @@
        sgemm.atlas dgemm.atlas cgemm.atlas zgemm.atlas \
        strmm.atlas dtrmm.atlas ctrmm.atlas ztrmm.atlas \
        strsm.atlas dtrsm.atlas ctrsm.atlas ztrsm.atlas \
-       ssyr.atlas dsyr.atlas \
-<<<<<<< HEAD
        sspr.atlas dspr.atlas \
        sspr2.atlas dspr2.atlas \
-=======
+       ssyr.atlas dsyr.atlas \
        ssyr2.atlas dsyr2.atlas \
->>>>>>> 9f5a74f3
        ssyrk.atlas dsyrk.atlas csyrk.atlas zsyrk.atlas \
        ssyr2k.atlas dsyr2k.atlas csyr2k.atlas zsyr2k.atlas \
        sger.atlas dger.atlas cger.atlas zger.atlas\
@@ -163,13 +154,10 @@
        sgemm.mkl dgemm.mkl cgemm.mkl zgemm.mkl \
        strmm.mkl dtrmm.mkl ctrmm.mkl ztrmm.mkl \
        strsm.mkl dtrsm.mkl ctrsm.mkl ztrsm.mkl \
-       ssyr.mkl dsyr.mkl \
-<<<<<<< HEAD
        sspr.mkl dspr.mkl \
        sspr2.mkl dspr2.mkl \
-=======
+       ssyr.mkl dsyr.mkl \
        ssyr2.mkl dsyr2.mkl \
->>>>>>> 9f5a74f3
        ssyrk.mkl dsyrk.mkl csyrk.mkl zsyrk.mkl \
        ssyr2k.mkl dsyr2k.mkl csyr2k.mkl zsyr2k.mkl \
        sger.mkl dger.mkl cger.mkl zger.mkl \
@@ -198,13 +186,10 @@
 goto :: sgemm.goto dgemm.goto cgemm.goto zgemm.goto \
        strmm.goto dtrmm.goto ctrmm.goto ztrmm.goto \
        strsm.goto dtrsm.goto ctrsm.goto ztrsm.goto \
-       ssyr.goto dsyr.goto \
-<<<<<<< HEAD
        sspr.goto dspr.goto \
        sspr2.goto dspr2.goto \
-=======
+       ssyr.goto dsyr.goto \
        ssyr2.goto dsyr2.goto \
->>>>>>> 9f5a74f3
        ssyrk.goto dsyrk.goto csyrk.goto zsyrk.goto \
        ssyr2k.goto dsyr2k.goto csyr2k.goto zsyr2k.goto \
        sger.goto dger.goto cger.goto zger.goto \
@@ -233,13 +218,10 @@
        sgemm.acml dgemm.acml cgemm.acml zgemm.acml \
        strmm.acml dtrmm.acml ctrmm.acml ztrmm.acml \
        strsm.acml dtrsm.acml ctrsm.acml ztrsm.acml \
-       ssyr.acml dsyr.acml \
-<<<<<<< HEAD
        sspr.acml dspr.acml \
        sspr2.acml dspr2.acml \
-=======
+       ssyr.acml dsyr.acml \
        ssyr2.acml dsyr2.acml \
->>>>>>> 9f5a74f3
        ssyrk.acml dsyrk.acml csyrk.acml zsyrk.acml \
        ssyr2k.acml dsyr2k.acml csyr2k.acml zsyr2k.acml \
        sger.acml dger.acml cger.acml zger.acml \
@@ -268,13 +250,10 @@
        sgemm.atlas dgemm.atlas cgemm.atlas zgemm.atlas \
        strmm.atlas dtrmm.atlas ctrmm.atlas ztrmm.atlas \
        strsm.atlas dtrsm.atlas ctrsm.atlas ztrsm.atlas \
-       ssyr.atlas dsyr.atlas \
-<<<<<<< HEAD
        sspr.atlas dspr.atlas \
        sspr2.atlas dspr2.atlas \
-=======
+       ssyr.atlas dsyr.atlas \
        ssyr2.atlas dsyr2.atlas \
->>>>>>> 9f5a74f3
        ssyrk.atlas dsyrk.atlas csyrk.atlas zsyrk.atlas \
        ssyr2k.atlas dsyr2k.atlas csyr2k.atlas zsyr2k.atlas \
        sger.atlas dger.atlas cger.atlas zger.atlas\
@@ -306,13 +285,10 @@
        sgemm.mkl dgemm.mkl cgemm.mkl zgemm.mkl \
        strmm.mkl dtrmm.mkl ctrmm.mkl ztrmm.mkl \
        strsm.mkl dtrsm.mkl ctrsm.mkl ztrsm.mkl \
-       ssyr.mkl dsyr.mkl \
-<<<<<<< HEAD
        sspr.mkl dspr.mkl \
        sspr2.mkl dspr2.mkl \
-=======
+       ssyr.mkl dsyr.mkl \
        ssyr2.mkl dsyr2.mkl \
->>>>>>> 9f5a74f3
        ssyrk.mkl dsyrk.mkl csyrk.mkl zsyrk.mkl \
        ssyr2k.mkl dsyr2k.mkl csyr2k.mkl zsyr2k.mkl \
        sger.mkl dger.mkl cger.mkl zger.mkl \
@@ -352,13 +328,10 @@
        sgemm.veclib dgemm.veclib cgemm.veclib zgemm.veclib \
        strmm.veclib dtrmm.veclib ctrmm.veclib ztrmm.veclib \
        strsm.veclib dtrsm.veclib ctrsm.veclib ztrsm.veclib \
-       ssyr.veclib dsyr.veclib \
-<<<<<<< HEAD
        sspr.veclib dspr.veclib \
        sspr2.veclib dspr2.veclib \
-=======
+       ssyr.veclib dsyr.veclib \
        ssyr2.veclib dsyr2.veclib \
->>>>>>> 9f5a74f3
        ssyrk.veclib dsyrk.veclib csyrk.veclib zsyrk.veclib \
        ssyr2k.veclib dsyr2k.veclib csyr2k.veclib zsyr2k.veclib \
        sger.veclib dger.veclib cger.veclib zger.veclib \
@@ -879,7 +852,6 @@
 
 dsyr.veclib : dsyr.$(SUFFIX)
 	-$(CC) $(CFLAGS) -o $(@F) $^ $(LIBVECLIB) $(CEXTRALIB) $(EXTRALIB) $(FEXTRALIB)
-<<<<<<< HEAD
 	
 ##################################### Sspr ####################################################
 sspr.goto : sspr.$(SUFFIX) ../$(LIBNAME)
@@ -943,7 +915,7 @@
 	-$(CC) $(CFLAGS) -o $(@F) $^ $(LIBMKL) $(CEXTRALIB) $(EXTRALIB) $(FEXTRALIB)
 
 dspr2.veclib : dspr2.$(SUFFIX)
-=======
+
 ##################################### Ssyr2 ####################################################
 ssyr2.goto : ssyr2.$(SUFFIX) ../$(LIBNAME)
 	$(CC) $(CFLAGS) -o $(@F) $^ $(CEXTRALIB) $(EXTRALIB) $(FEXTRALIB) -lm
@@ -973,7 +945,6 @@
 	-$(CC) $(CFLAGS) -o $(@F) $^ $(LIBMKL) $(CEXTRALIB) $(EXTRALIB) $(FEXTRALIB)
 
 dsyr2.veclib : dsyr2.$(SUFFIX)
->>>>>>> 9f5a74f3
 	-$(CC) $(CFLAGS) -o $(@F) $^ $(LIBVECLIB) $(CEXTRALIB) $(EXTRALIB) $(FEXTRALIB)
 
 ##################################### Ssyrk ####################################################
