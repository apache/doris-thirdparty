TOPDIR	= .
include ./Makefile.system

BLASDIRS = interface driver/level2 driver/level3 driver/others

ifneq ($(DYNAMIC_ARCH), 1)
BLASDIRS += kernel 
endif

ifdef UTEST_CHECK
SANITY_CHECK = 1
endif

ifdef SANITY_CHECK
BLASDIRS += reference
endif

ifndef PREFIX
PREFIX = /opt/OpenBLAS
endif

SUBDIRS	= $(BLASDIRS)
ifneq ($(NO_LAPACK), 1)
SUBDIRS	+= lapack
endif

SUBDIRS_ALL = $(SUBDIRS) test ctest utest exports benchmark ../laswp ../bench

.PHONY : all libs netlib test ctest shared install
.NOTPARALLEL : all libs prof lapack-test install

all :: libs netlib tests shared
	@echo
	@echo " OpenBLAS build complete."
	@echo
	@echo "  OS               ... $(OSNAME)             "
	@echo "  Architecture     ... $(ARCH)               "
ifndef BINARY64
	@echo "  BINARY           ... 32bit                 "
else
	@echo "  BINARY           ... 64bit                 "
endif
ifdef INTERFACE64
	@echo "  Use 64 bits int    (equivalent to \"-i8\" in Fortran)      "
endif
	@echo "  C compiler       ... $(C_COMPILER)  (command line : $(CC))"
	@echo "  Fortran compiler ... $(F_COMPILER)  (command line : $(FC))"
ifneq ($(OSNAME), AIX)
	@echo -n "  Library Name     ... $(LIBNAME)"
else
	@echo "  Library Name     ... $(LIBNAME)"
endif

ifndef SMP
	@echo " (Single threaded)  "
else
	@echo " (Multi threaded; Max num-threads is $(NUM_THREADS))"
endif

ifeq ($(USE_OPENMP), 1)
	@echo
	@echo " Use OpenMP in the multithreading. Becasue of ignoring OPENBLAS_NUM_THREADS and GOTO_NUM_THREADS flags, "
	@echo " you should use OMP_NUM_THREADS environment variable to control the number of threads."
	@echo
endif

ifeq ($(OSNAME), Darwin)
	@echo "WARNING: If you plan to use the dynamic library $(LIBDYNNAME), you must run:"
	@echo
	@echo "\"make PREFIX=/your_installation_path/ install\"."
	@echo
	@echo "(or set PREFIX in Makefile.rule and run make install."
	@echo "If you want to move the .dylib to a new location later, make sure you change"
	@echo "the internal name of the dylib with:"
	@echo
	@echo "install_name_tool -id /new/absolute/path/to/$(LIBDYNNAME) $(LIBDYNNAME)"
endif
	@echo
	@echo "To install the library, you can run \"make PREFIX=/path/to/your/installation install\"."
	@echo

shared :
ifndef NO_SHARED
ifeq ($(OSNAME), Linux)
	$(MAKE) -C exports so
	-ln -fs $(LIBSONAME) $(LIBPREFIX).so
	-ln -fs $(LIBSONAME) $(LIBPREFIX).so.$(MAJOR_VERSION)
endif
ifeq ($(OSNAME), FreeBSD)
	$(MAKE) -C exports so
	-ln -fs $(LIBSONAME) $(LIBPREFIX).so
endif
ifeq ($(OSNAME), NetBSD)
	$(MAKE) -C exports so
	-ln -fs $(LIBSONAME) $(LIBPREFIX).so
endif
ifeq ($(OSNAME), Darwin)
	$(MAKE) -C exports dyn
	-ln -fs $(LIBDYNNAME) $(LIBPREFIX).dylib
endif
ifeq ($(OSNAME), WINNT)
	$(MAKE) -C exports dll
endif
ifeq ($(OSNAME), CYGWIN_NT)
	$(MAKE) -C exports dll
endif
endif

tests :
ifndef NOFORTRAN
ifndef TARGET
ifndef CROSS
	touch $(LIBNAME)
ifndef NO_FBLAS
	$(MAKE) -C test all
ifdef UTEST_CHECK
	$(MAKE) -C utest all
endif
endif
ifndef NO_CBLAS
	$(MAKE) -C ctest all
endif
endif
endif
endif

libs :
ifeq ($(CORE), UNKOWN)
	$(error OpenBLAS: Detecting CPU failed. Please set TARGET explicitly, e.g. make TARGET=your_cpu_target. Please read README for the detail.)
endif
ifeq ($(NOFORTRAN), 1)
	$(error OpenBLAS: Detecting fortran compiler failed. Please install fortran compiler, e.g. gfortran, ifort, openf90.)
endif
	-ln -fs $(LIBNAME) $(LIBPREFIX).$(LIBSUFFIX)
	for d in $(SUBDIRS) ; \
	do if test -d $$d; then \
	  $(MAKE) -C $$d $(@F) || exit 1 ; \
	fi; \
	done
#Save the config files for installation
	cp Makefile.conf Makefile.conf_last
	cp config.h config_last.h
ifdef QUAD_PRECISION
	echo "#define QUAD_PRECISION">> config_last.h
endif
ifeq ($(EXPRECISION), 1)
	echo "#define EXPRECISION">> config_last.h
endif
## 
ifeq ($(DYNAMIC_ARCH), 1)
	  $(MAKE) -C kernel commonlibs || exit 1
	for d in $(DYNAMIC_CORE) ; \
	do  $(MAKE) GOTOBLAS_MAKEFILE= -C kernel TARGET_CORE=$$d kernel || exit 1 ;\
	done
	echo DYNAMIC_ARCH=1 >> Makefile.conf_last
endif
ifdef USE_THREAD
	echo USE_THREAD=$(USE_THREAD) >>  Makefile.conf_last
endif
	touch lib.grd

prof : prof_blas prof_lapack

prof_blas :
	ln -fs $(LIBNAME_P) $(LIBPREFIX)_p.$(LIBSUFFIX)
	for d in $(SUBDIRS) ; \
	do if test -d $$d; then \
	  $(MAKE) -C $$d prof || exit 1 ; \
	fi; \
	done
ifeq ($(DYNAMIC_ARCH), 1)
	  $(MAKE) -C kernel commonprof || exit 1
endif

blas :
	ln -fs $(LIBNAME) $(LIBPREFIX).$(LIBSUFFIX)
	for d in $(BLASDIRS) ; \
	do if test -d $$d; then \
	  $(MAKE) -C $$d libs || exit 1 ; \
	fi; \
	done

hpl : 
	ln -fs $(LIBNAME) $(LIBPREFIX).$(LIBSUFFIX)
	for d in $(BLASDIRS) ../laswp exports ; \
	do if test -d $$d; then \
	  $(MAKE) -C $$d $(@F) || exit 1 ; \
	fi; \
	done
ifeq ($(DYNAMIC_ARCH), 1)
	  $(MAKE) -C kernel commonlibs || exit 1
	for d in $(DYNAMIC_CORE) ; \
	do  $(MAKE) GOTOBLAS_MAKEFILE= -C kernel TARGET_CORE=$$d kernel || exit 1 ;\
	done
endif

hpl_p :
	ln -fs $(LIBNAME_P) $(LIBPREFIX)_p.$(LIBSUFFIX)
	for d in $(SUBDIRS) ../laswp exports ; \
	do if test -d $$d; then \
	  $(MAKE) -C $$d $(@F) || exit 1 ; \
	fi; \
	done

ifeq ($(NO_LAPACK), 1)
netlib : 

else
netlib : lapack-3.4.2 patch.for_lapack-3.4.2 $(NETLIB_LAPACK_DIR)/make.inc
ifndef NOFORTRAN
	-@$(MAKE) -C $(NETLIB_LAPACK_DIR) lapacklib
endif
ifndef NO_LAPACKE
	-@$(MAKE) -C $(NETLIB_LAPACK_DIR) lapackelib
endif
endif

prof_lapack : lapack-3.4.2 $(NETLIB_LAPACK_DIR)/make.inc
	-@$(MAKE) -C $(NETLIB_LAPACK_DIR) lapack_prof

$(NETLIB_LAPACK_DIR)/make.inc :
ifndef NOFORTRAN
	-@echo "FORTRAN     = $(FC)" > $(NETLIB_LAPACK_DIR)/make.inc
	-@echo "OPTS        = $(FFLAGS)" >> $(NETLIB_LAPACK_DIR)/make.inc
	-@echo "POPTS       = $(FPFLAGS)" >> $(NETLIB_LAPACK_DIR)/make.inc
	-@echo "NOOPT       = $(FFLAGS) -O0" >> $(NETLIB_LAPACK_DIR)/make.inc
	-@echo "PNOOPT      = $(FPFLAGS) -O0" >> $(NETLIB_LAPACK_DIR)/make.inc
	-@echo "LOADOPTS    = $(FFLAGS) $(EXTRALIB)" >> $(NETLIB_LAPACK_DIR)/make.inc
	-@echo "CC          = $(CC)" >> $(NETLIB_LAPACK_DIR)/make.inc
ifdef INTERFACE64
	-@echo "override CFLAGS      = $(CFLAGS) -DHAVE_LAPACK_CONFIG_H  -DLAPACK_ILP64" >> $(NETLIB_LAPACK_DIR)/make.inc
else
	-@echo "override CFLAGS      = $(CFLAGS)" >> $(NETLIB_LAPACK_DIR)/make.inc
endif
	-@echo "ARCH        = $(AR)" >> $(NETLIB_LAPACK_DIR)/make.inc
	-@echo "ARCHFLAGS   = -ru" >> $(NETLIB_LAPACK_DIR)/make.inc
	-@echo "RANLIB      = $(RANLIB)" >> $(NETLIB_LAPACK_DIR)/make.inc
	-@echo "LAPACKLIB   = ../$(LIBNAME)" >> $(NETLIB_LAPACK_DIR)/make.inc
	-@echo "LAPACKELIB  = ../$(LIBNAME)" >> $(NETLIB_LAPACK_DIR)/make.inc
	-@echo "LAPACKLIB_P = ../$(LIBNAME_P)" >> $(NETLIB_LAPACK_DIR)/make.inc
	-@echo "SUFFIX      = $(SUFFIX)" >> $(NETLIB_LAPACK_DIR)/make.inc
	-@echo "PSUFFIX     = $(PSUFFIX)" >> $(NETLIB_LAPACK_DIR)/make.inc
	-@echo "CEXTRALIB   = $(EXTRALIB)" >> $(NETLIB_LAPACK_DIR)/make.inc
	-@cat  make.inc >> $(NETLIB_LAPACK_DIR)/make.inc
endif

lapack-3.4.2 : lapack-3.4.2.tgz
ifndef NOFORTRAN
ifndef NO_LAPACK
	@if test `$(MD5SUM) $< | $(AWK) '{print $$1}'` = 61bf1a8a4469d4bdb7604f5897179478; then \
		echo $(TAR) zxf $< ;\
		$(TAR) zxf $< && (cd $(NETLIB_LAPACK_DIR); $(PATCH) -p1 < ../patch.for_lapack-3.4.2) ;\
		rm -f $(NETLIB_LAPACK_DIR)/lapacke/make.inc ;\
	else \
		rm -rf $(NETLIB_LAPACK_DIR) ;\
		echo "	Cannot download lapack-3.4.2.tgz or the MD5 check sum is wrong (Please use orignal)."; \
		exit 1; \
	fi
endif
endif

LAPACK_URL=http://www.netlib.org/lapack/lapack-3.4.2.tgz

lapack-3.4.2.tgz :
ifndef NOFORTRAN
	if [ ! -a $< ]; then
#http://stackoverflow.com/questions/7656425/makefile-ifeq-logical-or
ifeq ($(OSNAME), $(filter $(OSNAME),Darwin NetBSD))
	curl -O $(LAPACK_URL);
else
ifeq ($(OSNAME), FreeBSD)
	fetch $(LAPACK_URL);
else
<<<<<<< HEAD
	wget -O $@ $(LAPACK_URL)
=======
	wget $(LAPACK_URL);
>>>>>>> 66b919d9
endif
endif
	fi
endif

large.tgz : 
ifndef NOFORTRAN
	if [ ! -a $< ]; then
	-wget http://www.netlib.org/lapack/timing/large.tgz;
	fi
endif

timing.tgz :
ifndef NOFORTRAN
	if [ ! -a $< ]; then
	-wget http://www.netlib.org/lapack/timing/timing.tgz;
	fi
endif

lapack-timing : lapack-3.4.2 large.tgz timing.tgz
ifndef NOFORTRAN
	(cd $(NETLIB_LAPACK_DIR); $(TAR) zxf ../timing.tgz TIMING)
	(cd $(NETLIB_LAPACK_DIR)/TIMING; $(TAR) zxf ../../large.tgz )
	make -C $(NETLIB_LAPACK_DIR) tmglib
	make -C $(NETLIB_LAPACK_DIR)/TIMING
endif


lapack-test :
	$(MAKE) -C $(NETLIB_LAPACK_DIR) tmglib
	$(MAKE) -C $(NETLIB_LAPACK_DIR)/TESTING xeigtstc xeigtstd xeigtsts xeigtstz xlintstc xlintstd xlintstds xlintsts xlintstz xlintstzc
	@rm	-f $(NETLIB_LAPACK_DIR)/TESTING/*.out
	$(MAKE) -j 1 -C $(NETLIB_LAPACK_DIR)/TESTING
	$(GREP) failed $(NETLIB_LAPACK_DIR)/TESTING/*.out

dummy :

install :
	$(MAKE) -f Makefile.install install

clean ::
	@for d in $(SUBDIRS_ALL) ; \
	do if test -d $$d; then \
	  $(MAKE) -C $$d $(@F) || exit 1 ; \
	fi; \
	done
#ifdef DYNAMIC_ARCH
	@$(MAKE) -C kernel clean
#endif
	@$(MAKE) -C reference clean
	@rm -f *.$(LIBSUFFIX) *.so *~ *.exe getarch getarch_2nd *.dll *.lib *.$(SUFFIX) *.dwf $(LIBPREFIX).$(LIBSUFFIX) $(LIBPREFIX)_p.$(LIBSUFFIX) $(LIBPREFIX).so.$(MAJOR_VERSION) *.lnk myconfig.h
	@rm -f Makefile.conf config.h cblas_noconst.h Makefile_kernel.conf config_kernel.h st* *.dylib
	@if test -d $(NETLIB_LAPACK_DIR); then \
	echo deleting $(NETLIB_LAPACK_DIR); \
	rm -rf $(NETLIB_LAPACK_DIR) ;\
	fi
	@rm -f *.grd Makefile.conf_last config_last.h
	@echo Done.<|MERGE_RESOLUTION|>--- conflicted
+++ resolved
@@ -271,11 +271,7 @@
 ifeq ($(OSNAME), FreeBSD)
 	fetch $(LAPACK_URL);
 else
-<<<<<<< HEAD
-	wget -O $@ $(LAPACK_URL)
-=======
-	wget $(LAPACK_URL);
->>>>>>> 66b919d9
+	wget -O $@ $(LAPACK_URL);
 endif
 endif
 	fi
