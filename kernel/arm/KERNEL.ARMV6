--- conflicted
+++ resolved
@@ -1,36 +1,26 @@
 SGEMVNKERNEL = ../arm/gemv_n.c
 SGEMVTKERNEL = ../arm/gemv_t.c
 
-<<<<<<< HEAD
-=======
 DGEMVNKERNEL = ../arm/gemv_n.c
 DGEMVTKERNEL = ../arm/gemv_t.c
 
->>>>>>> a0ae5396
 CTRMMKERNEL	= ../generic/ztrmmkernel_2x2.c
 CGEMMKERNEL    = ../generic/zgemmkernel_2x2.c
 CGEMMONCOPY    = ../generic/zgemm_ncopy_2.c
 CGEMMOTCOPY    = ../generic/zgemm_tcopy_2.c
 
-<<<<<<< HEAD
-=======
 #ZTRMMKERNEL	= ../generic/ztrmmkernel_2x2.c
 #ZGEMMKERNEL    = ../generic/zgemmkernel_2x2.c
 #ZGEMMONCOPY    = ../generic/zgemm_ncopy_2.c
 #ZGEMMOTCOPY    = ../generic/zgemm_tcopy_2.c
 
 
->>>>>>> a0ae5396
 #STRMMKERNEL	= ../generic/trmmkernel_2x2.c
 #SGEMMKERNEL    =  ../generic/gemmkernel_2x2.c		
 #SGEMMONCOPY    =  ../generic/gemm_ncopy_2.c
 #SGEMMOTCOPY    =  ../generic/gemm_tcopy_2.c
 
 
-<<<<<<< HEAD
-=======
-
->>>>>>> a0ae5396
 ###############################################################################
 SAMAXKERNEL  = iamax_vfp.S
 DAMAXKERNEL  = iamax_vfp.S
@@ -105,30 +95,18 @@
 ZSWAPKERNEL  = swap_vfp.S
 
 # BAD SGEMVNKERNEL = gemv_n_vfp.S
-<<<<<<< HEAD
-DGEMVNKERNEL = gemv_n_vfp.S
-=======
 # BAD DGEMVNKERNEL = gemv_n_vfp.S
->>>>>>> a0ae5396
 CGEMVNKERNEL = cgemv_n_vfp.S
 ZGEMVNKERNEL = zgemv_n_vfp.S
 
 # BAD SGEMVTKERNEL = gemv_t_vfp.S
-<<<<<<< HEAD
-DGEMVTKERNEL = gemv_t_vfp.S
-=======
 # BAD DGEMVTKERNEL = gemv_t_vfp.S
->>>>>>> a0ae5396
 CGEMVTKERNEL = cgemv_t_vfp.S
 ZGEMVTKERNEL = zgemv_t_vfp.S
 
 STRMMKERNEL	= strmm_kernel_4x2_vfp.S
 DTRMMKERNEL	= dtrmm_kernel_4x2_vfp.S
-<<<<<<< HEAD
-# CTRMMKERNEL	= ctrmm_kernel_2x2_vfp.S
-=======
 #CTRMMKERNEL	= ctrmm_kernel_2x2_vfp.S
->>>>>>> a0ae5396
 ZTRMMKERNEL	= ztrmm_kernel_2x2_vfp.S
 
 SGEMMKERNEL    = sgemm_kernel_4x2_vfp.S		
