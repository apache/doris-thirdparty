--- conflicted
+++ resolved
@@ -64,11 +64,7 @@
 #define BORIG	60(%esp)
 #define BUFFER 128(%esp)
 
-<<<<<<< HEAD
-#if defined(OPTERON) || defined(BARCELONA) || defined(BOBCAT) || defined(BULLDOZER)
-=======
 #if defined(OPTERON) || defined(BARCELONA) || defined(BOBCAT) || defined(BARCELONA_OPTIMIZATION)
->>>>>>> a2930664
 #define PREFETCH     prefetch
 #define PREFETCHW    prefetchw
 #define PREFETCHSIZE (16 * 10 + 8)
@@ -876,11 +872,7 @@
 .L22:
 	mulps	%xmm0, %xmm2
 	addps	%xmm2, %xmm4
-<<<<<<< HEAD
-#if defined(OPTERON) || defined(BARCELONA) || defined(BOBCAT) || defined(BULLDOZER)
-=======
 #if defined(OPTERON) || defined(BARCELONA) || defined(BOBCAT) || defined(BARCELONA_OPTIMIZATION)
->>>>>>> a2930664
 	prefetcht0 (PREFETCHSIZE  + 0) * SIZE(AA)
 #endif
 	movaps	 4 * SIZE(BB), %xmm2
@@ -1324,11 +1316,7 @@
 .L32:
 	mulss	%xmm0, %xmm2
 	addss	%xmm2, %xmm4
-<<<<<<< HEAD
-#if defined(OPTERON) || defined(BARCELONA) || defined(BOBCAT) || defined(BULLDOZER)
-=======
 #if defined(OPTERON) || defined(BARCELONA) || defined(BOBCAT) || defined(BARCELONA_OPTIMIZATION)
->>>>>>> a2930664
 	prefetcht0 (PREFETCHSIZE  + 0) * SIZE(AA)
 #endif
 	movss	 4 * SIZE(BB), %xmm2
@@ -1867,11 +1855,7 @@
 
 .L52:
 	mulps	%xmm0, %xmm2
-<<<<<<< HEAD
-#if defined(OPTERON) || defined(BARCELONA) || defined(BOBCAT) || defined(BULLDOZER)
-=======
 #if defined(OPTERON) || defined(BARCELONA) || defined(BOBCAT) || defined(BARCELONA_OPTIMIZATION)
->>>>>>> a2930664
 	prefetcht0 (PREFETCHSIZE  + 0) * SIZE(AA)
 #endif
 	mulps	 4 * SIZE(BB), %xmm0
@@ -1901,11 +1885,7 @@
 	addps	%xmm0, %xmm5
 	movaps	32 * SIZE(AA), %xmm0
 
-<<<<<<< HEAD
-#if defined(OPTERON) || defined(BARCELONA) || defined(BOBCAT) || defined(BULLDOZER)
-=======
 #if defined(OPTERON) || defined(BARCELONA) || defined(BOBCAT) || defined(BARCELONA_OPTIMIZATION)
->>>>>>> a2930664
 	prefetcht0 (PREFETCHSIZE  + 16) * SIZE(AA)
 #endif
 	mulps	%xmm1, %xmm2
@@ -2269,11 +2249,7 @@
 	ALIGN_4
 
 .L62:
-<<<<<<< HEAD
-#if defined(OPTERON) || defined(BARCELONA) || defined(BOBCAT) || defined(BULLDOZER)
-=======
 #if defined(OPTERON) || defined(BARCELONA) || defined(BOBCAT) || defined(BARCELONA_OPTIMIZATION)
->>>>>>> a2930664
 	prefetcht0 (PREFETCHSIZE  + 0) * SIZE(AA)
 #endif
 
@@ -2586,11 +2562,7 @@
 
 .L72:
 	mulss	%xmm0, %xmm2
-<<<<<<< HEAD
-#if defined(OPTERON) || defined(BARCELONA) || defined(BOBCAT) || defined(BULLDOZER)
-=======
 #if defined(OPTERON) || defined(BARCELONA) || defined(BOBCAT) || defined(BARCELONA_OPTIMIZATION)
->>>>>>> a2930664
 	prefetcht0 (PREFETCHSIZE  + 0) * SIZE(AA)
 #endif
 	mulss	 4 * SIZE(BB), %xmm0
@@ -2985,11 +2957,7 @@
 
 .L92:
 	mulps	%xmm0, %xmm2
-<<<<<<< HEAD
-#if defined(OPTERON) || defined(BARCELONA) || defined(BOBCAT) || defined(BULLDOZER)
-=======
 #if defined(OPTERON) || defined(BARCELONA) || defined(BOBCAT) || defined(BARCELONA_OPTIMIZATION)
->>>>>>> a2930664
 	prefetcht0 (PREFETCHSIZE  + 0) * SIZE(AA)
 #endif
 	movaps	 4 * SIZE(AA), %xmm0
@@ -3004,11 +2972,7 @@
 	mulps	12 * SIZE(BB), %xmm0
 	addps	%xmm0, %xmm7
 	movaps	32 * SIZE(AA), %xmm0
-<<<<<<< HEAD
-#if defined(OPTERON) || defined(BARCELONA) || defined(BOBCAT) || defined(BULLDOZER)
-=======
 #if defined(OPTERON) || defined(BARCELONA) || defined(BOBCAT) || defined(BARCELONA_OPTIMIZATION)
->>>>>>> a2930664
 	prefetcht0 (PREFETCHSIZE  + 16) * SIZE(AA)
 #endif
 	mulps	%xmm1, %xmm3
@@ -3316,11 +3280,7 @@
 
 .L102:
 	mulps	%xmm0, %xmm2
-<<<<<<< HEAD
-#if defined(OPTERON) || defined(BARCELONA) || defined(BOBCAT) || defined(BULLDOZER)
-=======
 #if defined(OPTERON) || defined(BARCELONA) || defined(BOBCAT) || defined(BARCELONA_OPTIMIZATION)
->>>>>>> a2930664
 	prefetcht0 (PREFETCHSIZE  + 0) * SIZE(AA)
 #endif
 	movsd	 2 * SIZE(AA), %xmm0
@@ -3555,11 +3515,7 @@
 
 .L112:
 	mulss	%xmm0, %xmm2
-<<<<<<< HEAD
-#if defined(OPTERON) || defined(BARCELONA) || defined(BOBCAT) || defined(BULLDOZER)
-=======
 #if defined(OPTERON) || defined(BARCELONA) || defined(BOBCAT) || defined(BARCELONA_OPTIMIZATION)
->>>>>>> a2930664
 	prefetcht0 (PREFETCHSIZE  + 0) * SIZE(AA)
 #endif
 	movss	 1 * SIZE(AA), %xmm0
