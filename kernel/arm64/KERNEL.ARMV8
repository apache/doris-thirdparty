--- conflicted
+++ resolved
@@ -108,35 +108,28 @@
 SGEMMKERNEL    =  sgemm_kernel_$(SGEMM_UNROLL_M)x$(SGEMM_UNROLL_N).S
 STRMMKERNEL    =  strmm_kernel_$(SGEMM_UNROLL_M)x$(SGEMM_UNROLL_N).S
 ifneq ($(SGEMM_UNROLL_M), $(SGEMM_UNROLL_N))
-ifeq ($(SGEMM_UNROLL_N), 4)
-SGEMMINCOPY    =  sgemm_ncopy_$(SGEMM_UNROLL_N).S
-else
-SGEMMINCOPY    =  ../generic/gemm_ncopy_$(SGEMM_UNROLL_M).c
-<<<<<<< HEAD
-endif
-=======
 ifeq ($(SGEMM_UNROLL_M), 16)
 SGEMMITCOPY    =  sgemm_tcopy_$(SGEMM_UNROLL_M).S
 else
->>>>>>> 44028581
 SGEMMITCOPY    =  ../generic/gemm_tcopy_$(SGEMM_UNROLL_M).c
+endif
+ifeq ($(SGEMM_UNROLL_M), 4)
+SGEMMINCOPY    =  sgemm_ncopy_$(SGEMM_UNROLL_M).S
+else
+SGEMMINCOPY    =  ../generic/gemm_ncopy_$(SGEMM_UNROLL_M).c
 endif
 SGEMMINCOPYOBJ =  sgemm_incopy$(TSUFFIX).$(SUFFIX)
 SGEMMITCOPYOBJ =  sgemm_itcopy$(TSUFFIX).$(SUFFIX)
 endif
-
+ifeq ($(SGEMM_UNROLL_N), 16)
+SGEMMOTCOPY    =  sgemm_tcopy_$(SGEMM_UNROLL_N).S
+else
+SGEMMOTCOPY    =  ../generic/gemm_tcopy_$(SGEMM_UNROLL_N).c
+endif
 ifeq ($(SGEMM_UNROLL_N), 4)
 SGEMMONCOPY    =  sgemm_ncopy_$(SGEMM_UNROLL_N).S
 else
 SGEMMONCOPY    =  ../generic/gemm_ncopy_$(SGEMM_UNROLL_N).c
-<<<<<<< HEAD
-endif
-=======
-ifeq ($(SGEMM_UNROLL_N), 16)
-SGEMMOTCOPY    =  sgemm_tcopy_$(SGEMM_UNROLL_N).S
-else
->>>>>>> 44028581
-SGEMMOTCOPY    =  ../generic/gemm_tcopy_$(SGEMM_UNROLL_N).c
 endif
 SGEMMONCOPYOBJ =  sgemm_oncopy$(TSUFFIX).$(SUFFIX)
 SGEMMOTCOPYOBJ =  sgemm_otcopy$(TSUFFIX).$(SUFFIX)
