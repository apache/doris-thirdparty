--- conflicted
+++ resolved
@@ -94,7 +94,7 @@
     CMPEQ  $fcc1, ALPHAI, a1
     bge $r0, I, .L19
 ///////   INCX == 1 && N >= 4   ////////
-    bnez  DUMMY2, .L17 // if DUMMPY2 == 1, called from c/zscal.
+    bnez  DUMMY2, .L17 // if DUMMY2 == 1, called from c/zscal.
 
     bceqz $fcc0, .L17
 
@@ -146,7 +146,7 @@
     addi.d  I, I, -1
     blt $r0, I, .L17
     b .L19
-<<<<<<< HEAD
+
     .align 3
 
 ///////  INCX == 1 && N < 8   ///////
@@ -157,7 +157,7 @@
     andi   I,   N,   7
 #endif
     beqz   I,   .L999
-    bnez  DUMMY2, .L998 // if DUMMPY2 == 1, called from c/zscal.
+    bnez  DUMMY2, .L998 // if DUMMY2 == 1, called from c/zscal.
 
     bceqz $fcc0, .L998
 
@@ -166,34 +166,13 @@
     b .L995            // alpha_r == 0.0 && alpha_i == 0.0
     .align 3
 
-=======
-    .align 3
-
-///////  INCX == 1 && N < 8   ///////
-.L19:
-#ifdef DOUBLE
-    andi   I,   N,   3
-#else
-    andi   I,   N,   7
-#endif
-    beqz   I,   .L999
-    bnez  DUMMY2, .L998 // if DUMMPY2 == 1, called from c/zscal.
-
-    bceqz $fcc0, .L998
-
-    bceqz $fcc1, .L998
-
-    b .L995            // alpha_r == 0.0 && alpha_i == 0.0
-    .align 3
-
->>>>>>> fe220a0d
 ///////    INCX != 1   ////////
 .L22:
     CMPEQ  $fcc0, ALPHAR, a1
     CMPEQ  $fcc1, ALPHAI, a1
     move XX, X
     bge $r0, I, .L29
-    bnez  DUMMY2, .L25 // if DUMMPY2 == 1, called from c/zscal.
+    bnez  DUMMY2, .L25 // if DUMMY2 == 1, called from c/zscal.
     bceqz $fcc0, .L25
 
     bceqz $fcc1, .L25
@@ -363,16 +342,10 @@
     andi   I,   N,   7
 #endif
     beqz   I,   .L999
-    bnez  DUMMY2, .L998 // if DUMMPY2 == 1, called from c/zscal.
-<<<<<<< HEAD
+    bnez  DUMMY2, .L998 // if DUMMY2 == 1, called from c/zscal.
 
     bceqz $fcc0, .L998
 
-=======
-
-    bceqz $fcc0, .L998
-
->>>>>>> fe220a0d
     bceqz $fcc1, .L998
 
 .L995: // alpha_r == 0.0 && alpha_i == 0.0
