/*********************************************************************/
/* Copyright 2009, 2010 The University of Texas at Austin.           */
/* All rights reserved.                                              */
/*                                                                   */
/* Redistribution and use in source and binary forms, with or        */
/* without modification, are permitted provided that the following   */
/* conditions are met:                                               */
/*                                                                   */
/*   1. Redistributions of source code must retain the above         */
/*      copyright notice, this list of conditions and the following  */
/*      disclaimer.                                                  */
/*                                                                   */
/*   2. Redistributions in binary form must reproduce the above      */
/*      copyright notice, this list of conditions and the following  */
/*      disclaimer in the documentation and/or other materials       */
/*      provided with the distribution.                              */
/*                                                                   */
/*    THIS  SOFTWARE IS PROVIDED  BY THE  UNIVERSITY OF  TEXAS AT    */
/*    AUSTIN  ``AS IS''  AND ANY  EXPRESS OR  IMPLIED WARRANTIES,    */
/*    INCLUDING, BUT  NOT LIMITED  TO, THE IMPLIED  WARRANTIES OF    */
/*    MERCHANTABILITY  AND FITNESS FOR  A PARTICULAR  PURPOSE ARE    */
/*    DISCLAIMED.  IN  NO EVENT SHALL THE UNIVERSITY  OF TEXAS AT    */
/*    AUSTIN OR CONTRIBUTORS BE  LIABLE FOR ANY DIRECT, INDIRECT,    */
/*    INCIDENTAL,  SPECIAL, EXEMPLARY,  OR  CONSEQUENTIAL DAMAGES    */
/*    (INCLUDING, BUT  NOT LIMITED TO,  PROCUREMENT OF SUBSTITUTE    */
/*    GOODS  OR  SERVICES; LOSS  OF  USE,  DATA,  OR PROFITS;  OR    */
/*    BUSINESS INTERRUPTION) HOWEVER CAUSED  AND ON ANY THEORY OF    */
/*    LIABILITY, WHETHER  IN CONTRACT, STRICT  LIABILITY, OR TORT    */
/*    (INCLUDING NEGLIGENCE OR OTHERWISE)  ARISING IN ANY WAY OUT    */
/*    OF  THE  USE OF  THIS  SOFTWARE,  EVEN  IF ADVISED  OF  THE    */
/*    POSSIBILITY OF SUCH DAMAGE.                                    */
/*                                                                   */
/* The views and conclusions contained in the software and           */
/* documentation are those of the authors and should not be          */
/* interpreted as representing official policies, either expressed   */
/* or implied, of The University of Texas at Austin.                 */
/*********************************************************************/

#define ASSEMBLER
#include "common.h"

#ifdef ATOM
#define PREFETCH	prefetcht0
#define PREFETCHW	prefetcht0
#define PREFETCHSIZE	(16 * 24)
#endif

#ifdef CORE2
#define PREFETCH	prefetcht0
#define PREFETCHW	prefetcht0
#define PREFETCHSIZE	(16 * 24)
#endif

#if defined(PENRYN) || defined(DUNNINGTON)
#define PREFETCH	prefetcht0
#define PREFETCHW	prefetcht0
#define PREFETCHSIZE	(16 * 24)
#endif

#if defined(NEHALEM) || defined(SANDYBRIDGE)
#define PREFETCH	prefetcht0
#define PREFETCHW	prefetcht0
#define PREFETCHSIZE	(16 * 24)
#endif

#ifdef PENTIUM4
#define PREFETCH	prefetcht0
#define PREFETCHW	prefetcht0
#define PREFETCHSIZE	(16 * 28)
#endif

#ifdef OPTERON
#define PREFETCH	prefetch
#define PREFETCHW	prefetchw
#define PREFETCHSIZE	(16 * 12)
#define movsd		movlpd
#endif

<<<<<<< HEAD
#if defined(BARCELONA)  || defined(SHANGHAI) || defined(BOBCAT) || defined(BULLDOZER)
=======
#if defined(BARCELONA)  || defined(SHANGHAI) || defined(BOBCAT) || defined(BARCELONA_OPTIMIZATION)
>>>>>>> a2930664
#define PREFETCH	prefetch
#define PREFETCHW	prefetchw
#define PREFETCHSIZE	(16 * 16)
#endif

#ifdef NANO
#define PREFETCH	prefetcht0
#define PREFETCHW	prefetcht0
#define PREFETCHSIZE	(8 * 24)
#endif

#ifdef GENERIC
#define PREFETCH	prefetcht0
#define PREFETCHW	prefetcht0
#define PREFETCHSIZE	(16 * 28)
#endif

#ifndef WINDOWS_ABI

#define STACKSIZE	80
	
#define OLD_Y		 8 + STACKSIZE(%rsp)
#define OLD_INCY	16 + STACKSIZE(%rsp)
#define OLD_BUFFER	24 + STACKSIZE(%rsp)

#define M	  ARG1
#define	IS	  ARG2
#define	A	  ARG3
#define LDA	  ARG4	
#define	X	  ARG5
#define INCX	  ARG6	

#else

#define STACKSIZE	256
	
#define OLD_A		 40 + STACKSIZE(%rsp)
#define OLD_LDA		 48 + STACKSIZE(%rsp)
#define OLD_X		 56 + STACKSIZE(%rsp)
#define OLD_INCX	 64 + STACKSIZE(%rsp)
#define OLD_Y		 72 + STACKSIZE(%rsp)
#define OLD_INCY	 80 + STACKSIZE(%rsp)
#define OLD_BUFFER	 88 + STACKSIZE(%rsp)

#define M	  ARG1
#define IS	  ARG2
#define	A	  ARG4
#define LDA	  ARG3
#define	X	  %rdi
#define INCX	  %rsi

#endif

#define	Y	%r10
#define INCY	%r11
#define BUFFER	%r12

#define TEMP	%rax
#define I	%rax
#define A1	%rbx
#define A2	%rbp
#define XX	%r13
#define YY	%r14
#define NEW_X	BUFFER
#define NEW_Y	X

#define ALPHA_R  %xmm0
#define ALPHA_I  %xmm1

#define xtemp1 %xmm0
#define xtemp2 %xmm1
#define xtemp3 %xmm2
#define xtemp4 %xmm3

#define atemp1 %xmm4
#define atemp2 %xmm5
#define atemp3 %xmm6
#define atemp4 %xmm7

#define xsum1  %xmm8
#define xsum2  %xmm9
#define yy1    %xmm10
#define yy2    %xmm11

#define a1     %xmm12
#define a2     %xmm13
#define a3     %xmm14
#define	xt1    %xmm15

<<<<<<< HEAD
#if (defined(HAVE_SSE3) && !defined(CORE_OPTERON)) || defined(BARCELONA) || defined(SHANGHAI) || defined(BULLDOZER)
=======
#if (defined(HAVE_SSE3) && !defined(CORE_OPTERON)) || defined(BARCELONA) || defined(SHANGHAI) || defined(BARCELONA_OPTIMIZATION)
>>>>>>> a2930664
#define MOVDDUP(a, b, c)	movddup	a(b), c
#define MOVDDUP2(a, b, c)	movddup	a##b, c
#else
#define MOVDDUP(a, b, c)	movlpd	a(b), c;movhpd	a(b), c
#define MOVDDUP2(a, b, c)	movlpd	a##b, c;movhpd	a##b, c
#endif

#ifndef HEMV
#define ADD	addpd
#else
#define ADD	subpd
#endif

	PROLOGUE
	PROFCODE

	subq	$STACKSIZE, %rsp
	movq	%rbx,  0(%rsp)
	movq	%rbp,  8(%rsp)
	movq	%r12, 16(%rsp)
	movq	%r13, 24(%rsp)
	movq	%r14, 32(%rsp)
	movq	%r15, 40(%rsp)

#ifdef WINDOWS_ABI
	movq	%rdi,    48(%rsp)
	movq	%rsi,    56(%rsp)
	movups	%xmm6,   64(%rsp)
	movups	%xmm7,   80(%rsp)
	movups	%xmm8,   96(%rsp)
	movups	%xmm9,  112(%rsp)
	movups	%xmm10, 128(%rsp)
	movups	%xmm11, 144(%rsp)
	movups	%xmm12, 160(%rsp)
	movups	%xmm13, 176(%rsp)
	movups	%xmm14, 192(%rsp)
	movups	%xmm15, 208(%rsp)

	movq	OLD_A,     A
	movq	OLD_LDA,   LDA
	movq	OLD_X,     X
	movq	OLD_INCX,  INCX

	movaps	%xmm2, %xmm0
	movaps	%xmm3, %xmm1
#endif

	movq	OLD_Y,      Y
	movq	OLD_INCY,   INCY
	movq	OLD_BUFFER, BUFFER

	salq	$ZBASE_SHIFT, INCX
	salq	$ZBASE_SHIFT, INCY
	salq	$ZBASE_SHIFT, LDA

	testq	M, M
	jle	.L999

	negq	IS
	addq	M, IS

	movq	IS,  TEMP
	imulq	LDA, TEMP
	addq	TEMP, A

	pcmpeqb	%xmm2,  %xmm2
	xorpd	%xmm3,  %xmm3
	psllq	$63,    %xmm2
	unpcklpd %xmm3, %xmm2

	unpcklpd ALPHA_I, ALPHA_R
	unpcklpd ALPHA_R, ALPHA_I
	xorpd	 %xmm2,   ALPHA_I

	movq	BUFFER, XX

	movq	M,  %rax
	sarq	$2, %rax
	jle	.L02
	ALIGN_3

.L01:
	MOVDDUP(0 * SIZE, X, %xmm3)
	MOVDDUP(1 * SIZE, X, %xmm4)
	addq	INCX, X
	MOVDDUP(0 * SIZE, X, %xmm5)
	MOVDDUP(1 * SIZE, X, %xmm6)
	addq	INCX, X

	mulpd	ALPHA_R, %xmm3
	mulpd	ALPHA_I, %xmm4
	mulpd	ALPHA_R, %xmm5
	mulpd	ALPHA_I, %xmm6

	addpd	%xmm4, %xmm3
	addpd	%xmm6, %xmm5

	movapd	%xmm3, 0 * SIZE(XX)
	SHUFPD_1 %xmm3, %xmm3
	pxor	%xmm2, %xmm3
	movapd	%xmm3, 2 * SIZE(XX)

	movapd	%xmm5, 4 * SIZE(XX)
	SHUFPD_1 %xmm5, %xmm5
	pxor	%xmm2, %xmm5
	movapd	%xmm5, 6 * SIZE(XX)

	MOVDDUP(0 * SIZE, X, %xmm3)
	MOVDDUP(1 * SIZE, X, %xmm4)
	addq	INCX, X
	MOVDDUP(0 * SIZE, X, %xmm5)
	MOVDDUP(1 * SIZE, X, %xmm6)
	addq	INCX, X

	mulpd	ALPHA_R, %xmm3
	mulpd	ALPHA_I, %xmm4
	mulpd	ALPHA_R, %xmm5
	mulpd	ALPHA_I, %xmm6

	addpd	%xmm4, %xmm3
	addpd	%xmm6, %xmm5

	movapd	%xmm3,  8 * SIZE(XX)
	SHUFPD_1 %xmm3, %xmm3
	pxor	%xmm2, %xmm3
	movapd	%xmm3, 10 * SIZE(XX)

	movapd	%xmm5, 12 * SIZE(XX)
	SHUFPD_1 %xmm5, %xmm5
	pxor	%xmm2, %xmm5
	movapd	%xmm5, 14 * SIZE(XX)

	subq	$-16 * SIZE, XX
	decq	%rax
	jg	.L01
	ALIGN_3

.L02:
	movq	M, %rax
	andq	$3, %rax
	jle	.L05
	ALIGN_3

.L03:
	MOVDDUP(0 * SIZE, X, %xmm3)
	MOVDDUP(1 * SIZE, X, %xmm4)
	addq	INCX, X

	mulpd	ALPHA_R, %xmm3
	mulpd	ALPHA_I, %xmm4

	addpd	%xmm4, %xmm3

	movapd	%xmm3, 0 * SIZE(XX)
	SHUFPD_1 %xmm3, %xmm3
	pxor	%xmm2, %xmm3
	movapd	%xmm3, 2 * SIZE(XX)

	addq	$4 * SIZE, XX
	decq	%rax
	jg	.L03
	ALIGN_3

.L05:
	/* now we don't need original X */
	movq   Y, NEW_Y

	addq   $512, XX
	andq   $-512, XX

	cmpq   $2 * SIZE, INCY
	je    .L10

	movq   Y,  YY
	movq   XX, NEW_Y

	movq	M,  %rax
	sarq	$2, %rax
	jle	.L07
	ALIGN_3

.L06:
	movsd	0 * SIZE(YY), %xmm0
	movhpd	1 * SIZE(YY), %xmm0
	addq	INCY, YY
	movsd	0 * SIZE(YY), %xmm1
	movhpd	1 * SIZE(YY), %xmm1
	addq	INCY, YY
	movsd	0 * SIZE(YY), %xmm2
	movhpd	1 * SIZE(YY), %xmm2
	addq	INCY, YY
	movsd	0 * SIZE(YY), %xmm3
	movhpd	1 * SIZE(YY), %xmm3
	addq	INCY, YY

	movapd	%xmm0, 0 * SIZE(XX)
	movapd	%xmm1, 2 * SIZE(XX)
	movapd	%xmm2, 4 * SIZE(XX)
	movapd	%xmm3, 6 * SIZE(XX)

	addq	$8 * SIZE, XX
	decq	%rax
	jg	.L06
	ALIGN_3

.L07:
	movq	M, %rax
	andq	$3, %rax
	jle	.L10
	ALIGN_3

.L08:
	movsd	0 * SIZE(YY), %xmm0
	movhpd	1 * SIZE(YY), %xmm0
	addq	INCY, YY

	movapd	%xmm0, 0 * SIZE(XX)

	addq	$2 * SIZE, XX
	decq	%rax
	jg	.L08
	ALIGN_3

.L10:
	movq	 IS, I
	addq	 $2, I
	cmpq	 M,  I
	jg	 .L20
	ALIGN_3

.L11:
	movq	A,  A1
	leaq	(A, LDA, 1), A2
	leaq	(A, LDA, 2), A

	leaq	(, IS, 4), I

	movapd		0 * SIZE(NEW_X, I, SIZE), atemp1
	movapd		2 * SIZE(NEW_X, I, SIZE), atemp2
	movapd		4 * SIZE(NEW_X, I, SIZE), atemp3
	movapd		6 * SIZE(NEW_X, I, SIZE), atemp4

	pxor		xsum1, xsum1
	pxor		xsum2, xsum2

	movsd	 0 * SIZE(NEW_Y), yy1
	movhpd	 1 * SIZE(NEW_Y), yy1
	movsd	 2 * SIZE(NEW_Y), yy2
	movhpd	 3 * SIZE(NEW_Y), yy2

	movapd	 0 * SIZE(NEW_X), xtemp1
	movapd	 2 * SIZE(NEW_X), xtemp2
	movapd	 4 * SIZE(NEW_X), xtemp3
	movapd	 6 * SIZE(NEW_X), xtemp4

	MOVDDUP(0 * SIZE, A1, a1)
	MOVDDUP(2 * SIZE, A2, a2)
	MOVDDUP(1 * SIZE, A1, a3)

	movq		NEW_X, XX
	movq		NEW_Y, YY

	movq	IS,  I
	sarq	$2,  I
	jle	.L15
	ALIGN_3

.L12:
	movapd	  xtemp1, xt1
	mulpd	  a1,     xt1
	mulpd	  atemp1, a1
	addpd	  xt1,    xsum1
	addpd	  a1,     yy1
	MOVDDUP(3 * SIZE, A2, a1)

	PREFETCH	PREFETCHSIZE(A1)

	movapd	  xtemp3, xt1
	mulpd	  a2,     xt1
	mulpd	  atemp3, a2
	addpd	  xt1,    xsum2
	addpd	  a2,     yy2
	MOVDDUP(2 * SIZE, A1, a2)

	movapd	  xtemp2, xt1
	mulpd	  a3,     xt1
	mulpd	  atemp2, a3
	ADD	  xt1,    xsum1
	addpd	  a3,     yy1
	MOVDDUP(0 * SIZE, A2, a3)

	movapd	  xtemp4, xt1
	mulpd	  a1,     xt1
	mulpd	  atemp4, a1
	ADD	  xt1,    xsum2
	addpd	  a1,     yy2
	MOVDDUP(3 * SIZE, A1, a1)

	PREFETCH	PREFETCHSIZE(XX)

	movapd	  xtemp3, xt1
	movapd	12 * SIZE(XX), xtemp3
	mulpd	  a2,     xt1
	mulpd	  atemp1, a2
	addpd	  xt1,    xsum1
	addpd	  a2,     yy2
	MOVDDUP(1 * SIZE, A2, a2)

	movapd	  xtemp1, xt1
	movapd	 8 * SIZE(XX), xtemp1
	mulpd	  a3,     xt1
	mulpd	  atemp3, a3
	addpd	  xt1,    xsum2
	addpd	  a3,     yy1
	MOVDDUP(4 * SIZE, A1, a3)

	movapd	  xtemp4, xt1
	movapd	14 * SIZE(XX), xtemp4
	mulpd	  a1,     xt1
	mulpd	  atemp2, a1
	ADD	  xt1,    xsum1
	addpd	  a1,     yy2
	MOVDDUP(6 * SIZE, A2, a1)

	movlpd	 yy2, 2 * SIZE(YY)
	movhpd	 yy2, 3 * SIZE(YY)
	movsd	 6 * SIZE(YY), yy2
	movhpd	 7 * SIZE(YY), yy2

	movapd	  xtemp2, xt1
	movapd	10 * SIZE(XX), xtemp2
	mulpd	  a2,     xt1
	mulpd	  atemp4, a2
	ADD	  xt1,    xsum2
	addpd	  a2,     yy1
	MOVDDUP(5 * SIZE, A1, a2)

	PREFETCH	PREFETCHSIZE(A2)

	movlpd	 yy1, 0 * SIZE(YY)
	movhpd	 yy1, 1 * SIZE(YY)
	movsd	 4 * SIZE(YY), yy1
	movhpd	 5 * SIZE(YY), yy1

	movapd	  xtemp1, xt1
	mulpd	  a3,     xt1
	mulpd	  atemp1, a3
	addpd	  xt1,    xsum1
	addpd	  a3,     yy1
	MOVDDUP(7 * SIZE, A2, a3)

	movapd	  xtemp3, xt1
	mulpd	  a1,     xt1
	mulpd	  atemp3, a1
	addpd	  xt1,    xsum2
	addpd	  a1,     yy2
	MOVDDUP(6 * SIZE, A1, a1)

	movapd	  xtemp2, xt1
	mulpd	  a2,     xt1
	mulpd	  atemp2, a2
	ADD	  xt1,    xsum1
	addpd	  a2,     yy1
	MOVDDUP(4 * SIZE, A2, a2)

	PREFETCHW	PREFETCHSIZE(YY)

	movapd	  xtemp4, xt1
	mulpd	  a3,     xt1
	mulpd	  atemp4, a3
	ADD	  xt1,    xsum2
	addpd	  a3,     yy2
	MOVDDUP(7 * SIZE, A1, a3)

	movapd	  xtemp3, xt1
	movapd	20 * SIZE(XX), xtemp3
	mulpd	  a1,     xt1
	mulpd	  atemp1, a1
	addpd	  xt1,    xsum1
	addpd	  a1,     yy2
	MOVDDUP(5 * SIZE, A2, a1)

	movapd	  xtemp1, xt1
	movapd	16 * SIZE(XX), xtemp1
	mulpd	  a2,     xt1
	mulpd	  atemp3, a2
	addpd	  xt1,    xsum2
	addpd	  a2,     yy1
	MOVDDUP(10 * SIZE, A2, a2)

	movapd	  xtemp4, xt1
	movapd	22 * SIZE(XX), xtemp4
	mulpd	  a3,     xt1
	mulpd	  atemp2, a3
	ADD	  xt1,    xsum1
	addpd	  a3,     yy2
	MOVDDUP( 9 * SIZE, A1, a3)

	movlpd	 yy2, 6 * SIZE(YY)
	movhpd	 yy2, 7 * SIZE(YY)
	movsd	10 * SIZE(YY), yy2
	movhpd	11 * SIZE(YY), yy2

	movapd	  xtemp2, xt1
	movapd	18 * SIZE(XX), xtemp2
	mulpd	  a1,     xt1
	mulpd	  atemp4, a1
	ADD	  xt1,    xsum2
	addpd	  a1,     yy1
	MOVDDUP( 8 * SIZE, A1, a1)

	movlpd	 yy1, 4 * SIZE(YY)
	movhpd	 yy1, 5 * SIZE(YY)
	movsd	 8 * SIZE(YY), yy1
	movhpd	 9 * SIZE(YY), yy1

	subq	 $-16 * SIZE, XX
	addq	 $  8 * SIZE, YY
	addq	 $  8 * SIZE, A1
	addq	 $  8 * SIZE, A2

	decq	 I
	jg	 .L12
	ALIGN_3

.L15:
	testq	$2, IS
	jle	.L18

	movapd	  xtemp1, xt1
	mulpd	  a1,     xt1
	mulpd	  atemp1, a1
	addpd	  xt1,    xsum1
	addpd	  a1,     yy1
	MOVDDUP(1 * SIZE, A1, a1)

	movapd	  xtemp3, xt1
	mulpd	  a2,     xt1
	mulpd	  atemp3, a2
	addpd	  xt1,    xsum2
	addpd	  a2,     yy2
	MOVDDUP(3 * SIZE, A2, a2)

	movapd	  xtemp2, xt1
	mulpd	  a1,     xt1
	mulpd	  atemp2, a1
	ADD	  xt1,    xsum1
	addpd	  a1,     yy1
	MOVDDUP(2 * SIZE, A1, a1)

	movapd	  xtemp4, xt1
	mulpd	  a2,     xt1
	mulpd	  atemp4, a2
	ADD	  xt1,    xsum2
	addpd	  a2,     yy2
	MOVDDUP(0 * SIZE, A2, a2)

	movapd	  xtemp3, xt1
	mulpd	  a1,     xt1
	mulpd	  atemp1, a1
	addpd	  xt1,    xsum1
	addpd	  a1,     yy2
	MOVDDUP(3 * SIZE, A1, a1)

	movapd	  xtemp1, xt1
	mulpd	  a2,     xt1
	mulpd	  atemp3, a2
	addpd	  xt1,    xsum2
	addpd	  a2,     yy1
	MOVDDUP(1 * SIZE, A2, a2)

	movapd	  xtemp4, xt1
	mulpd	  a1,     xt1
	mulpd	  atemp2, a1
	ADD	  xt1,    xsum1
	addpd	  a1,     yy2

	movlpd	 yy2, 2 * SIZE(YY)
	movhpd	 yy2, 3 * SIZE(YY)
	movsd	 6 * SIZE(YY), yy2
	movhpd	 7 * SIZE(YY), yy2

	movapd	  xtemp2, xt1
	mulpd	  a2,     xt1
	mulpd	  atemp4, a2
	ADD	  xt1,    xsum2
	addpd	  a2,     yy1

	movlpd	 yy1, 0 * SIZE(YY)
	movhpd	 yy1, 1 * SIZE(YY)
	movsd	 4 * SIZE(YY), yy1
	movhpd	 5 * SIZE(YY), yy1

	addq	 $4 * SIZE, YY
	addq	 $4 * SIZE, A1
	addq	 $4 * SIZE, A2
	ALIGN_3

.L18:
	MOVDDUP(0 * SIZE, A1, a1)
	MOVDDUP(0 * SIZE, A2, a2)

	mulpd	  atemp1, a1
	mulpd	  atemp1, a2
	addpd	  a1,     xsum1
	addpd	  a2,     xsum2

#ifndef HEMV
	MOVDDUP(1 * SIZE, A1, a1)
	MOVDDUP(1 * SIZE, A2, a2)

	mulpd	  atemp2, a1
	mulpd	  atemp2, a2
	addpd	  a1,     xsum1
	addpd	  a2,     xsum2
#else
	MOVDDUP(1 * SIZE, A2, a2)

	mulpd	  atemp2, a2
	subpd	  a2,     xsum2
#endif

	MOVDDUP(0 * SIZE, A2, a1)
	MOVDDUP(2 * SIZE, A2, a2)

	mulpd	  atemp3, a1
	mulpd	  atemp3, a2
	addpd	  a1,     xsum1
	addpd	  a2,     xsum2

#ifndef HEMV
	MOVDDUP(1 * SIZE, A2, a1)
	MOVDDUP(3 * SIZE, A2, a2)

	mulpd	  atemp4, a1
	mulpd	  atemp4, a2
	addpd	  a1,     xsum1
	addpd	  a2,     xsum2
#else
	MOVDDUP(1 * SIZE, A2, a1)

	mulpd	  atemp4, a1
	addpd	  a1,     xsum1
#endif

	addpd	 xsum1, yy1
	addpd	 xsum2, yy2

	movlpd	 yy1, 0 * SIZE(YY)
	movhpd	 yy1, 1 * SIZE(YY)
	movlpd	 yy2, 2 * SIZE(YY)
	movhpd	 yy2, 3 * SIZE(YY)

	addq	 $2, IS

	movq	 IS, I
	addq	 $2, I
	cmpq	 M, I
	jle	 .L11
	ALIGN_3

.L20:
	testq	$1, M
	jle	.L990

	movq	A,  A1
	leaq	(, IS, 4), I

	movapd		0 * SIZE(NEW_X, I, SIZE), atemp1
	movapd		2 * SIZE(NEW_X, I, SIZE), atemp2

	pxor		xsum1, xsum1
	pxor		xsum2, xsum2

	MOVDDUP(0 * SIZE, A1, a1)
	MOVDDUP(1 * SIZE, A1, a2)

	movapd	 0 * SIZE(NEW_X), xtemp1
	movapd	 2 * SIZE(NEW_X), xtemp2
	movapd	 4 * SIZE(NEW_X), xtemp3
	movapd	 6 * SIZE(NEW_X), xtemp4

	movsd	 0 * SIZE(NEW_Y), yy1
	movhpd	 1 * SIZE(NEW_Y), yy1
	movsd	 2 * SIZE(NEW_Y), yy2
	movhpd	 3 * SIZE(NEW_Y), yy2

	movq		NEW_X, XX
	movq		NEW_Y, YY

	movq	IS,  I
	sarq	$1,  I
	jle	.L28
	ALIGN_3

.L22:
	movapd	  xtemp1, xt1
	movapd	 8 * SIZE(XX), xtemp1
	mulpd	  a1,     xt1
	mulpd	  atemp1, a1
	addpd	  xt1,    xsum1
	addpd	  a1,     yy1
	MOVDDUP(2 * SIZE, A1, a1)

	movapd	  xtemp2, xt1
	movapd	10 * SIZE(XX), xtemp2
	mulpd	  a2,     xt1
	mulpd	  atemp2, a2
	ADD	  xt1,    xsum2
	addpd	  a2,     yy1
	MOVDDUP(3 * SIZE, A1, a2)

	movlpd	 yy1, 0 * SIZE(YY)
	movhpd	 yy1, 1 * SIZE(YY)
	movsd	 4 * SIZE(YY), yy1
	movhpd	 5 * SIZE(YY), yy1

	movapd	  xtemp3, xt1
	movapd	12 * SIZE(XX), xtemp3
	mulpd	  a1,     xt1
	mulpd	  atemp1, a1
	addpd	  xt1,    xsum1
	addpd	  a1,     yy2
	MOVDDUP(4 * SIZE, A1, a1)

	movapd	  xtemp4, xt1
	movapd	14 * SIZE(XX), xtemp4
	mulpd	  a2,     xt1
	mulpd	  atemp2, a2
	ADD	  xt1,    xsum2
	addpd	  a2,     yy2
	MOVDDUP(5 * SIZE, A1, a2)

	movlpd	 yy2, 2 * SIZE(YY)
	movhpd	 yy2, 3 * SIZE(YY)
	movsd	 6 * SIZE(YY), yy2
	movhpd	 7 * SIZE(YY), yy2

	addq	 $8 * SIZE, XX
	addq	 $4 * SIZE, YY
	addq	 $4 * SIZE, A1

	decq	 I
	jg	 .L22
	ALIGN_3

.L28:
	MOVDDUP(0 * SIZE, A1, a1)

#ifndef HEMV
	MOVDDUP(1 * SIZE, A1, a2)

	mulpd	  atemp1, a1
	mulpd	  atemp2, a2
	addpd	  a1,     xsum1
	addpd	  a2,     xsum2

#else
	mulpd	  atemp1, a1
	addpd	  a1,     xsum1
#endif

	addpd	 xsum2, xsum1
	addpd	 xsum1, yy1

	movlpd	 yy1, 0 * SIZE(YY)
	movhpd	 yy1, 1 * SIZE(YY)
	ALIGN_3

.L990:
	cmpq   $2 * SIZE, INCY
	je    .L999

	movq	M,  %rax
	sarq	$2, %rax
	jle	.L997
	ALIGN_3

.L996:
	movapd	 0 * SIZE(NEW_Y), %xmm0
	movapd	 2 * SIZE(NEW_Y), %xmm1
	movapd	 4 * SIZE(NEW_Y), %xmm2
	movapd	 6 * SIZE(NEW_Y), %xmm3

	movsd	%xmm0,  0 * SIZE(Y)
	movhpd	%xmm0,  1 * SIZE(Y)
	addq	INCY, Y
	movsd	%xmm1,  0 * SIZE(Y)
	movhpd	%xmm1,  1 * SIZE(Y)
	addq	INCY, Y
	movsd	%xmm2,  0 * SIZE(Y)
	movhpd	%xmm2,  1 * SIZE(Y)
	addq	INCY, Y
	movsd	%xmm3,  0 * SIZE(Y)
	movhpd	%xmm3,  1 * SIZE(Y)
	addq	INCY, Y

	addq	$8 * SIZE, NEW_Y
	decq	%rax
	jg	.L996
	ALIGN_3

.L997:
	movq	M, %rax
	andq	$3, %rax
	jle	.L999
	ALIGN_3

.L998:
	movapd	0 * SIZE(NEW_Y), %xmm0

	movsd	%xmm0,  0 * SIZE(Y)
	movhpd	%xmm0,  1 * SIZE(Y)
	addq	INCY, Y

	addq	$2 * SIZE, NEW_Y

	decq	%rax
	jg	.L998
	ALIGN_3

.L999:
	movq	  0(%rsp), %rbx
	movq	  8(%rsp), %rbp
	movq	 16(%rsp), %r12
	movq	 24(%rsp), %r13
	movq	 32(%rsp), %r14
	movq	 40(%rsp), %r15

#ifdef WINDOWS_ABI
	movq	 48(%rsp), %rdi
	movq	 56(%rsp), %rsi
	movups	 64(%rsp), %xmm6
	movups	 80(%rsp), %xmm7
	movups	 96(%rsp), %xmm8
	movups	112(%rsp), %xmm9
	movups	128(%rsp), %xmm10
	movups	144(%rsp), %xmm11
	movups	160(%rsp), %xmm12
	movups	176(%rsp), %xmm13
	movups	192(%rsp), %xmm14
	movups	208(%rsp), %xmm15
#endif

	addq	$STACKSIZE, %rsp
	ret
	EPILOGUE<|MERGE_RESOLUTION|>--- conflicted
+++ resolved
@@ -76,11 +76,7 @@
 #define movsd		movlpd
 #endif
 
-<<<<<<< HEAD
-#if defined(BARCELONA)  || defined(SHANGHAI) || defined(BOBCAT) || defined(BULLDOZER)
-=======
 #if defined(BARCELONA)  || defined(SHANGHAI) || defined(BOBCAT) || defined(BARCELONA_OPTIMIZATION)
->>>>>>> a2930664
 #define PREFETCH	prefetch
 #define PREFETCHW	prefetchw
 #define PREFETCHSIZE	(16 * 16)
@@ -170,11 +166,7 @@
 #define a3     %xmm14
 #define	xt1    %xmm15
 
-<<<<<<< HEAD
-#if (defined(HAVE_SSE3) && !defined(CORE_OPTERON)) || defined(BARCELONA) || defined(SHANGHAI) || defined(BULLDOZER)
-=======
 #if (defined(HAVE_SSE3) && !defined(CORE_OPTERON)) || defined(BARCELONA) || defined(SHANGHAI) || defined(BARCELONA_OPTIMIZATION)
->>>>>>> a2930664
 #define MOVDDUP(a, b, c)	movddup	a(b), c
 #define MOVDDUP2(a, b, c)	movddup	a##b, c
 #else
