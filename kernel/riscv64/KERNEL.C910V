--- conflicted
+++ resolved
@@ -42,8 +42,8 @@
 
 SAXPYKERNEL  = axpy_vector.c
 DAXPYKERNEL  = axpy_vector.c
-CAXPYKERNEL  = zaxpy.c
-ZAXPYKERNEL  = zaxpy.c
+CAXPYKERNEL  = zaxpy_vector.c
+ZAXPYKERNEL  = zaxpy_vector.c
 
 SAXPBYKERNEL  = axpby_vector.c
 DAXPBYKERNEL  = axpby_vector.c
@@ -59,11 +59,7 @@
 DDOTKERNEL   = dot_vector.c
 CDOTKERNEL   = zdot_vector.c
 ZDOTKERNEL   = zdot_vector.c
-<<<<<<< HEAD
-DSDOTKERNEL  = ../generic/dot.c
-=======
 DSDOTKERNEL  = dsdot_vector.c
->>>>>>> 889c5d02
 
 SNRM2KERNEL  = nrm2_vector.c
 DNRM2KERNEL  = nrm2_vector.c
