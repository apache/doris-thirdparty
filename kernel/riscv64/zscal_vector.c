/***************************************************************************
Copyright (c) 2020, The OpenBLAS Project
All rights reserved.
Redistribution and use in source and binary forms, with or without
modification, are permitted provided that the following conditions are
met:
1. Redistributions of source code must retain the above copyright
notice, this list of conditions and the following disclaimer.
2. Redistributions in binary form must reproduce the above copyright
notice, this list of conditions and the following disclaimer in
the documentation and/or other materials provided with the
distribution.
3. Neither the name of the OpenBLAS project nor the names of
its contributors may be used to endorse or promote products
derived from this software without specific prior written permission.
THIS SOFTWARE IS PROVIDED BY THE COPYRIGHT HOLDERS AND CONTRIBUTORS "AS IS"
AND ANY EXPRESS OR IMPLIED WARRANTIES, INCLUDING, BUT NOT LIMITED TO, THE
IMPLIED WARRANTIES OF MERCHANTABILITY AND FITNESS FOR A PARTICULAR PURPOSE
ARE DISCLAIMED. IN NO EVENT SHALL THE OPENBLAS PROJECT OR CONTRIBUTORS BE
LIABLE FOR ANY DIRECT, INDIRECT, INCIDENTAL, SPECIAL, EXEMPLARY, OR CONSEQUENTIAL
DAMAGES (INCLUDING, BUT NOT LIMITED TO, PROCUREMENT OF SUBSTITUTE GOODS OR
SERVICES; LOSS OF USE, DATA, OR PROFITS; OR BUSINESS INTERRUPTION) HOWEVER
CAUSED AND ON ANY THEORY OF LIABILITY, WHETHER IN CONTRACT, STRICT LIABILITY,
OR TORT (INCLUDING NEGLIGENCE OR OTHERWISE) ARISING IN ANY WAY OUT OF THE
USE OF THIS SOFTWARE, EVEN IF ADVISED OF THE POSSIBILITY OF SUCH DAMAGE.
*****************************************************************************/

#include "common.h"
#if !defined(DOUBLE)
#define VSETVL(n) RISCV_RVV(vsetvl_e32m4)(n)
#define VSETVL_MAX RISCV_RVV(vsetvlmax_e32m1)()
#define FLOAT_V_T vfloat32m4_t
<<<<<<< HEAD
#define VLSEV_FLOAT vlse32_v_f32m4
#define VSSEV_FLOAT vsse32_v_f32m4
#define VFMACCVF_FLOAT vfmacc_vf_f32m4
#define VFMULVF_FLOAT vfmul_vf_f32m4
#define VFNMSACVF_FLOAT vfnmsac_vf_f32m4
#define VFMVVF_FLOAT vfmv_v_f_f32m4
=======
#define VLSEV_FLOAT RISCV_RVV(vlse32_v_f32m4)
#define VSSEV_FLOAT RISCV_RVV(vsse32_v_f32m4)
#define VFMACCVF_FLOAT RISCV_RVV(vfmacc_vf_f32m4)
#define VFMULVF_FLOAT RISCV_RVV(vfmul_vf_f32m4)
#define VFNMSACVF_FLOAT RISCV_RVV(vfnmsac_vf_f32m4)
#define VFMVVF_FLOAT RISCV_RVV(vfmv_v_f_f32m4)
>>>>>>> 889c5d02
#else
#define VSETVL(n) RISCV_RVV(vsetvl_e64m4)(n)
#define VSETVL_MAX RISCV_RVV(vsetvlmax_e64m1)()
#define FLOAT_V_T vfloat64m4_t
<<<<<<< HEAD
#define VLSEV_FLOAT vlse64_v_f64m4
#define VSSEV_FLOAT vsse64_v_f64m4
#define VFMACCVF_FLOAT vfmacc_vf_f64m4
#define VFMULVF_FLOAT vfmul_vf_f64m4
#define VFNMSACVF_FLOAT vfnmsac_vf_f64m4
#define VFMVVF_FLOAT vfmv_v_f_f64m4
=======
#define VLSEV_FLOAT RISCV_RVV(vlse64_v_f64m4)
#define VSSEV_FLOAT RISCV_RVV(vsse64_v_f64m4)
#define VFMACCVF_FLOAT RISCV_RVV(vfmacc_vf_f64m4)
#define VFMULVF_FLOAT RISCV_RVV(vfmul_vf_f64m4)
#define VFNMSACVF_FLOAT RISCV_RVV(vfnmsac_vf_f64m4)
#define VFMVVF_FLOAT RISCV_RVV(vfmv_v_f_f64m4)
>>>>>>> 889c5d02
#endif

int CNAME(BLASLONG n, BLASLONG dummy0, BLASLONG dummy1, FLOAT da_r,FLOAT da_i, FLOAT *x, BLASLONG inc_x, FLOAT *y, BLASLONG inc_y, FLOAT *dummy, BLASLONG dummy2)
{
        BLASLONG i=0, j=0;
        BLASLONG ix=0;


        if((n <= 0) || (inc_x <= 0))
                return(0);

        unsigned int gvl = 0;
        FLOAT_V_T vt, v0, v1;
        if(da_r == 0.0 && da_i == 0.0){
                gvl = VSETVL(n);
                BLASLONG stride_x = inc_x * 2 * sizeof(FLOAT);
                BLASLONG inc_xv = inc_x * 2 * gvl;
                vt = VFMVVF_FLOAT(0.0, gvl);
                for(i=0,j=0; i < n/(gvl*2); i++){
                        VSSEV_FLOAT(&x[ix], stride_x, vt, gvl);
                        VSSEV_FLOAT(&x[ix+1], stride_x, vt, gvl);
                        VSSEV_FLOAT(&x[ix+inc_xv], stride_x, vt, gvl);
                        VSSEV_FLOAT(&x[ix+inc_xv+1], stride_x, vt, gvl);

                        j += gvl*2;
                        ix += inc_xv*2;
                }
                for(; j < n; ){
                        gvl = VSETVL(n-j);
                        VSSEV_FLOAT(&x[ix], stride_x, vt, gvl);
                        VSSEV_FLOAT(&x[ix+1], stride_x, vt, gvl);
                        j += gvl;
                        ix += inc_x * 2 * gvl;
                }
#if 0
        }else if(da_r == 0.0){
                gvl = VSETVL(n);
                BLASLONG stride_x = inc_x * 2 * sizeof(FLOAT);
                BLASLONG inc_xv = inc_x * 2 * gvl;
                for(i=0,j=0; i < n/gvl; i++){
                        v0 = VLSEV_FLOAT(&x[ix], stride_x, gvl);
                        v1 = VLSEV_FLOAT(&x[ix+1], stride_x, gvl);

                        vt = VFMULVF_FLOAT(v1, -da_i, gvl);
                        v1 = VFMULVF_FLOAT(v0, da_i, gvl);

                        VSSEV_FLOAT(&x[ix], stride_x, vt, gvl);
                        VSSEV_FLOAT(&x[ix+1], stride_x, v1, gvl);

                        j += gvl;
                        ix += inc_xv;
                }
#endif
                if(j < n){
                        gvl = VSETVL(n-j);
                        v0 = VLSEV_FLOAT(&x[ix], stride_x, gvl);
                        v1 = VLSEV_FLOAT(&x[ix+1], stride_x, gvl);

                        vt = VFMULVF_FLOAT(v1, -da_i, gvl);
                        v1 = VFMULVF_FLOAT(v0, da_i, gvl);

                        VSSEV_FLOAT(&x[ix], stride_x, vt, gvl);
                        VSSEV_FLOAT(&x[ix+1], stride_x, v1, gvl);
                }
        }else if(da_i == 0.0){
                gvl = VSETVL(n);
                BLASLONG stride_x = inc_x * 2 * sizeof(FLOAT);
                BLASLONG inc_xv = inc_x * 2 * gvl;
                for(i=0,j=0; i < n/gvl; i++){
                        v0 = VLSEV_FLOAT(&x[ix], stride_x, gvl);
                        v1 = VLSEV_FLOAT(&x[ix+1], stride_x, gvl);

                        vt = VFMULVF_FLOAT(v0, da_r, gvl);
                        v1 = VFMULVF_FLOAT(v1, da_r, gvl);

                        VSSEV_FLOAT(&x[ix], stride_x, vt, gvl);
                        VSSEV_FLOAT(&x[ix+1], stride_x, v1, gvl);

                        j += gvl;
                        ix += inc_xv;
                }
                if(j < n){
                        gvl = VSETVL(n-j);
                        v0 = VLSEV_FLOAT(&x[ix], stride_x, gvl);
                        v1 = VLSEV_FLOAT(&x[ix+1], stride_x, gvl);

                        vt = VFMULVF_FLOAT(v0, da_r, gvl);
                        v1 = VFMULVF_FLOAT(v1, da_r, gvl);

                        VSSEV_FLOAT(&x[ix], stride_x, vt, gvl);
                        VSSEV_FLOAT(&x[ix+1], stride_x, v1, gvl);
                }
        }else{
                gvl = VSETVL(n);
                BLASLONG stride_x = inc_x * 2 * sizeof(FLOAT);
                BLASLONG inc_xv = inc_x * 2 * gvl;
                for(i=0,j=0; i < n/gvl; i++){
                        v0 = VLSEV_FLOAT(&x[ix], stride_x, gvl);
                        v1 = VLSEV_FLOAT(&x[ix+1], stride_x, gvl);

                        vt = VFMULVF_FLOAT(v0, da_r, gvl);
                        vt = VFNMSACVF_FLOAT(vt, da_i, v1, gvl);
                        v1 = VFMULVF_FLOAT(v1, da_r, gvl);
                        v1 = VFMACCVF_FLOAT(v1, da_i, v0, gvl);

                        VSSEV_FLOAT(&x[ix], stride_x, vt, gvl);
                        VSSEV_FLOAT(&x[ix+1], stride_x, v1, gvl);

                        j += gvl;
                        ix += inc_xv;
                }
                if(j < n){
                        gvl = VSETVL(n-j);
                        v0 = VLSEV_FLOAT(&x[ix], stride_x, gvl);
                        v1 = VLSEV_FLOAT(&x[ix+1], stride_x, gvl);

                        vt = VFMULVF_FLOAT(v0, da_r, gvl);
                        vt = VFNMSACVF_FLOAT(vt, da_i, v1, gvl);
                        v1 = VFMULVF_FLOAT(v1, da_r, gvl);
                        v1 = VFMACCVF_FLOAT(v1, da_i, v0, gvl);

                        VSSEV_FLOAT(&x[ix], stride_x, vt, gvl);
                        VSSEV_FLOAT(&x[ix+1], stride_x, v1, gvl);
                }
        }
        return(0);
}<|MERGE_RESOLUTION|>--- conflicted
+++ resolved
@@ -30,40 +30,22 @@
 #define VSETVL(n) RISCV_RVV(vsetvl_e32m4)(n)
 #define VSETVL_MAX RISCV_RVV(vsetvlmax_e32m1)()
 #define FLOAT_V_T vfloat32m4_t
-<<<<<<< HEAD
-#define VLSEV_FLOAT vlse32_v_f32m4
-#define VSSEV_FLOAT vsse32_v_f32m4
-#define VFMACCVF_FLOAT vfmacc_vf_f32m4
-#define VFMULVF_FLOAT vfmul_vf_f32m4
-#define VFNMSACVF_FLOAT vfnmsac_vf_f32m4
-#define VFMVVF_FLOAT vfmv_v_f_f32m4
-=======
 #define VLSEV_FLOAT RISCV_RVV(vlse32_v_f32m4)
 #define VSSEV_FLOAT RISCV_RVV(vsse32_v_f32m4)
 #define VFMACCVF_FLOAT RISCV_RVV(vfmacc_vf_f32m4)
 #define VFMULVF_FLOAT RISCV_RVV(vfmul_vf_f32m4)
 #define VFNMSACVF_FLOAT RISCV_RVV(vfnmsac_vf_f32m4)
 #define VFMVVF_FLOAT RISCV_RVV(vfmv_v_f_f32m4)
->>>>>>> 889c5d02
 #else
 #define VSETVL(n) RISCV_RVV(vsetvl_e64m4)(n)
 #define VSETVL_MAX RISCV_RVV(vsetvlmax_e64m1)()
 #define FLOAT_V_T vfloat64m4_t
-<<<<<<< HEAD
-#define VLSEV_FLOAT vlse64_v_f64m4
-#define VSSEV_FLOAT vsse64_v_f64m4
-#define VFMACCVF_FLOAT vfmacc_vf_f64m4
-#define VFMULVF_FLOAT vfmul_vf_f64m4
-#define VFNMSACVF_FLOAT vfnmsac_vf_f64m4
-#define VFMVVF_FLOAT vfmv_v_f_f64m4
-=======
 #define VLSEV_FLOAT RISCV_RVV(vlse64_v_f64m4)
 #define VSSEV_FLOAT RISCV_RVV(vsse64_v_f64m4)
 #define VFMACCVF_FLOAT RISCV_RVV(vfmacc_vf_f64m4)
 #define VFMULVF_FLOAT RISCV_RVV(vfmul_vf_f64m4)
 #define VFNMSACVF_FLOAT RISCV_RVV(vfnmsac_vf_f64m4)
 #define VFMVVF_FLOAT RISCV_RVV(vfmv_v_f_f64m4)
->>>>>>> 889c5d02
 #endif
 
 int CNAME(BLASLONG n, BLASLONG dummy0, BLASLONG dummy1, FLOAT da_r,FLOAT da_i, FLOAT *x, BLASLONG inc_x, FLOAT *y, BLASLONG inc_y, FLOAT *dummy, BLASLONG dummy2)
@@ -98,7 +80,6 @@
                         j += gvl;
                         ix += inc_x * 2 * gvl;
                 }
-#if 0
         }else if(da_r == 0.0){
                 gvl = VSETVL(n);
                 BLASLONG stride_x = inc_x * 2 * sizeof(FLOAT);
@@ -116,7 +97,6 @@
                         j += gvl;
                         ix += inc_xv;
                 }
-#endif
                 if(j < n){
                         gvl = VSETVL(n-j);
                         v0 = VLSEV_FLOAT(&x[ix], stride_x, gvl);
