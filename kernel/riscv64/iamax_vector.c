/***************************************************************************
Copyright (c) 2020, The OpenBLAS Project
All rights reserved.
Redistribution and use in source and binary forms, with or without
modification, are permitted provided that the following conditions are
met:
1. Redistributions of source code must retain the above copyright
notice, this list of conditions and the following disclaimer.
2. Redistributions in binary form must reproduce the above copyright
notice, this list of conditions and the following disclaimer in
the documentation and/or other materials provided with the
distribution.
3. Neither the name of the OpenBLAS project nor the names of
its contributors may be used to endorse or promote products
derived from this software without specific prior written permission.
THIS SOFTWARE IS PROVIDED BY THE COPYRIGHT HOLDERS AND CONTRIBUTORS "AS IS"
AND ANY EXPRESS OR IMPLIED WARRANTIES, INCLUDING, BUT NOT LIMITED TO, THE
IMPLIED WARRANTIES OF MERCHANTABILITY AND FITNESS FOR A PARTICULAR PURPOSE
ARE DISCLAIMED. IN NO EVENT SHALL THE OPENBLAS PROJECT OR CONTRIBUTORS BE
LIABLE FOR ANY DIRECT, INDIRECT, INCIDENTAL, SPECIAL, EXEMPLARY, OR CONSEQUENTIAL
DAMAGES (INCLUDING, BUT NOT LIMITED TO, PROCUREMENT OF SUBSTITUTE GOODS OR
SERVICES; LOSS OF USE, DATA, OR PROFITS; OR BUSINESS INTERRUPTION) HOWEVER
CAUSED AND ON ANY THEORY OF LIABILITY, WHETHER IN CONTRACT, STRICT LIABILITY,
OR TORT (INCLUDING NEGLIGENCE OR OTHERWISE) ARISING IN ANY WAY OUT OF THE
USE OF THIS SOFTWARE, EVEN IF ADVISED OF THE POSSIBILITY OF SUCH DAMAGE.
*****************************************************************************/

#include "common.h"
#include <math.h>
#include <float.h>

#if defined(DOUBLE)
<<<<<<< HEAD
#define VFMVFS_FLOAT vfmv_f_s_f64m1_f64
#define VSETVL(n) vsetvl_e64m8(n)
#define VSETVL_MAX vsetvlmax_e64m1()
#define FLOAT_V_T vfloat64m8_t
#define FLOAT_V_T_M1 vfloat64m1_t
#define VLEV_FLOAT vle64_v_f64m8
#define VLSEV_FLOAT vlse64_v_f64m8
#define VFREDMAXVS_FLOAT vfredmax_vs_f64m8_f64m1
#define MASK_T vbool8_t
#define VMFLTVF_FLOAT vmflt_vf_f64m8_b8
#define VMFLTVV_FLOAT vmflt_vv_f64m8_b8
#define VFMVVF_FLOAT vfmv_v_f_f64m8
#define VFMVVF_FLOAT_M1 vfmv_v_f_f64m1
#define VFRSUBVF_MASK_FLOAT vfrsub_vf_f64m8_m
#define VFMAXVV_FLOAT vfmax_vv_f64m8
#define VMFGEVF_FLOAT vmfge_vf_f64m8_b8
#define VMFIRSTM vmfirst_m_b8
#define UINT_V_T vuint64m8_t
#define VIDV_MASK_UINT vid_v_u64m8_m
#define VIDV_UINT vid_v_u64m8
#define VADDVX_MASK_UINT vadd_vx_u64m8_m
#define VADDVX_UINT vadd_vx_u64m8
#define VMVVX_UINT vmv_v_x_u64m8
#else
#define VFMVFS_FLOAT vfmv_f_s_f32m1_f32
#define VSETVL(n) vsetvl_e32m8(n)
#define VSETVL_MAX vsetvlmax_e32m1()
#define FLOAT_V_T vfloat32m8_t
#define FLOAT_V_T_M1 vfloat32m1_t
#define VLEV_FLOAT vle32_v_f32m8
#define VLSEV_FLOAT vlse32_v_f32m8
#define VFREDMAXVS_FLOAT vfredmax_vs_f32m8_f32m1
#define MASK_T vbool4_t
#define VMFLTVF_FLOAT vmflt_vf_f32m8_b4
#define VMFLTVV_FLOAT vmflt_vv_f32m8_b4
#define VFMVVF_FLOAT vfmv_v_f_f32m8
#define VFMVVF_FLOAT_M1 vfmv_v_f_f32m1
#define VFRSUBVF_MASK_FLOAT vfrsub_vf_f32m8_m
#define VFMAXVV_FLOAT vfmax_vv_f32m8
#define VMFGEVF_FLOAT vmfge_vf_f32m8_b4
#define VMFIRSTM vmfirst_m_b4
#define UINT_V_T vuint32m8_t
#define VIDV_MASK_UINT vid_v_u32m8_m
#define VIDV_UINT vid_v_u32m8
#define VADDVX_MASK_UINT vadd_vx_u32m8_m
#define VADDVX_UINT vadd_vx_u32m8
#define VMVVX_UINT vmv_v_x_u32m8
=======

#define VSETVL(n) RISCV_RVV(vsetvl_e64m4)(n)
#define FLOAT_V_T vfloat64m4_t
#define FLOAT_V_T_M1 vfloat64m1_t
#define VLEV_FLOAT RISCV_RVV(vle64_v_f64m4)
#define VLSEV_FLOAT RISCV_RVV(vlse64_v_f64m4)
#ifdef RISCV_0p10_INTRINSICS
#define VFREDMAXVS_FLOAT(va, vb, gvl) vfredmax_vs_f64m4_f64m1(v_res, va, vb, gvl)
#define VADDVX_MASK_UINT RISCV_RVV(vadd_vx_u64m4_m)
#define VCOMPRESS(va, vm, gvl) RISCV_RVV(vcompress_vm_u64m4)(vm, compressed, va, gvl)
#else
#define VFREDMAXVS_FLOAT RISCV_RVV(vfredmax_vs_f64m4_f64m1)
#define VADDVX_MASK_UINT RISCV_RVV(vadd_vx_u64m4_mu)
#define VCOMPRESS RISCV_RVV(vcompress_vm_u64m4)
#endif
#define MASK_T vbool16_t
#define VMFLTVV_FLOAT RISCV_RVV(vmflt_vv_f64m4_b16)
#define VFMVVF_FLOAT RISCV_RVV(vfmv_v_f_f64m4)
#define VFMVVF_FLOAT_M1 RISCV_RVV(vfmv_v_f_f64m1)
#define VFMAXVV_FLOAT RISCV_RVV(vfmax_vv_f64m4)
#define VMFGEVF_FLOAT RISCV_RVV(vmfge_vf_f64m4_b16)
#define VMFIRSTM RISCV_RVV(vfirst_m_b16)
#define UINT_V_T vuint64m4_t
#define VIDV_UINT RISCV_RVV(vid_v_u64m4)
#define VADDVX_UINT RISCV_RVV(vadd_vx_u64m4)
#define VMVVX_UINT RISCV_RVV(vmv_v_x_u64m4)
#define VFABS_FLOAT RISCV_RVV(vfabs_v_f64m4)
#define VMV_X RISCV_RVV(vmv_x_s_u64m4_u64)
#else

#define VSETVL(n) RISCV_RVV(vsetvl_e32m4)(n)
#define FLOAT_V_T vfloat32m4_t
#define FLOAT_V_T_M1 vfloat32m1_t
#define VLEV_FLOAT RISCV_RVV(vle32_v_f32m4)
#define VLSEV_FLOAT RISCV_RVV(vlse32_v_f32m4)
#ifdef RISCV_0p10_INTRINSICS
#define VFREDMAXVS_FLOAT(va, vb, gvl) vfredmax_vs_f32m4_f32m1(v_res, va, vb, gvl)
#define VADDVX_MASK_UINT RISCV_RVV(vadd_vx_u32m4_m)
#define VCOMPRESS(va, vm, gvl) RISCV_RVV(vcompress_vm_u32m4)(vm, compressed, va, gvl)
#else
#define VFREDMAXVS_FLOAT RISCV_RVV(vfredmax_vs_f32m4_f32m1)
#define VADDVX_MASK_UINT RISCV_RVV(vadd_vx_u32m4_mu)
#define VCOMPRESS RISCV_RVV(vcompress_vm_u32m4)
#endif
#define MASK_T vbool8_t
#define VMFLTVV_FLOAT RISCV_RVV(vmflt_vv_f32m4_b8)
#define VFMVVF_FLOAT RISCV_RVV(vfmv_v_f_f32m4)
#define VFMVVF_FLOAT_M1 RISCV_RVV(vfmv_v_f_f32m1)
#define VFMAXVV_FLOAT RISCV_RVV(vfmax_vv_f32m4)
#define VMFGEVF_FLOAT RISCV_RVV(vmfge_vf_f32m4_b8)
#define VMFIRSTM RISCV_RVV(vfirst_m_b8)
#define UINT_V_T vuint32m4_t
#define VIDV_UINT RISCV_RVV(vid_v_u32m4)
#define VADDVX_UINT RISCV_RVV(vadd_vx_u32m4)
#define VMVVX_UINT RISCV_RVV(vmv_v_x_u32m4)
#define VFABS_FLOAT RISCV_RVV(vfabs_v_f32m4)
#define VMV_X RISCV_RVV(vmv_x_s_u32m4_u32)
>>>>>>> 889c5d02
#endif


BLASLONG CNAME(BLASLONG n, FLOAT *x, BLASLONG inc_x)
{
<<<<<<< HEAD
	BLASLONG i=0, j=0;
	FLOAT maxf=0.0;
#ifdef DOUBLE
        BLASLONG max_index = 0;
#else
        unsigned int max_index = 0;
#endif
	if (n <= 0 || inc_x <= 0) return(max_index);
=======
        BLASLONG i=0, j=0;
        unsigned int max_index = 0;
        if (n <= 0 || inc_x <= 0) return(max_index);
        FLOAT maxf=-FLT_MAX;
>>>>>>> 889c5d02

        FLOAT_V_T vx, v_max;
        UINT_V_T v_max_index;
        MASK_T mask;
        unsigned int gvl = 0;
        FLOAT_V_T_M1 v_res;
        v_res = VFMVVF_FLOAT_M1(-FLT_MAX, 1);

        gvl = VSETVL(n);
        UINT_V_T vid = VIDV_UINT(gvl);

        if(inc_x == 1){
                v_max_index = VMVVX_UINT(0, gvl);
                v_max = VFMVVF_FLOAT(-FLT_MAX, gvl);
                for(i=0,j=0; i < n/gvl; i++){
                        vx = VLEV_FLOAT(&x[j], gvl);
                        vx = VFABS_FLOAT(vx, gvl);

                        //index where element greater than v_max
                        mask = VMFLTVV_FLOAT(v_max, vx, gvl);
                        v_max_index = VADDVX_MASK_UINT(mask, v_max_index, vid, j, gvl);

                        //update v_max and start_index j
                        v_max = VFMAXVV_FLOAT(v_max, vx, gvl);
                        j += gvl;
                }
<<<<<<< HEAD
                v_res = VFREDMAXVS_FLOAT(v_res, v_max, v_z0, gvl);
                maxf = VFMVFS_FLOAT(v_res);
                mask = VMFGEVF_FLOAT(v_max, maxf, gvl);
                max_index = VMFIRSTM(mask,gvl);
#ifdef DOUBLE
		max_index = *((BLASLONG *)&v_max_index+max_index);
#else
		max_index = *((unsigned int *)&v_max_index+max_index);
#endif
=======
                v_res = VFREDMAXVS_FLOAT(v_max, v_res, gvl);
                maxf = EXTRACT_FLOAT(v_res);
                mask = VMFGEVF_FLOAT(v_max, maxf, gvl);
                UINT_V_T compressed;
                compressed = VCOMPRESS(v_max_index, mask, gvl);
                max_index = VMV_X(compressed);

>>>>>>> 889c5d02
                if(j < n){
                        gvl = VSETVL(n-j);
                        v_max = VLEV_FLOAT(&x[j], gvl);
                        v_max = VFABS_FLOAT(v_max, gvl);

<<<<<<< HEAD
                        v_res = VFREDMAXVS_FLOAT(v_res, v_max, v_z0, gvl);
                        FLOAT cur_maxf = VFMVFS_FLOAT(v_res);
=======
                        v_res = VFREDMAXVS_FLOAT(v_max, v_res, gvl);
                        FLOAT cur_maxf = EXTRACT_FLOAT(v_res);
>>>>>>> 889c5d02
                        if(cur_maxf > maxf){
                                //tail index
                                v_max_index = VADDVX_UINT(vid, j, gvl);

                                mask = VMFGEVF_FLOAT(v_max, cur_maxf, gvl);
<<<<<<< HEAD
                                max_index = VMFIRSTM(mask,gvl);
#ifdef DOUBLE
                                max_index = *((BLASLONG*)&v_max_index+max_index);
#else
                                max_index = *((unsigned int*)&v_max_index+max_index);
#endif
=======
                                UINT_V_T compressed;
                                compressed = VCOMPRESS(v_max_index, mask, gvl);
                                max_index = VMV_X(compressed);
>>>>>>> 889c5d02
                        }
                }
        }else{
                gvl = VSETVL(n);
                unsigned int stride_x = inc_x * sizeof(FLOAT);
                unsigned int idx = 0, inc_v = gvl * inc_x;

                v_max = VFMVVF_FLOAT(-FLT_MAX, gvl);
                v_max_index = VMVVX_UINT(0, gvl);
                for(i=0,j=0; i < n/gvl; i++){
                        vx = VLSEV_FLOAT(&x[idx], stride_x, gvl);
                        vx = VFABS_FLOAT(vx, gvl);

                        //index where element greater than v_max
                        mask = VMFLTVV_FLOAT(v_max, vx, gvl);
                        v_max_index = VADDVX_MASK_UINT(mask, v_max_index, vid, j, gvl);

                        //update v_max and start_index j
                        v_max = VFMAXVV_FLOAT(v_max, vx, gvl);
                        j += gvl;
                        idx += inc_v;
                }
<<<<<<< HEAD
                v_res = VFREDMAXVS_FLOAT(v_res, v_max, v_z0, gvl);
                maxf = VFMVFS_FLOAT(v_res);
                mask = VMFGEVF_FLOAT(v_max, maxf, gvl);
                max_index = VMFIRSTM(mask,gvl);
#ifdef DOUBLE
                max_index = *((BLASLONG*)&v_max_index+max_index);
#else
                max_index = *((unsigned int*)&v_max_index+max_index);
#endif
=======

                v_res = VFREDMAXVS_FLOAT(v_max, v_res, gvl);
                maxf = EXTRACT_FLOAT(v_res);
                mask = VMFGEVF_FLOAT(v_max, maxf, gvl);
                UINT_V_T compressed;
                compressed = VCOMPRESS(v_max_index, mask, gvl);
                max_index = VMV_X(compressed);

>>>>>>> 889c5d02
                if(j < n){
                        gvl = VSETVL(n-j);
                        v_max = VLSEV_FLOAT(&x[idx], stride_x, gvl);
                        v_max = VFABS_FLOAT(v_max, gvl);

                        v_res = VFREDMAXVS_FLOAT(v_max, v_res, gvl);
                        FLOAT cur_maxf = EXTRACT_FLOAT(v_res);

<<<<<<< HEAD
                        v_res = VFREDMAXVS_FLOAT(v_res, v_max, v_z0, gvl);
                        FLOAT cur_maxf = VFMVFS_FLOAT(v_res);
=======
>>>>>>> 889c5d02
                        if(cur_maxf > maxf){
                                //tail index
                                v_max_index = VADDVX_UINT(vid, j, gvl);

                                mask = VMFGEVF_FLOAT(v_max, cur_maxf, gvl);
<<<<<<< HEAD
                                max_index = VMFIRSTM(mask,gvl);
#ifdef DOUBLE
                                max_index = *((BLASLONG*)&v_max_index+max_index);
#else
                                max_index = *((unsigned int*)&v_max_index+max_index);
#endif
                        }
                }
        }
	return(max_index+1);
=======

                                UINT_V_T compressed;
                                compressed = VCOMPRESS(v_max_index, mask, gvl);
                                max_index = VMV_X(compressed);
                        }
                }
        }
        return(max_index+1);
>>>>>>> 889c5d02
}<|MERGE_RESOLUTION|>--- conflicted
+++ resolved
@@ -30,55 +30,6 @@
 #include <float.h>
 
 #if defined(DOUBLE)
-<<<<<<< HEAD
-#define VFMVFS_FLOAT vfmv_f_s_f64m1_f64
-#define VSETVL(n) vsetvl_e64m8(n)
-#define VSETVL_MAX vsetvlmax_e64m1()
-#define FLOAT_V_T vfloat64m8_t
-#define FLOAT_V_T_M1 vfloat64m1_t
-#define VLEV_FLOAT vle64_v_f64m8
-#define VLSEV_FLOAT vlse64_v_f64m8
-#define VFREDMAXVS_FLOAT vfredmax_vs_f64m8_f64m1
-#define MASK_T vbool8_t
-#define VMFLTVF_FLOAT vmflt_vf_f64m8_b8
-#define VMFLTVV_FLOAT vmflt_vv_f64m8_b8
-#define VFMVVF_FLOAT vfmv_v_f_f64m8
-#define VFMVVF_FLOAT_M1 vfmv_v_f_f64m1
-#define VFRSUBVF_MASK_FLOAT vfrsub_vf_f64m8_m
-#define VFMAXVV_FLOAT vfmax_vv_f64m8
-#define VMFGEVF_FLOAT vmfge_vf_f64m8_b8
-#define VMFIRSTM vmfirst_m_b8
-#define UINT_V_T vuint64m8_t
-#define VIDV_MASK_UINT vid_v_u64m8_m
-#define VIDV_UINT vid_v_u64m8
-#define VADDVX_MASK_UINT vadd_vx_u64m8_m
-#define VADDVX_UINT vadd_vx_u64m8
-#define VMVVX_UINT vmv_v_x_u64m8
-#else
-#define VFMVFS_FLOAT vfmv_f_s_f32m1_f32
-#define VSETVL(n) vsetvl_e32m8(n)
-#define VSETVL_MAX vsetvlmax_e32m1()
-#define FLOAT_V_T vfloat32m8_t
-#define FLOAT_V_T_M1 vfloat32m1_t
-#define VLEV_FLOAT vle32_v_f32m8
-#define VLSEV_FLOAT vlse32_v_f32m8
-#define VFREDMAXVS_FLOAT vfredmax_vs_f32m8_f32m1
-#define MASK_T vbool4_t
-#define VMFLTVF_FLOAT vmflt_vf_f32m8_b4
-#define VMFLTVV_FLOAT vmflt_vv_f32m8_b4
-#define VFMVVF_FLOAT vfmv_v_f_f32m8
-#define VFMVVF_FLOAT_M1 vfmv_v_f_f32m1
-#define VFRSUBVF_MASK_FLOAT vfrsub_vf_f32m8_m
-#define VFMAXVV_FLOAT vfmax_vv_f32m8
-#define VMFGEVF_FLOAT vmfge_vf_f32m8_b4
-#define VMFIRSTM vmfirst_m_b4
-#define UINT_V_T vuint32m8_t
-#define VIDV_MASK_UINT vid_v_u32m8_m
-#define VIDV_UINT vid_v_u32m8
-#define VADDVX_MASK_UINT vadd_vx_u32m8_m
-#define VADDVX_UINT vadd_vx_u32m8
-#define VMVVX_UINT vmv_v_x_u32m8
-=======
 
 #define VSETVL(n) RISCV_RVV(vsetvl_e64m4)(n)
 #define FLOAT_V_T vfloat64m4_t
@@ -136,27 +87,15 @@
 #define VMVVX_UINT RISCV_RVV(vmv_v_x_u32m4)
 #define VFABS_FLOAT RISCV_RVV(vfabs_v_f32m4)
 #define VMV_X RISCV_RVV(vmv_x_s_u32m4_u32)
->>>>>>> 889c5d02
 #endif
 
 
 BLASLONG CNAME(BLASLONG n, FLOAT *x, BLASLONG inc_x)
 {
-<<<<<<< HEAD
-	BLASLONG i=0, j=0;
-	FLOAT maxf=0.0;
-#ifdef DOUBLE
-        BLASLONG max_index = 0;
-#else
-        unsigned int max_index = 0;
-#endif
-	if (n <= 0 || inc_x <= 0) return(max_index);
-=======
         BLASLONG i=0, j=0;
         unsigned int max_index = 0;
         if (n <= 0 || inc_x <= 0) return(max_index);
         FLOAT maxf=-FLT_MAX;
->>>>>>> 889c5d02
 
         FLOAT_V_T vx, v_max;
         UINT_V_T v_max_index;
@@ -183,17 +122,6 @@
                         v_max = VFMAXVV_FLOAT(v_max, vx, gvl);
                         j += gvl;
                 }
-<<<<<<< HEAD
-                v_res = VFREDMAXVS_FLOAT(v_res, v_max, v_z0, gvl);
-                maxf = VFMVFS_FLOAT(v_res);
-                mask = VMFGEVF_FLOAT(v_max, maxf, gvl);
-                max_index = VMFIRSTM(mask,gvl);
-#ifdef DOUBLE
-		max_index = *((BLASLONG *)&v_max_index+max_index);
-#else
-		max_index = *((unsigned int *)&v_max_index+max_index);
-#endif
-=======
                 v_res = VFREDMAXVS_FLOAT(v_max, v_res, gvl);
                 maxf = EXTRACT_FLOAT(v_res);
                 mask = VMFGEVF_FLOAT(v_max, maxf, gvl);
@@ -201,36 +129,21 @@
                 compressed = VCOMPRESS(v_max_index, mask, gvl);
                 max_index = VMV_X(compressed);
 
->>>>>>> 889c5d02
                 if(j < n){
                         gvl = VSETVL(n-j);
                         v_max = VLEV_FLOAT(&x[j], gvl);
                         v_max = VFABS_FLOAT(v_max, gvl);
 
-<<<<<<< HEAD
-                        v_res = VFREDMAXVS_FLOAT(v_res, v_max, v_z0, gvl);
-                        FLOAT cur_maxf = VFMVFS_FLOAT(v_res);
-=======
                         v_res = VFREDMAXVS_FLOAT(v_max, v_res, gvl);
                         FLOAT cur_maxf = EXTRACT_FLOAT(v_res);
->>>>>>> 889c5d02
                         if(cur_maxf > maxf){
                                 //tail index
                                 v_max_index = VADDVX_UINT(vid, j, gvl);
 
                                 mask = VMFGEVF_FLOAT(v_max, cur_maxf, gvl);
-<<<<<<< HEAD
-                                max_index = VMFIRSTM(mask,gvl);
-#ifdef DOUBLE
-                                max_index = *((BLASLONG*)&v_max_index+max_index);
-#else
-                                max_index = *((unsigned int*)&v_max_index+max_index);
-#endif
-=======
                                 UINT_V_T compressed;
                                 compressed = VCOMPRESS(v_max_index, mask, gvl);
                                 max_index = VMV_X(compressed);
->>>>>>> 889c5d02
                         }
                 }
         }else{
@@ -253,17 +166,6 @@
                         j += gvl;
                         idx += inc_v;
                 }
-<<<<<<< HEAD
-                v_res = VFREDMAXVS_FLOAT(v_res, v_max, v_z0, gvl);
-                maxf = VFMVFS_FLOAT(v_res);
-                mask = VMFGEVF_FLOAT(v_max, maxf, gvl);
-                max_index = VMFIRSTM(mask,gvl);
-#ifdef DOUBLE
-                max_index = *((BLASLONG*)&v_max_index+max_index);
-#else
-                max_index = *((unsigned int*)&v_max_index+max_index);
-#endif
-=======
 
                 v_res = VFREDMAXVS_FLOAT(v_max, v_res, gvl);
                 maxf = EXTRACT_FLOAT(v_res);
@@ -272,7 +174,6 @@
                 compressed = VCOMPRESS(v_max_index, mask, gvl);
                 max_index = VMV_X(compressed);
 
->>>>>>> 889c5d02
                 if(j < n){
                         gvl = VSETVL(n-j);
                         v_max = VLSEV_FLOAT(&x[idx], stride_x, gvl);
@@ -281,28 +182,11 @@
                         v_res = VFREDMAXVS_FLOAT(v_max, v_res, gvl);
                         FLOAT cur_maxf = EXTRACT_FLOAT(v_res);
 
-<<<<<<< HEAD
-                        v_res = VFREDMAXVS_FLOAT(v_res, v_max, v_z0, gvl);
-                        FLOAT cur_maxf = VFMVFS_FLOAT(v_res);
-=======
->>>>>>> 889c5d02
                         if(cur_maxf > maxf){
                                 //tail index
                                 v_max_index = VADDVX_UINT(vid, j, gvl);
 
                                 mask = VMFGEVF_FLOAT(v_max, cur_maxf, gvl);
-<<<<<<< HEAD
-                                max_index = VMFIRSTM(mask,gvl);
-#ifdef DOUBLE
-                                max_index = *((BLASLONG*)&v_max_index+max_index);
-#else
-                                max_index = *((unsigned int*)&v_max_index+max_index);
-#endif
-                        }
-                }
-        }
-	return(max_index+1);
-=======
 
                                 UINT_V_T compressed;
                                 compressed = VCOMPRESS(v_max_index, mask, gvl);
@@ -311,5 +195,4 @@
                 }
         }
         return(max_index+1);
->>>>>>> 889c5d02
 }