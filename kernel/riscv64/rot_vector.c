/***************************************************************************
Copyright (c) 2020, The OpenBLAS Project
All rights reserved.
Redistribution and use in source and binary forms, with or without
modification, are permitted provided that the following conditions are
met:
1. Redistributions of source code must retain the above copyright
notice, this list of conditions and the following disclaimer.
2. Redistributions in binary form must reproduce the above copyright
notice, this list of conditions and the following disclaimer in
the documentation and/or other materials provided with the
distribution.
3. Neither the name of the OpenBLAS project nor the names of
its contributors may be used to endorse or promote products
derived from this software without specific prior written permission.
THIS SOFTWARE IS PROVIDED BY THE COPYRIGHT HOLDERS AND CONTRIBUTORS "AS IS"
AND ANY EXPRESS OR IMPLIED WARRANTIES, INCLUDING, BUT NOT LIMITED TO, THE
IMPLIED WARRANTIES OF MERCHANTABILITY AND FITNESS FOR A PARTICULAR PURPOSE
ARE DISCLAIMED. IN NO EVENT SHALL THE OPENBLAS PROJECT OR CONTRIBUTORS BE
LIABLE FOR ANY DIRECT, INDIRECT, INCIDENTAL, SPECIAL, EXEMPLARY, OR CONSEQUENTIAL
DAMAGES (INCLUDING, BUT NOT LIMITED TO, PROCUREMENT OF SUBSTITUTE GOODS OR
SERVICES; LOSS OF USE, DATA, OR PROFITS; OR BUSINESS INTERRUPTION) HOWEVER
CAUSED AND ON ANY THEORY OF LIABILITY, WHETHER IN CONTRACT, STRICT LIABILITY,
OR TORT (INCLUDING NEGLIGENCE OR OTHERWISE) ARISING IN ANY WAY OUT OF THE
USE OF THIS SOFTWARE, EVEN IF ADVISED OF THE POSSIBILITY OF SUCH DAMAGE.
*****************************************************************************/

#include "common.h"

#if !defined(DOUBLE)
#define VSETVL(n) RISCV_RVV(vsetvl_e32m4)(n)
#define VSETVL_MAX RISCV_RVV(vsetvlmax_e32m1)()
#define FLOAT_V_T vfloat32m4_t
<<<<<<< HEAD
#define VLEV_FLOAT vle32_v_f32m4
#define VLSEV_FLOAT vlse32_v_f32m4
#define VSEV_FLOAT vse32_v_f32m4
#define VSSEV_FLOAT vsse32_v_f32m4
#define VFMACCVF_FLOAT vfmacc_vf_f32m4
#define VFMULVF_FLOAT vfmul_vf_f32m4
#define VFMSACVF_FLOAT vfmsac_vf_f32m4
=======
#define VLEV_FLOAT RISCV_RVV(vle32_v_f32m4)
#define VLSEV_FLOAT RISCV_RVV(vlse32_v_f32m4)
#define VSEV_FLOAT RISCV_RVV(vse32_v_f32m4)
#define VSSEV_FLOAT RISCV_RVV(vsse32_v_f32m4)
#define VFMACCVF_FLOAT RISCV_RVV(vfmacc_vf_f32m4)
#define VFMULVF_FLOAT RISCV_RVV(vfmul_vf_f32m4)
#define VFMSACVF_FLOAT RISCV_RVV(vfmsac_vf_f32m4)
>>>>>>> 889c5d02
#else
#define VSETVL(n) RISCV_RVV(vsetvl_e64m4)(n)
#define VSETVL_MAX RISCV_RVV(vsetvlmax_e64m1)()
#define FLOAT_V_T vfloat64m4_t
<<<<<<< HEAD
#define VLEV_FLOAT vle64_v_f64m4
#define VLSEV_FLOAT vlse64_v_f64m4
#define VSEV_FLOAT vse64_v_f64m4
#define VSSEV_FLOAT vsse64_v_f64m4
#define VFMACCVF_FLOAT vfmacc_vf_f64m4
#define VFMULVF_FLOAT vfmul_vf_f64m4
#define VFMSACVF_FLOAT vfmsac_vf_f64m4
=======
#define VLEV_FLOAT RISCV_RVV(vle64_v_f64m4)
#define VLSEV_FLOAT RISCV_RVV(vlse64_v_f64m4)
#define VSEV_FLOAT RISCV_RVV(vse64_v_f64m4)
#define VSSEV_FLOAT RISCV_RVV(vsse64_v_f64m4)
#define VFMACCVF_FLOAT RISCV_RVV(vfmacc_vf_f64m4)
#define VFMULVF_FLOAT RISCV_RVV(vfmul_vf_f64m4)
#define VFMSACVF_FLOAT RISCV_RVV(vfmsac_vf_f64m4)
>>>>>>> 889c5d02
#endif

int CNAME(BLASLONG n, FLOAT *x, BLASLONG inc_x, FLOAT *y, BLASLONG inc_y, FLOAT c, FLOAT s)
{
	BLASLONG i=0, j=0;
	BLASLONG ix=0,iy=0;

	if(n <= 0)  return(0);
        unsigned int gvl = VSETVL((inc_x != 0 && inc_y != 0) ? n : 1);
        FLOAT_V_T v0, v1, vx, vy;

        if(inc_x == 1 && inc_y == 1){
                for(i=0,j=0; i<n/gvl; i++){
                        vx = VLEV_FLOAT(&x[j], gvl);
                        vy = VLEV_FLOAT(&y[j], gvl);

                        v0 = VFMULVF_FLOAT(vx, c, gvl);
                        v0 = VFMACCVF_FLOAT(v0, s, vy, gvl);
                        VSEV_FLOAT(&x[j], v0, gvl);

                        v1 = VFMULVF_FLOAT(vx, s, gvl);
                        v1 = VFMSACVF_FLOAT(v1, c, vy, gvl);
                        VSEV_FLOAT(&y[j], v1, gvl);

                        j += gvl;
                }
                if(j<n){
                        gvl = VSETVL(n-j);
                        vx = VLEV_FLOAT(&x[j], gvl);
                        vy = VLEV_FLOAT(&y[j], gvl);

                        v0 = VFMULVF_FLOAT(vx, c, gvl);
                        v0 = VFMACCVF_FLOAT(v0, s, vy, gvl);
                        VSEV_FLOAT(&x[j], v0, gvl);

                        v1 = VFMULVF_FLOAT(vx, s, gvl);
                        v1 = VFMSACVF_FLOAT(v1, c, vy, gvl);
                        VSEV_FLOAT(&y[j], v1, gvl);
                }
        }else if(inc_y == 1){
                BLASLONG stride_x = inc_x * sizeof(FLOAT);
                BLASLONG inc_xv = inc_x * gvl;
                for(i=0,j=0; i<n/gvl; i++){
                        vx = VLSEV_FLOAT(&x[ix], stride_x, gvl);
                        vy = VLEV_FLOAT(&y[j], gvl);

                        v0 = VFMULVF_FLOAT(vx, c, gvl);
                        v0 = VFMACCVF_FLOAT(v0, s, vy, gvl);
                        VSSEV_FLOAT(&x[ix], stride_x, v0, gvl);

                        v1 = VFMULVF_FLOAT(vx, s, gvl);
                        v1 = VFMSACVF_FLOAT(v1, c, vy, gvl);
                        VSEV_FLOAT(&y[j], v1, gvl);

                        j += gvl;
                        ix += inc_xv;
                }
                if(j<n){
                        gvl = VSETVL(n-j);
                        vx = VLSEV_FLOAT(&x[j*inc_x], stride_x, gvl);
                        vy = VLEV_FLOAT(&y[j], gvl);

                        v0 = VFMULVF_FLOAT(vx, c, gvl);
                        v0 = VFMACCVF_FLOAT(v0, s, vy, gvl);
                        VSSEV_FLOAT(&x[j*inc_x], stride_x, v0, gvl);

                        v1 = VFMULVF_FLOAT(vx, s, gvl);
                        v1 = VFMSACVF_FLOAT(v1, c, vy, gvl);
                        VSEV_FLOAT(&y[j], v1, gvl);
                }
        }else if(inc_x == 1){
                BLASLONG stride_y = inc_y * sizeof(FLOAT);
                BLASLONG inc_yv = inc_y * gvl;
                for(i=0,j=0; i<n/gvl; i++){
                        vx = VLEV_FLOAT(&x[j], gvl);
                        vy = VLSEV_FLOAT(&y[iy], stride_y, gvl);

                        v0 = VFMULVF_FLOAT(vx, c, gvl);
                        v0 = VFMACCVF_FLOAT(v0, s, vy, gvl);
                        VSEV_FLOAT(&x[j], v0, gvl);

                        v1 = VFMULVF_FLOAT(vx, s, gvl);
                        v1 = VFMSACVF_FLOAT(v1, c, vy, gvl);
                        VSSEV_FLOAT(&y[iy], stride_y, v1, gvl);

                        j += gvl;
                        iy += inc_yv;
                }
                if(j<n){
                        gvl = VSETVL(n-j);
                        vx = VLEV_FLOAT(&x[j], gvl);
                        vy = VLSEV_FLOAT(&y[j*inc_y],stride_y, gvl);

                        v0 = VFMULVF_FLOAT(vx, c, gvl);
                        v0 = VFMACCVF_FLOAT(v0, s, vy, gvl);
                        VSEV_FLOAT(&x[j], v0, gvl);

                        v1 = VFMULVF_FLOAT(vx, s, gvl);
                        v1 = VFMSACVF_FLOAT(v1, c, vy, gvl);
                        VSSEV_FLOAT(&y[j*inc_y], stride_y, v1, gvl);
                }
        }else{
<<<<<<< HEAD
                gvl = VSETVL(n);
		if (inc_x == 0 && inc_y == 0) gvl = VSETVL(1);
=======
>>>>>>> 889c5d02
                BLASLONG stride_x = inc_x * sizeof(FLOAT);
                BLASLONG stride_y = inc_y * sizeof(FLOAT);
                BLASLONG inc_xv = inc_x * gvl;
                BLASLONG inc_yv = inc_y * gvl;
                for(i=0,j=0; i<n/gvl; i++){
                        vx = VLSEV_FLOAT(&x[ix], stride_x, gvl);
                        vy = VLSEV_FLOAT(&y[iy], stride_y, gvl);

                        v0 = VFMULVF_FLOAT(vx, c, gvl);
                        v0 = VFMACCVF_FLOAT(v0, s, vy, gvl);
                        VSSEV_FLOAT(&x[ix], stride_x, v0, gvl);

                        v1 = VFMULVF_FLOAT(vx, s, gvl);
                        v1 = VFMSACVF_FLOAT(v1, c, vy, gvl);
                        VSSEV_FLOAT(&y[iy], stride_y, v1, gvl);

                        j += gvl;
                        ix += inc_xv;
                        iy += inc_yv;
                }
                if(j<n){
                        gvl = VSETVL(n-j);
                        vx = VLSEV_FLOAT(&x[j*inc_x],stride_x, gvl);
                        vy = VLSEV_FLOAT(&y[j*inc_y],stride_y, gvl);

                        v0 = VFMULVF_FLOAT(vx, c, gvl);
                        v0 = VFMACCVF_FLOAT(v0, s, vy, gvl);
                        VSSEV_FLOAT(&x[j*inc_x], stride_x, v0, gvl);

                        v1 = VFMULVF_FLOAT(vx, s, gvl);
                        v1 = VFMSACVF_FLOAT(v1, c, vy, gvl);
                        VSSEV_FLOAT(&y[j*inc_y], stride_y, v1, gvl);
                }
        }
	return(0);

}

<|MERGE_RESOLUTION|>--- conflicted
+++ resolved
@@ -31,15 +31,6 @@
 #define VSETVL(n) RISCV_RVV(vsetvl_e32m4)(n)
 #define VSETVL_MAX RISCV_RVV(vsetvlmax_e32m1)()
 #define FLOAT_V_T vfloat32m4_t
-<<<<<<< HEAD
-#define VLEV_FLOAT vle32_v_f32m4
-#define VLSEV_FLOAT vlse32_v_f32m4
-#define VSEV_FLOAT vse32_v_f32m4
-#define VSSEV_FLOAT vsse32_v_f32m4
-#define VFMACCVF_FLOAT vfmacc_vf_f32m4
-#define VFMULVF_FLOAT vfmul_vf_f32m4
-#define VFMSACVF_FLOAT vfmsac_vf_f32m4
-=======
 #define VLEV_FLOAT RISCV_RVV(vle32_v_f32m4)
 #define VLSEV_FLOAT RISCV_RVV(vlse32_v_f32m4)
 #define VSEV_FLOAT RISCV_RVV(vse32_v_f32m4)
@@ -47,20 +38,10 @@
 #define VFMACCVF_FLOAT RISCV_RVV(vfmacc_vf_f32m4)
 #define VFMULVF_FLOAT RISCV_RVV(vfmul_vf_f32m4)
 #define VFMSACVF_FLOAT RISCV_RVV(vfmsac_vf_f32m4)
->>>>>>> 889c5d02
 #else
 #define VSETVL(n) RISCV_RVV(vsetvl_e64m4)(n)
 #define VSETVL_MAX RISCV_RVV(vsetvlmax_e64m1)()
 #define FLOAT_V_T vfloat64m4_t
-<<<<<<< HEAD
-#define VLEV_FLOAT vle64_v_f64m4
-#define VLSEV_FLOAT vlse64_v_f64m4
-#define VSEV_FLOAT vse64_v_f64m4
-#define VSSEV_FLOAT vsse64_v_f64m4
-#define VFMACCVF_FLOAT vfmacc_vf_f64m4
-#define VFMULVF_FLOAT vfmul_vf_f64m4
-#define VFMSACVF_FLOAT vfmsac_vf_f64m4
-=======
 #define VLEV_FLOAT RISCV_RVV(vle64_v_f64m4)
 #define VLSEV_FLOAT RISCV_RVV(vlse64_v_f64m4)
 #define VSEV_FLOAT RISCV_RVV(vse64_v_f64m4)
@@ -68,7 +49,6 @@
 #define VFMACCVF_FLOAT RISCV_RVV(vfmacc_vf_f64m4)
 #define VFMULVF_FLOAT RISCV_RVV(vfmul_vf_f64m4)
 #define VFMSACVF_FLOAT RISCV_RVV(vfmsac_vf_f64m4)
->>>>>>> 889c5d02
 #endif
 
 int CNAME(BLASLONG n, FLOAT *x, BLASLONG inc_x, FLOAT *y, BLASLONG inc_y, FLOAT c, FLOAT s)
@@ -171,11 +151,6 @@
                         VSSEV_FLOAT(&y[j*inc_y], stride_y, v1, gvl);
                 }
         }else{
-<<<<<<< HEAD
-                gvl = VSETVL(n);
-		if (inc_x == 0 && inc_y == 0) gvl = VSETVL(1);
-=======
->>>>>>> 889c5d02
                 BLASLONG stride_x = inc_x * sizeof(FLOAT);
                 BLASLONG stride_y = inc_y * sizeof(FLOAT);
                 BLASLONG inc_xv = inc_x * gvl;
