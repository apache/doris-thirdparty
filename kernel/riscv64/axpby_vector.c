--- conflicted
+++ resolved
@@ -27,28 +27,6 @@
 
 #include "common.h"
 
-<<<<<<< HEAD
-#if !defined(DOUBLE)
-#define VSETVL(n) vsetvl_e32m4(n)
-#define FLOAT_V_T vfloat32m4_t
-#define VLEV_FLOAT vle32_v_f32m4
-#define VLSEV_FLOAT vlse32_v_f32m4
-#define VSEV_FLOAT vse32_v_f32m4
-#define VSSEV_FLOAT vsse32_v_f32m4
-#define VFMACCVF_FLOAT vfmacc_vf_f32m4
-#define VFMVVF_FLOAT vfmv_v_f_f32m4
-#define VFMULVF_FLOAT vfmul_vf_f32m4
-#else
-#define VSETVL(n) vsetvl_e64m4(n)
-#define FLOAT_V_T vfloat64m4_t
-#define VLEV_FLOAT vle64_v_f64m4
-#define VLSEV_FLOAT vlse64_v_f64m4
-#define VSEV_FLOAT vse64_v_f64m4
-#define VSSEV_FLOAT vsse64_v_f64m4
-#define VFMACCVF_FLOAT vfmacc_vf_f64m4
-#define VFMVVF_FLOAT vfmv_v_f_f64m4
-#define VFMULVF_FLOAT vfmul_vf_f64m4
-=======
 #ifdef RISCV64_ZVL256B
 #       define LMUL m2
 #       if defined(DOUBLE)
@@ -63,7 +41,6 @@
 #       else
 #               define ELEN 32
 #       endif
->>>>>>> 889c5d02
 #endif
 
 #define _
