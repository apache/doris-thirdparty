/*********************************************************************/
/* Copyright 2009, 2010 The University of Texas at Austin.           */
/* All rights reserved.                                              */
/*                                                                   */
/* Redistribution and use in source and binary forms, with or        */
/* without modification, are permitted provided that the following   */
/* conditions are met:                                               */
/*                                                                   */
/*   1. Redistributions of source code must retain the above         */
/*      copyright notice, this list of conditions and the following  */
/*      disclaimer.                                                  */
/*                                                                   */
/*   2. Redistributions in binary form must reproduce the above      */
/*      copyright notice, this list of conditions and the following  */
/*      disclaimer in the documentation and/or other materials       */
/*      provided with the distribution.                              */
/*                                                                   */
/*    THIS  SOFTWARE IS PROVIDED  BY THE  UNIVERSITY OF  TEXAS AT    */
/*    AUSTIN  ``AS IS''  AND ANY  EXPRESS OR  IMPLIED WARRANTIES,    */
/*    INCLUDING, BUT  NOT LIMITED  TO, THE IMPLIED  WARRANTIES OF    */
/*    MERCHANTABILITY  AND FITNESS FOR  A PARTICULAR  PURPOSE ARE    */
/*    DISCLAIMED.  IN  NO EVENT SHALL THE UNIVERSITY  OF TEXAS AT    */
/*    AUSTIN OR CONTRIBUTORS BE  LIABLE FOR ANY DIRECT, INDIRECT,    */
/*    INCIDENTAL,  SPECIAL, EXEMPLARY,  OR  CONSEQUENTIAL DAMAGES    */
/*    (INCLUDING, BUT  NOT LIMITED TO,  PROCUREMENT OF SUBSTITUTE    */
/*    GOODS  OR  SERVICES; LOSS  OF  USE,  DATA,  OR PROFITS;  OR    */
/*    BUSINESS INTERRUPTION) HOWEVER CAUSED  AND ON ANY THEORY OF    */
/*    LIABILITY, WHETHER  IN CONTRACT, STRICT  LIABILITY, OR TORT    */
/*    (INCLUDING NEGLIGENCE OR OTHERWISE)  ARISING IN ANY WAY OUT    */
/*    OF  THE  USE OF  THIS  SOFTWARE,  EVEN  IF ADVISED  OF  THE    */
/*    POSSIBILITY OF SUCH DAMAGE.                                    */
/*                                                                   */
/* The views and conclusions contained in the software and           */
/* documentation are those of the authors and should not be          */
/* interpreted as representing official policies, either expressed   */
/* or implied, of The University of Texas at Austin.                 */
/*********************************************************************/

#include <stdio.h>
#include "common.h"

static FLOAT dm1 = -1.;

double sqrt(double);

//In this case, the recursive getrf_parallel may overflow the stack.
//Instead, use malloc to alloc job_t.
#if MAX_CPU_NUMBER > GETRF_MEM_ALLOC_THRESHOLD
#define USE_ALLOC_HEAP
#endif

#ifndef CACHE_LINE_SIZE
#define CACHE_LINE_SIZE 8
#endif

#ifndef DIVIDE_RATE
#define DIVIDE_RATE 2
#endif

#define GEMM_PQ  MAX(GEMM_P, GEMM_Q)
#define REAL_GEMM_R (GEMM_R - GEMM_PQ)

#ifndef GETRF_FACTOR
#define GETRF_FACTOR 0.75
#endif

#undef  GETRF_FACTOR
#define GETRF_FACTOR 1.00


#if   defined(USE_PTHREAD_LOCK)
static pthread_mutex_t    getrf_lock = PTHREAD_MUTEX_INITIALIZER;
#elif defined(USE_PTHREAD_SPINLOCK)
static pthread_spinlock_t getrf_lock = 0;
#else
static BLASULONG  getrf_lock = 0UL;
#endif

#if   defined(USE_PTHREAD_LOCK)
static pthread_mutex_t    getrf_flag_lock = PTHREAD_MUTEX_INITIALIZER;
#elif defined(USE_PTHREAD_SPINLOCK)
static pthread_spinlock_t getrf_flag_lock = 0;
#else
static BLASULONG  getrf_flag_lock = 0UL;
#endif




static __inline BLASLONG FORMULA1(BLASLONG M, BLASLONG N, BLASLONG IS, BLASLONG BK, BLASLONG T) {

  double m = (double)(M - IS - BK);
  double n = (double)(N - IS - BK);
  double b = (double)BK;
  double a = (double)T;

  return (BLASLONG)((n + GETRF_FACTOR * m * b * (1. - a) / (b + m)) / a);

}

#define FORMULA2(M, N, IS, BK, T) (BLASLONG)((double)(N - IS + BK) * (1. - sqrt(1. - 1. / (double)(T))))


static void inner_basic_thread(blas_arg_t *args, BLASLONG *range_m, BLASLONG *range_n, FLOAT *sa, FLOAT *sb, BLASLONG mypos){

  BLASLONG is, min_i;
  BLASLONG js, min_j;
  BLASLONG jjs, min_jj;

  BLASLONG m = args -> m;
  BLASLONG n = args -> n;
  BLASLONG k = args -> k;

  BLASLONG lda = args -> lda;
  BLASLONG off = args -> ldb;

  FLOAT *b = (FLOAT *)args -> b + (k          ) * COMPSIZE;
  FLOAT *c = (FLOAT *)args -> b + (    k * lda) * COMPSIZE;
  FLOAT *d = (FLOAT *)args -> b + (k + k * lda) * COMPSIZE;
  FLOAT *sbb = sb;

#if _STDC_VERSION__ >= 201112L  
  _Atomic BLASLONG *flag = (_Atomic BLASLONG *)args -> d;
#else
  volatile BLASLONG *flag = (volatile BLASLONG *)args -> d;
#endif

  blasint *ipiv = (blasint *)args -> c;

  if (range_n) {
    n      = range_n[1] - range_n[0];
    c     += range_n[0] * lda * COMPSIZE;
    d     += range_n[0] * lda * COMPSIZE;
  }

  if (args -> a == NULL) {
    TRSM_ILTCOPY(k, k, (FLOAT *)args -> b, lda, 0, sb);
    sbb = (FLOAT *)((((BLASULONG)(sb + k * k * COMPSIZE) + GEMM_ALIGN) & ~GEMM_ALIGN) + GEMM_OFFSET_B);
  } else {
    sb  = (FLOAT *)args -> a;
  }

  for (js = 0; js < n; js += REAL_GEMM_R) {
    min_j = n - js;
    if (min_j > REAL_GEMM_R) min_j = REAL_GEMM_R;

    for (jjs = js; jjs < js + min_j; jjs += GEMM_UNROLL_N){
      min_jj = js + min_j - jjs;
      if (min_jj > GEMM_UNROLL_N) min_jj = GEMM_UNROLL_N;

      if (0 && GEMM_UNROLL_N <= 8) {

	LASWP_NCOPY(min_jj, off + 1, off + k,
		    c + (- off + jjs * lda) * COMPSIZE, lda,
		    ipiv, sbb + k * (jjs - js) * COMPSIZE);

      } else {

	LASWP_PLUS(min_jj, off + 1, off + k, ZERO,
#ifdef COMPLEX
		   ZERO,
#endif
		   c + (- off + jjs * lda) * COMPSIZE, lda, NULL, 0, ipiv, 1);

	GEMM_ONCOPY (k, min_jj, c + jjs * lda * COMPSIZE, lda, sbb + (jjs - js) * k * COMPSIZE);

      }

      for (is = 0; is < k; is += GEMM_P) {
	min_i = k - is;
	if (min_i > GEMM_P) min_i = GEMM_P;

	TRSM_KERNEL_LT(min_i, min_jj, k, dm1,
#ifdef COMPLEX
		       ZERO,
#endif
		       sb  + k * is * COMPSIZE,
		       sbb + (jjs - js) * k * COMPSIZE,
		       c   + (is + jjs * lda) * COMPSIZE, lda, is);
      }
    }

    if ((js + REAL_GEMM_R >= n) && (mypos >= 0)) flag[mypos * CACHE_LINE_SIZE] = 0;

    for (is = 0; is < m; is += GEMM_P){
      min_i = m - is;
      if (min_i > GEMM_P) min_i = GEMM_P;

      GEMM_ITCOPY (k, min_i, b + is * COMPSIZE, lda, sa);

      GEMM_KERNEL_N(min_i, min_j, k, dm1,
#ifdef COMPLEX
		    ZERO,
#endif
		    sa, sbb, d + (is + js * lda) * COMPSIZE, lda);
    }
  }
}


/* Non blocking implementation */

typedef struct {
#if _STDC_VERSION__ >= 201112L  
  _Atomic
#else
  volatile
#endif
   BLASLONG working[MAX_CPU_NUMBER][CACHE_LINE_SIZE * DIVIDE_RATE];
} job_t;

#define ICOPY_OPERATION(M, N, A, LDA, X, Y, BUFFER) GEMM_ITCOPY(M, N, (FLOAT *)(A) + ((Y) + (X) * (LDA)) * COMPSIZE, LDA, BUFFER);
#define OCOPY_OPERATION(M, N, A, LDA, X, Y, BUFFER) GEMM_ONCOPY(M, N, (FLOAT *)(A) + ((X) + (Y) * (LDA)) * COMPSIZE, LDA, BUFFER);

#ifndef COMPLEX
#define KERNEL_OPERATION(M, N, K, SA, SB, C, LDC, X, Y) \
	GEMM_KERNEL_N(M, N, K, dm1, SA, SB, (FLOAT *)(C) + ((X) + (Y) * LDC) * COMPSIZE, LDC)
#else
#define KERNEL_OPERATION(M, N, K, SA, SB, C, LDC, X, Y) \
	GEMM_KERNEL_N(M, N, K, dm1, ZERO, SA, SB, (FLOAT *)(C) + ((X) + (Y) * LDC) * COMPSIZE, LDC)
#endif

static int inner_advanced_thread(blas_arg_t *args, BLASLONG *range_m, BLASLONG *range_n, FLOAT *sa, FLOAT *sb, BLASLONG mypos){

  job_t *job = (job_t *)args -> common;

  BLASLONG xxx, bufferside;

  FLOAT *buffer[DIVIDE_RATE];

  BLASLONG jjs, min_jj, div_n;

  BLASLONG i, current;
  BLASLONG is, min_i;

  BLASLONG m, n_from, n_to;
  BLASLONG k = args -> k;

  BLASLONG lda = args -> lda;
  BLASLONG off = args -> ldb;

  FLOAT *a = (FLOAT *)args -> b + (k          ) * COMPSIZE;
  FLOAT *b = (FLOAT *)args -> b + (    k * lda) * COMPSIZE;
  FLOAT *c = (FLOAT *)args -> b + (k + k * lda) * COMPSIZE;
  FLOAT *sbb= sb;

  blasint *ipiv = (blasint *)args -> c;
<<<<<<< HEAD
#if _STDC_VERSION__ >= 201112L  
  _Atomic BLASLONG *flag = (_Atomic BLASLONG *)args -> d;
#else
=======

   BLASLONG jw;
  
>>>>>>> a1fb7670
  volatile BLASLONG *flag = (volatile BLASLONG *)args -> d;
#endif
  if (args -> a == NULL) {
    TRSM_ILTCOPY(k, k, (FLOAT *)args -> b, lda, 0, sb);
    sbb = (FLOAT *)((((BLASULONG)(sb + k * k * COMPSIZE) + GEMM_ALIGN) & ~GEMM_ALIGN) + GEMM_OFFSET_B);
  } else {
    sb  = (FLOAT *)args -> a;
  }

  m      = range_m[1] - range_m[0];
  n_from = range_n[mypos + 0];
  n_to   = range_n[mypos + 1];

  a     += range_m[0] * COMPSIZE;
  c     += range_m[0] * COMPSIZE;

  div_n = (n_to - n_from + DIVIDE_RATE - 1) / DIVIDE_RATE;

  buffer[0] = sbb;


  for (i = 1; i < DIVIDE_RATE; i++) {
    buffer[i] = buffer[i - 1] + GEMM_Q * (((div_n + GEMM_UNROLL_N - 1)/GEMM_UNROLL_N) * GEMM_UNROLL_N) * COMPSIZE;
  }

  for (xxx = n_from, bufferside = 0; xxx < n_to; xxx += div_n, bufferside ++) {

    for (i = 0; i < args -> nthreads; i++)
#if 1
    {
	LOCK_COMMAND(&getrf_lock);
	jw = job[mypos].working[i][CACHE_LINE_SIZE * bufferside];
	UNLOCK_COMMAND(&getrf_lock);
	do {
	    LOCK_COMMAND(&getrf_lock);
	    jw = job[mypos].working[i][CACHE_LINE_SIZE * bufferside];
	    UNLOCK_COMMAND(&getrf_lock);
	} while (jw);
    }
#else
      while (job[mypos].working[i][CACHE_LINE_SIZE * bufferside]) {};
#endif
    for(jjs = xxx; jjs < MIN(n_to, xxx + div_n); jjs += min_jj){
      min_jj = MIN(n_to, xxx + div_n) - jjs;
      if (min_jj > GEMM_UNROLL_N) min_jj = GEMM_UNROLL_N;

      if (0 && GEMM_UNROLL_N <= 8) {
	printf("helllo\n");

	LASWP_NCOPY(min_jj, off + 1, off + k,
		    b + (- off + jjs * lda) * COMPSIZE, lda,
		    ipiv, buffer[bufferside] + (jjs - xxx) * k * COMPSIZE);

      } else {

	LASWP_PLUS(min_jj, off + 1, off + k, ZERO,
#ifdef COMPLEX
		   ZERO,
#endif
		   b + (- off + jjs * lda) * COMPSIZE, lda, NULL, 0, ipiv, 1);

	GEMM_ONCOPY (k, min_jj, b + jjs * lda * COMPSIZE, lda,
		     buffer[bufferside] + (jjs - xxx) * k * COMPSIZE);
      }

      for (is = 0; is < k; is += GEMM_P) {
	min_i = k - is;
	if (min_i > GEMM_P) min_i = GEMM_P;

	TRSM_KERNEL_LT(min_i, min_jj, k, dm1,
#ifdef COMPLEX
		       ZERO,
#endif
		       sb + k * is * COMPSIZE,
		       buffer[bufferside] + (jjs - xxx) * k * COMPSIZE,
		       b   + (is + jjs * lda) * COMPSIZE, lda, is);
      }
    }
    MB;
    for (i = 0; i < args -> nthreads; i++) {
      LOCK_COMMAND(&getrf_lock);
      job[mypos].working[i][CACHE_LINE_SIZE * bufferside] = (BLASLONG)buffer[bufferside];
      UNLOCK_COMMAND(&getrf_lock);
    }
  }

  LOCK_COMMAND(&getrf_flag_lock);
  flag[mypos * CACHE_LINE_SIZE] = 0;
  UNLOCK_COMMAND(&getrf_flag_lock);

  if (m == 0) {
    for (xxx = 0; xxx < DIVIDE_RATE; xxx++) {
      LOCK_COMMAND(&getrf_lock);
      job[mypos].working[mypos][CACHE_LINE_SIZE * xxx] = 0;
      UNLOCK_COMMAND(&getrf_lock);
    }
  }

  for(is = 0; is < m; is += min_i){
    min_i = m - is;
    if (min_i >= GEMM_P * 2) {
      min_i = GEMM_P;
    } else
      if (min_i > GEMM_P) {
	min_i = (((min_i + 1) / 2 + GEMM_UNROLL_M - 1)/GEMM_UNROLL_M) * GEMM_UNROLL_M;
      }

      ICOPY_OPERATION(k, min_i, a, lda, 0, is, sa);

      current = mypos;

      do {

	div_n = (range_n[current + 1]  - range_n[current] + DIVIDE_RATE - 1) / DIVIDE_RATE;

	for (xxx = range_n[current], bufferside = 0; xxx < range_n[current + 1]; xxx += div_n, bufferside ++) {

	  if ((current != mypos) && (!is)) {
#if 1
		LOCK_COMMAND(&getrf_lock);
		jw = job[current].working[mypos][CACHE_LINE_SIZE * bufferside];
		UNLOCK_COMMAND(&getrf_lock);
		do {
		    LOCK_COMMAND(&getrf_lock);
		    jw = job[current].working[mypos][CACHE_LINE_SIZE * bufferside];
		    UNLOCK_COMMAND(&getrf_lock);
		} while (jw == 0);
#else
	    	    while(job[current].working[mypos][CACHE_LINE_SIZE * bufferside] == 0) {};
#endif
	  }

	  KERNEL_OPERATION(min_i, MIN(range_n[current + 1] - xxx, div_n), k,
			   sa, (FLOAT *)job[current].working[mypos][CACHE_LINE_SIZE * bufferside],
			   c, lda, is, xxx);

	  MB;
	  if (is + min_i >= m) {
            LOCK_COMMAND(&getrf_lock);
	    job[current].working[mypos][CACHE_LINE_SIZE * bufferside] = 0;
            UNLOCK_COMMAND(&getrf_lock);
	  }
	}

	current ++;
	if (current >= args -> nthreads) current = 0;

      } while (current != mypos);
  }

  for (i = 0; i < args -> nthreads; i++) {
    for (xxx = 0; xxx < DIVIDE_RATE; xxx++) {
#if 1
	LOCK_COMMAND(&getrf_lock);
	jw = job[mypos].working[i][CACHE_LINE_SIZE *xxx];
	UNLOCK_COMMAND(&getrf_lock);
	do {
	    LOCK_COMMAND(&getrf_lock);
	    jw = job[mypos].working[i][CACHE_LINE_SIZE *xxx];
	    UNLOCK_COMMAND(&getrf_lock);
	} while(jw != 0);
#else
      while (job[mypos].working[i][CACHE_LINE_SIZE * xxx] ) {};
#endif
    }
  }

  return 0;
}

#if 1

blasint CNAME(blas_arg_t *args, BLASLONG *range_m, BLASLONG *range_n, FLOAT *sa, FLOAT *sb, BLASLONG myid) {

  BLASLONG m, n, mn, lda, offset;
  BLASLONG init_bk, next_bk, range_n_mine[2], range_n_new[2];
  blasint *ipiv, iinfo, info;
  int mode;
  blas_arg_t newarg;

  FLOAT *a, *sbb;
  FLOAT dummyalpha[2] = {ZERO, ZERO};

  blas_queue_t queue[MAX_CPU_NUMBER];

  BLASLONG range_M[MAX_CPU_NUMBER + 1];
  BLASLONG range_N[MAX_CPU_NUMBER + 1];

#ifndef USE_ALLOC_HEAP
  job_t        job[MAX_CPU_NUMBER];
#else
  job_t *      job=NULL;
#endif

  BLASLONG width, nn, mm;
  BLASLONG i, j, k, is, bk;

  BLASLONG num_cpu;
  BLASLONG f;

#ifdef _MSC_VER
  BLASLONG flag[MAX_CPU_NUMBER * CACHE_LINE_SIZE];
#else
#if _STDC_VERSION__ >= 201112L  
  _Atomic
#else  
  volatile
#endif  
   BLASLONG flag[MAX_CPU_NUMBER * CACHE_LINE_SIZE] __attribute__((aligned(128)));
#endif

#ifndef COMPLEX
#ifdef XDOUBLE
  mode  =  BLAS_XDOUBLE | BLAS_REAL;
#elif defined(DOUBLE)
  mode  =  BLAS_DOUBLE  | BLAS_REAL;
#else
  mode  =  BLAS_SINGLE  | BLAS_REAL;
#endif
#else
#ifdef XDOUBLE
  mode  =  BLAS_XDOUBLE | BLAS_COMPLEX;
#elif defined(DOUBLE)
  mode  =  BLAS_DOUBLE  | BLAS_COMPLEX;
#else
  mode  =  BLAS_SINGLE  | BLAS_COMPLEX;
#endif
#endif

  m    = args -> m;
  n    = args -> n;
  a    = (FLOAT *)args -> a;
  lda  = args -> lda;
  ipiv = (blasint *)args -> c;
  offset = 0;

  if (range_n) {
    m     -= range_n[0];
    n      = range_n[1] - range_n[0];
    offset = range_n[0];
    a     += range_n[0] * (lda + 1) * COMPSIZE;
  }

  if (m <= 0 || n <= 0) return 0;

  newarg.c   = ipiv;
  newarg.lda = lda;

  info = 0;

  mn = MIN(m, n);

  init_bk = ((mn / 2 + GEMM_UNROLL_N - 1)/GEMM_UNROLL_N) * GEMM_UNROLL_N;
  if (init_bk > GEMM_Q) init_bk = GEMM_Q;

  if (init_bk <= GEMM_UNROLL_N) {
    info = GETF2(args, NULL, range_n, sa, sb, 0);
    return info;
  }

  next_bk = init_bk;

  bk = mn;
  if (bk > next_bk) bk = next_bk;

  range_n_new[0] = offset;
  range_n_new[1] = offset + bk;

  iinfo   = CNAME(args, NULL, range_n_new, sa, sb, 0);

  if (iinfo && !info) info = iinfo;

#ifdef USE_ALLOC_HEAP
  job = (job_t*)malloc(MAX_CPU_NUMBER * sizeof(job_t));
  if(job==NULL){
    fprintf(stderr, "OpenBLAS: malloc failed in %s\n", __func__);
    exit(1);
  }
#endif

  newarg.common   = (void *)job;

  TRSM_ILTCOPY(bk, bk, a, lda, 0, sb);

  sbb = (FLOAT *)((((BLASULONG)(sb + bk * bk * COMPSIZE) + GEMM_ALIGN) & ~GEMM_ALIGN) + GEMM_OFFSET_B);

  is = 0;
  num_cpu = 0;

  while (is < mn) {

    width  = ((FORMULA1(m, n, is, bk, args -> nthreads) + GEMM_UNROLL_N - 1)/GEMM_UNROLL_N) * GEMM_UNROLL_N;
    if (width > mn - is - bk) width = mn - is - bk;

    if (width < bk) {
      next_bk = ((FORMULA2(m, n, is, bk, args -> nthreads) + GEMM_UNROLL_N)/GEMM_UNROLL_N) * GEMM_UNROLL_N;

      if (next_bk > bk) next_bk = bk;

      width = next_bk;
      if (width > mn - is - bk) width = mn - is - bk;
    }

    if (num_cpu > 0) exec_blas_async_wait(num_cpu, &queue[0]);

    mm = m - bk - is;
    nn = n - bk - is;

    newarg.a   = sb;
    newarg.b   = a + (is + is * lda) * COMPSIZE;
    newarg.d   = (void *)flag;
    newarg.m   = mm;
    newarg.n   = nn;
    newarg.k   = bk;
    newarg.ldb = is + offset;

    nn -= width;

    range_n_mine[0] = 0;
    range_n_mine[1] = width;

    range_N[0] = width;
    range_M[0] = 0;

    num_cpu  = 0;

    while (nn > 0){

      if (mm >= nn) {

	width  = blas_quickdivide(nn + args -> nthreads - num_cpu, args -> nthreads - num_cpu - 1);
	if (width == 0) width = nn;
	if (nn < width) width = nn;
	nn -= width;
	range_N[num_cpu + 1] = range_N[num_cpu] + width;

	width  = blas_quickdivide(mm + args -> nthreads - num_cpu, args -> nthreads - num_cpu - 1);
	if (width == 0) width = mm;
	if (mm < width) width = mm;
	if (nn <=    0) width = mm;
	mm -= width;
	range_M[num_cpu + 1] = range_M[num_cpu] + width;

      } else {

	width  = blas_quickdivide(mm + args -> nthreads - num_cpu, args -> nthreads - num_cpu - 1);
	if (width == 0) width = mm;
	if (mm < width) width = mm;
	mm -= width;
	range_M[num_cpu + 1] = range_M[num_cpu] + width;

	width  = blas_quickdivide(nn + args -> nthreads - num_cpu, args -> nthreads - num_cpu - 1);
	if (width == 0) width = nn;
	if (nn < width) width = nn;
	if (mm <=    0) width = nn;
	nn -= width;
	range_N[num_cpu + 1] = range_N[num_cpu] + width;

      }

      queue[num_cpu].mode    = mode;
      queue[num_cpu].routine = inner_advanced_thread;
      queue[num_cpu].args    = &newarg;
      queue[num_cpu].range_m = &range_M[num_cpu];
      queue[num_cpu].range_n = &range_N[0];
      queue[num_cpu].sa      = NULL;
      queue[num_cpu].sb      = NULL;
      queue[num_cpu].next    = &queue[num_cpu + 1];
      flag[num_cpu * CACHE_LINE_SIZE] = 1;

      num_cpu ++;

    }

    newarg.nthreads = num_cpu;

    if (num_cpu > 0) {
      for (j = 0; j < num_cpu; j++) {
	for (i = 0; i < num_cpu; i++) {
	  for (k = 0; k < DIVIDE_RATE; k++) {
	    job[j].working[i][CACHE_LINE_SIZE * k] = 0;
	  }
	}
      }
    }

    is += bk;

    bk = mn - is;
    if (bk > next_bk) bk = next_bk;

    range_n_new[0] = offset + is;
    range_n_new[1] = offset + is + bk;

    if (num_cpu > 0) {
      queue[num_cpu - 1].next = NULL;

      exec_blas_async(0, &queue[0]);

      inner_basic_thread(&newarg, NULL, range_n_mine, sa, sbb, -1);

      iinfo   = GETRF_SINGLE(args, NULL, range_n_new, sa, sbb, 0);

      if (iinfo && !info) info = iinfo + is;

      for (i = 0; i < num_cpu; i ++) {
#if 1
	      LOCK_COMMAND(&getrf_flag_lock);
	      f=flag[i*CACHE_LINE_SIZE];
	      UNLOCK_COMMAND(&getrf_flag_lock);
	      while (f!=0) {
	      LOCK_COMMAND(&getrf_flag_lock);
	      f=flag[i*CACHE_LINE_SIZE];
	      UNLOCK_COMMAND(&getrf_flag_lock);
	      };
#else
              while (flag[i*CACHE_LINE_SIZE]) {};
#endif
      }
      TRSM_ILTCOPY(bk, bk, a + (is +  is * lda) * COMPSIZE, lda, 0, sb);

    } else {

      inner_basic_thread(&newarg, NULL, range_n_mine, sa, sbb, -1);

      iinfo   = GETRF_SINGLE(args, NULL, range_n_new, sa, sbb, 0);

      if (iinfo && !info) info = iinfo + is;

    }

  }

  next_bk = init_bk;
  is = 0;

  while (is < mn) {

    bk = mn - is;
    if (bk > next_bk) bk = next_bk;

    width  = ((FORMULA1(m, n, is, bk, args -> nthreads) + GEMM_UNROLL_N - 1)/GEMM_UNROLL_N) * GEMM_UNROLL_N;
    if (width > mn - is - bk) width = mn - is - bk;

    if (width < bk) {
      next_bk = ((FORMULA2(m, n, is, bk, args -> nthreads) + GEMM_UNROLL_N)/GEMM_UNROLL_N) * GEMM_UNROLL_N;
      if (next_bk > bk) next_bk = bk;
    }

    blas_level1_thread(mode, bk, is + bk + offset + 1, mn + offset, (void *)dummyalpha,
		       a + (- offset + is * lda) * COMPSIZE, lda, NULL, 0,
		       ipiv, 1, (void *)LASWP_PLUS, args -> nthreads);

    is += bk;
  }

#ifdef USE_ALLOC_HEAP
  free(job);
#endif

  return info;
}

#else

blasint CNAME(blas_arg_t *args, BLASLONG *range_m, BLASLONG *range_n, FLOAT *sa, FLOAT *sb, BLASLONG myid) {

  BLASLONG m, n, mn, lda, offset;
  BLASLONG i, is, bk, init_bk, next_bk, range_n_new[2];
  blasint *ipiv, iinfo, info;
  int mode;
  blas_arg_t newarg;
  FLOAT *a, *sbb;
  FLOAT dummyalpha[2] = {ZERO, ZERO};

  blas_queue_t queue[MAX_CPU_NUMBER];
  BLASLONG range[MAX_CPU_NUMBER + 1];

  BLASLONG width, nn, num_cpu;
#if _STDC_VERSION__ >= 201112L  
  _Atomic
#else  
  volatile
#endif
   BLASLONG flag[MAX_CPU_NUMBER * CACHE_LINE_SIZE] __attribute__((aligned(128)));

#ifndef COMPLEX
#ifdef XDOUBLE
  mode  =  BLAS_XDOUBLE | BLAS_REAL;
#elif defined(DOUBLE)
  mode  =  BLAS_DOUBLE  | BLAS_REAL;
#else
  mode  =  BLAS_SINGLE  | BLAS_REAL;
#endif
#else
#ifdef XDOUBLE
  mode  =  BLAS_XDOUBLE | BLAS_COMPLEX;
#elif defined(DOUBLE)
  mode  =  BLAS_DOUBLE  | BLAS_COMPLEX;
#else
  mode  =  BLAS_SINGLE  | BLAS_COMPLEX;
#endif
#endif

  m    = args -> m;
  n    = args -> n;
  a    = (FLOAT *)args -> a;
  lda  = args -> lda;
  ipiv = (blasint *)args -> c;
  offset = 0;

  if (range_n) {
    m     -= range_n[0];
    n      = range_n[1] - range_n[0];
    offset = range_n[0];
    a     += range_n[0] * (lda + 1) * COMPSIZE;
  }

  if (m <= 0 || n <= 0) return 0;

  newarg.c   = ipiv;
  newarg.lda = lda;
  newarg.common = NULL;
  newarg.nthreads = args -> nthreads;

  mn = MIN(m, n);

  init_bk = ((mn / 2 + GEMM_UNROLL_N - 1)/GEMM_UNROLL_N) * GEMM_UNROLL_N;
  if (init_bk > GEMM_Q) init_bk = GEMM_Q;

  if (init_bk <= GEMM_UNROLL_N) {
    info = GETF2(args, NULL, range_n, sa, sb, 0);
    return info;
  }

  width = FORMULA1(m, n, 0, init_bk, args -> nthreads);
  width = ((width + GEMM_UNROLL_N - 1)/GEMM_UNROLL_N) * GEMM_UNROLL_N;
  if (width > n - init_bk) width = n - init_bk;

  if (width < init_bk) {
    BLASLONG temp;

    temp = FORMULA2(m, n, 0, init_bk, args -> nthreads);
    temp = ((temp + GEMM_UNROLL_N - 1)/GEMM_UNROLL_N) * GEMM_UNROLL_N;

    if (temp < GEMM_UNROLL_N) temp = GEMM_UNROLL_N;
    if (temp < init_bk) init_bk = temp;

  }

  next_bk = init_bk;
  bk      = init_bk;

  range_n_new[0] = offset;
  range_n_new[1] = offset + bk;

  info   = CNAME(args, NULL, range_n_new, sa, sb, 0);

  TRSM_ILTCOPY(bk, bk, a, lda, 0, sb);

  is = 0;
  num_cpu = 0;

  sbb = (FLOAT *)((((BLASULONG)(sb + GEMM_PQ * GEMM_PQ * COMPSIZE) + GEMM_ALIGN) & ~GEMM_ALIGN) + GEMM_OFFSET_B);

  while (is < mn) {

    width  = FORMULA1(m, n, is, bk, args -> nthreads);
    width = ((width + GEMM_UNROLL_N - 1)/GEMM_UNROLL_N) * GEMM_UNROLL_N;

    if (width < bk) {

      next_bk = FORMULA2(m, n, is, bk, args -> nthreads);
      next_bk = ((next_bk + GEMM_UNROLL_N - 1)/GEMM_UNROLL_N) * GEMM_UNROLL_N;

      if (next_bk > bk) next_bk = bk;
#if 0
      if (next_bk < GEMM_UNROLL_N) next_bk = MIN(GEMM_UNROLL_N, mn - bk - is);
#else
      if (next_bk < GEMM_UNROLL_N) next_bk = MAX(GEMM_UNROLL_N, mn - bk - is);
#endif

      width = next_bk;
    }

    if (width > mn - is - bk) {
      next_bk = mn - is - bk;
      width   = next_bk;
    }

    nn = n - bk - is;
    if (width > nn) width = nn;

    if (num_cpu > 1)  exec_blas_async_wait(num_cpu - 1, &queue[1]);

    range[0] = 0;
    range[1] = width;

    num_cpu = 1;
    nn -= width;

    newarg.a   = sb;
    newarg.b   = a + (is + is * lda) * COMPSIZE;
    newarg.d   = (void *)flag;
    newarg.m   = m - bk - is;
    newarg.n   = n - bk - is;
    newarg.k   = bk;
    newarg.ldb = is + offset;

    while (nn > 0){

      width  = blas_quickdivide(nn + args -> nthreads - num_cpu, args -> nthreads - num_cpu);

      nn -= width;
      if (nn < 0) width = width + nn;

      range[num_cpu + 1] = range[num_cpu] + width;

      queue[num_cpu].mode    = mode;
      //queue[num_cpu].routine = inner_advanced_thread;
      queue[num_cpu].routine = (void *)inner_basic_thread;
      queue[num_cpu].args    = &newarg;
      queue[num_cpu].range_m = NULL;
      queue[num_cpu].range_n = &range[num_cpu];
      queue[num_cpu].sa      = NULL;
      queue[num_cpu].sb      = NULL;
      queue[num_cpu].next    = &queue[num_cpu + 1];
      flag[num_cpu * CACHE_LINE_SIZE] = 1;

      num_cpu ++;
    }

    queue[num_cpu - 1].next = NULL;

    is += bk;

    bk = n - is;
    if (bk > next_bk) bk = next_bk;

    range_n_new[0] = offset + is;
    range_n_new[1] = offset + is + bk;

    if (num_cpu > 1) {

      exec_blas_async(1, &queue[1]);

#if 0
      inner_basic_thread(&newarg, NULL, &range[0], sa, sbb, 0);

      iinfo = GETRF_SINGLE(args, NULL, range_n_new, sa, sbb, 0);
#else

      if (range[1] >= bk * 4) {

	BLASLONG myrange[2];

	myrange[0] = 0;
	myrange[1] = bk;

	inner_basic_thread(&newarg, NULL, &myrange[0], sa, sbb, -1);

	iinfo = GETRF_SINGLE(args, NULL, range_n_new, sa, sbb, 0);

	myrange[0] = bk;
	myrange[1] = range[1];

	inner_basic_thread(&newarg, NULL, &myrange[0], sa, sbb, -1);

      } else {

	inner_basic_thread(&newarg, NULL, &range[0], sa, sbb, -1);

	iinfo = GETRF_SINGLE(args, NULL, range_n_new, sa, sbb, 0);
      }

#endif

      for (i = 1; i < num_cpu; i ++) while (flag[i * CACHE_LINE_SIZE]) {};

      TRSM_ILTCOPY(bk, bk, a + (is +  is * lda) * COMPSIZE, lda, 0, sb);

    } else {

      inner_basic_thread(&newarg, NULL, &range[0], sa, sbb, -1);

      iinfo = GETRF_SINGLE(args, NULL, range_n_new, sa, sbb, 0);
    }

      if (iinfo && !info) info = iinfo + is;

  }

  next_bk = init_bk;
  bk      = init_bk;

  is = 0;

  while (is < mn) {

    bk = mn - is;
    if (bk > next_bk) bk = next_bk;

    width  = FORMULA1(m, n, is, bk, args -> nthreads);
    width = ((width + GEMM_UNROLL_N - 1)/GEMM_UNROLL_N) * GEMM_UNROLL_N;

    if (width < bk) {
      next_bk = FORMULA2(m, n, is, bk, args -> nthreads);
      next_bk = ((next_bk + GEMM_UNROLL_N - 1)/GEMM_UNROLL_N) * GEMM_UNROLL_N;

      if (next_bk > bk) next_bk = bk;
#if 0
      if (next_bk < GEMM_UNROLL_N) next_bk = MIN(GEMM_UNROLL_N, mn - bk - is);
#else
      if (next_bk < GEMM_UNROLL_N) next_bk = MAX(GEMM_UNROLL_N, mn - bk - is);
#endif
    }

    if (width > mn - is - bk) {
      next_bk = mn - is - bk;
      width   = next_bk;
    }

    blas_level1_thread(mode, bk, is + bk + offset + 1, mn + offset, (void *)dummyalpha,
		       a + (- offset + is * lda) * COMPSIZE, lda, NULL, 0,
		       ipiv, 1, (void *)LASWP_PLUS, args -> nthreads);

    is += bk;
  }

  return info;
}

#endif
<|MERGE_RESOLUTION|>--- conflicted
+++ resolved
@@ -245,15 +245,10 @@
   FLOAT *sbb= sb;
 
   blasint *ipiv = (blasint *)args -> c;
-<<<<<<< HEAD
+  BLASLONG jw;
 #if _STDC_VERSION__ >= 201112L  
   _Atomic BLASLONG *flag = (_Atomic BLASLONG *)args -> d;
 #else
-=======
-
-   BLASLONG jw;
-  
->>>>>>> a1fb7670
   volatile BLASLONG *flag = (volatile BLASLONG *)args -> d;
 #endif
   if (args -> a == NULL) {
