0. BUILDING AND INSTALLATION (Briefly)

$ ./configure
$ make
$ make verify   # (optional)
$ sudo make install

1. BUILDING AND INSTALLATION (In Depth)

To build libevent, type

$ ./configure && make

     (If you got libevent from the git repository, you will
      first need to run the included "autogen.sh" script in order to
      generate the configure script.)

You can run the regression tests by running

$ make verify

Install as root via

# make install

Before, reporting any problems, please run the regression tests.

To enable the low-level tracing build the library as:

   CFLAGS=-DUSE_DEBUG ./configure [...]

Standard configure flags should work.  In particular, see:

   --disable-shared          Only build static libraries
   --prefix                  Install all files relative to this directory.


The configure script also supports the following flags:

   --enable-gcc-warnings     Enable extra compiler checking with GCC.
   --disable-malloc-replacement
                             Don't let applications replace our memory
                             management functions
   --disable-openssl         Disable support for OpenSSL encryption.
   --disable-thread-support  Don't support multithreaded environments.

2. USEFUL LINKS:

For the latest released version of Libevent, see the official website at
http://libevent.org/ .

There's a pretty good work-in-progress manual up at
   http://www.wangafu.net/~nickm/libevent-book/ .

For the latest development versions of Libevent, access our Git repository
via
   "git clone git://levent.git.sourceforge.net/gitroot/levent/libevent"

You can browse the git repository online at
http://levent.git.sourceforge.net/git/gitweb-index.cgi .

To report bugs, request features, or submit patches to Libevent,
use the Sourceforge trackers at
https://sourceforge.net/tracker/?group_id=50884 .

There's also a libevent-users mailing list for talking about Libevent
use and development: http://archives.seul.org/libevent/users/

3. ACKNOWLEDGMENTS

The following people have helped with suggestions, ideas, code or
fixing bugs:

  Samy Al Bahra
  Jacob Appelbaum
  Arno Bakker
  Weston Andros Adamson
  William Ahern
  Ivan Andropov
  Sergey Avseyev
  Avi Bab
  Joachim Bauch
  Gilad Benjamini
  Stas Bekman
  Denis Bilenko
  Julien Blache
  Kevin Bowling
  Tomash Brechko
  Kelly Brock
  Ralph Castain
  Adrian Chadd
  Lawnstein Chan
  Shuo Chen
  Ka-Hing Cheung
  Andrew Danforth
  Ed Day
  Christopher Davis
  Mike Davis
  Mihai Draghicioiu
  Alexander Drozdov
  Mark Ellzey
  Shie Erlich
  Leonid Evdokimov
  Christophe Fillot
  Mike Frysinger
  Remi Gacogne
  Alexander von Gernler
  Artur Grabowski
  Sebastian Hahn
  Dave Hart
  Greg Hazel
<<<<<<< HEAD
=======
  Michael Herf
  Sebastian Hahn
  Savg He
>>>>>>> cecb111b
  Mark Heily
  Michael Herf
  Greg Hewgill
  Aaron Hopkins
  Tani Hosokawa
  Jamie Iles
  Claudio Jeker
  Evan Jones
  George Kadianakis
  Phua Keat
  Kevin Ko
  Brian Koehmstedt
  Marko Kreen
  Valery Kyholodov
  Ross Lagerwall
  Scott Lamb
  Christopher Layne
  Adam Langley
  Graham Leggett
  Philip Lewis
  Zhou Li
  David Libenzi
  Yan Lin
  Moshe Litvin
  Mitchell Livingston
  Hagne Mahre
  Lubomir Marinov
  Abilio Marques
  Abel Mathew
  Nick Mathewson
  James Mansion
  Nicholas Marriott
  Andrey Matveev
  Caitlin Mercer
  Dagobert Michelsen
  Andrea Montefusco
  Mansour Moufid
  Mina Naguib
  Felix Nawothnig
  Trond Norbye
  Linus Nordberg
  Richard Nyberg
  Jon Oberheide
  Phil Oleson
  Dave Pacheco
  Tassilo von Parseval
  Catalin Patulea
  Simon Perreault
  Pierre Phaneuf
  Amarin Phaosawasdi
  Ryan Phillips
  Dimitre Piskyulev
  Pavel Plesov
  Jon Poland
  Nate R
  Robert Ransom
  Bert JW Regeer
  Peter Rosin
  Maseeb Abdul Qadir
  Wang Qin
  Alex S
  Hanna Schroeter
  Ralf Schmitt
  Mike Smellie
  Kevin Springborn
  Nir Soffer
  Harlan Stenn
  Steve Snyder
  Dug Song
  Dongsheng Song
  Hannes Sowa
  Ferenc Szalai
  Brodie Thiesfield
  Jason Toffaletti
  Gisle Vanem
  Bas Verhoeven
  Constantine Verutin
  Colin Watt
  Zack Weinberg
  Jardel Weyrich
  Alejo
  Alex
  Taral
  propanbutan
  mmadia


If we have forgotten your name, please contact us.<|MERGE_RESOLUTION|>--- conflicted
+++ resolved
@@ -109,12 +109,9 @@
   Sebastian Hahn
   Dave Hart
   Greg Hazel
-<<<<<<< HEAD
-=======
   Michael Herf
   Sebastian Hahn
   Savg He
->>>>>>> cecb111b
   Mark Heily
   Michael Herf
   Greg Hewgill
