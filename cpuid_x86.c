/*********************************************************************/
/* Copyright 2009, 2010 The University of Texas at Austin.           */
/* All rights reserved.                                              */
/*                                                                   */
/* Redistribution and use in source and binary forms, with or        */
/* without modification, are permitted provided that the following   */
/* conditions are met:                                               */
/*                                                                   */
/*   1. Redistributions of source code must retain the above         */
/*      copyright notice, this list of conditions and the following  */
/*      disclaimer.                                                  */
/*                                                                   */
/*   2. Redistributions in binary form must reproduce the above      */
/*      copyright notice, this list of conditions and the following  */
/*      disclaimer in the documentation and/or other materials       */
/*      provided with the distribution.                              */
/*                                                                   */
/*    THIS  SOFTWARE IS PROVIDED  BY THE  UNIVERSITY OF  TEXAS AT    */
/*    AUSTIN  ``AS IS''  AND ANY  EXPRESS OR  IMPLIED WARRANTIES,    */
/*    INCLUDING, BUT  NOT LIMITED  TO, THE IMPLIED  WARRANTIES OF    */
/*    MERCHANTABILITY  AND FITNESS FOR  A PARTICULAR  PURPOSE ARE    */
/*    DISCLAIMED.  IN  NO EVENT SHALL THE UNIVERSITY  OF TEXAS AT    */
/*    AUSTIN OR CONTRIBUTORS BE  LIABLE FOR ANY DIRECT, INDIRECT,    */
/*    INCIDENTAL,  SPECIAL, EXEMPLARY,  OR  CONSEQUENTIAL DAMAGES    */
/*    (INCLUDING, BUT  NOT LIMITED TO,  PROCUREMENT OF SUBSTITUTE    */
/*    GOODS  OR  SERVICES; LOSS  OF  USE,  DATA,  OR PROFITS;  OR    */
/*    BUSINESS INTERRUPTION) HOWEVER CAUSED  AND ON ANY THEORY OF    */
/*    LIABILITY, WHETHER  IN CONTRACT, STRICT  LIABILITY, OR TORT    */
/*    (INCLUDING NEGLIGENCE OR OTHERWISE)  ARISING IN ANY WAY OUT    */
/*    OF  THE  USE OF  THIS  SOFTWARE,  EVEN  IF ADVISED  OF  THE    */
/*    POSSIBILITY OF SUCH DAMAGE.                                    */
/*                                                                   */
/* The views and conclusions contained in the software and           */
/* documentation are those of the authors and should not be          */
/* interpreted as representing official policies, either expressed   */
/* or implied, of The University of Texas at Austin.                 */
/*********************************************************************/

#include <stdio.h>
#include <string.h>
#include "cpuid.h"

#ifdef NO_AVX
#define CPUTYPE_HASWELL CPUTYPE_NEHALEM
#define CORE_HASWELL CORE_NEHALEM
#define CPUTYPE_SANDYBRIDGE CPUTYPE_NEHALEM
#define CORE_SANDYBRIDGE CORE_NEHALEM
#define CPUTYPE_BULLDOZER CPUTYPE_BARCELONA
#define CORE_BULLDOZER CORE_BARCELONA
<<<<<<< HEAD
=======
#define CPUTYPE_PILEDRIVER CPUTYPE_BARCELONA
#define CORE_PILEDRIVER CORE_BARCELONA
>>>>>>> a2930664
#endif

#ifndef CPUIDEMU

#if defined(__APPLE__) && defined(__i386__)
void cpuid(int op, int *eax, int *ebx, int *ecx, int *edx);
#else
static inline void cpuid(int op, int *eax, int *ebx, int *ecx, int *edx){
  __asm__ __volatile__
    ("cpuid": "=a" (*eax), "=b" (*ebx), "=c" (*ecx), "=d" (*edx) : "a" (op) : "cc");

}
#endif

#else

typedef struct {
  unsigned int id, a, b, c, d;
} idlist_t;

typedef struct {
  char *vendor;
  char *name;
  int start, stop;
} vendor_t;

extern idlist_t idlist[];
extern vendor_t vendor[];

static int cv = VENDOR;

void cpuid(unsigned int op, unsigned int *eax, unsigned int *ebx, unsigned int *ecx, unsigned int *edx){

  static int current = 0;

  int start = vendor[cv].start;
  int stop  = vendor[cv].stop;
  int count = stop - start;

  if ((current < start) || (current > stop)) current = start;

  while ((count > 0) && (idlist[current].id != op)) {
    
    current ++;
    if (current > stop) current = start;
    count --;

  }

  *eax = idlist[current].a;
  *ebx = idlist[current].b;
  *ecx = idlist[current].c;
  *edx = idlist[current].d;
}

#endif

static inline int have_cpuid(void){
  int eax, ebx, ecx, edx;

  cpuid(0, &eax, &ebx, &ecx, &edx);
  return eax;
}

static inline int have_excpuid(void){
  int eax, ebx, ecx, edx;

  cpuid(0x80000000, &eax, &ebx, &ecx, &edx);
  return eax & 0xffff;
}

#ifndef NO_AVX
static inline void xgetbv(int op, int * eax, int * edx){
  //Use binary code for xgetbv
  __asm__ __volatile__
    (".byte 0x0f, 0x01, 0xd0": "=a" (*eax), "=d" (*edx) : "c" (op) : "cc");
}
#endif

int support_avx(){
#ifndef NO_AVX
  int eax, ebx, ecx, edx;
  int ret=0;
  
  cpuid(1, &eax, &ebx, &ecx, &edx);
  if ((ecx & (1 << 28)) != 0 && (ecx & (1 << 27)) != 0 && (ecx & (1 << 26)) != 0){
    xgetbv(0, &eax, &edx);
    if((eax & 6) == 6){
      ret=1;  //OS support AVX
    }
  }
  return ret;
#else
  return 0;
#endif
}


int get_vendor(void){
  int eax, ebx, ecx, edx;
  char vendor[13];

  cpuid(0, &eax, &ebx, &ecx, &edx);
  
  *(int *)(&vendor[0]) = ebx;
  *(int *)(&vendor[4]) = edx;
  *(int *)(&vendor[8]) = ecx;
  vendor[12] = (char)0;

  if (!strcmp(vendor, "GenuineIntel")) return VENDOR_INTEL;
  if (!strcmp(vendor, " UMC UMC UMC")) return VENDOR_UMC;
  if (!strcmp(vendor, "AuthenticAMD")) return VENDOR_AMD;
  if (!strcmp(vendor, "CyrixInstead")) return VENDOR_CYRIX;
  if (!strcmp(vendor, "NexGenDriven")) return VENDOR_NEXGEN;
  if (!strcmp(vendor, "CentaurHauls")) return VENDOR_CENTAUR;
  if (!strcmp(vendor, "RiseRiseRise")) return VENDOR_RISE;
  if (!strcmp(vendor, " SiS SiS SiS")) return VENDOR_SIS;
  if (!strcmp(vendor, "GenuineTMx86")) return VENDOR_TRANSMETA;
  if (!strcmp(vendor, "Geode by NSC")) return VENDOR_NSC;

  if ((eax == 0) || ((eax & 0x500) != 0)) return VENDOR_INTEL;

  return VENDOR_UNKNOWN;
}
  
int get_cputype(int gettype){
  int eax, ebx, ecx, edx;
  int extend_family, family;
  int extend_model, model;
  int type, stepping;
  int feature = 0;

  cpuid(1, &eax, &ebx, &ecx, &edx);
  
  switch (gettype) {
  case GET_EXFAMILY :
    return BITMASK(eax, 20, 0xff);
  case GET_EXMODEL :
    return BITMASK(eax, 16, 0x0f);
  case GET_TYPE :
    return BITMASK(eax, 12, 0x03);
  case GET_FAMILY :
    return BITMASK(eax,  8, 0x0f);
  case GET_MODEL :
    return BITMASK(eax,  4, 0x0f);
  case GET_APICID :
    return BITMASK(ebx, 24, 0x0f);
  case GET_LCOUNT :
    return BITMASK(ebx, 16, 0x0f);
  case GET_CHUNKS :
    return BITMASK(ebx,  8, 0x0f);
  case GET_STEPPING :
    return BITMASK(eax,  0, 0x0f);
  case GET_BLANDID :
    return BITMASK(ebx,  0, 0xff);
  case GET_NUMSHARE :
    if (have_cpuid() < 4) return 0;
    cpuid(4, &eax, &ebx, &ecx, &edx);
    return BITMASK(eax, 14, 0xfff);
  case GET_NUMCORES :
    if (have_cpuid() < 4) return 0;
    cpuid(4, &eax, &ebx, &ecx, &edx);
    return BITMASK(eax, 26, 0x3f);

  case GET_FEATURE :
    if ((edx & (1 <<  3)) != 0) feature |= HAVE_PSE;
    if ((edx & (1 << 15)) != 0) feature |= HAVE_CMOV;
    if ((edx & (1 << 19)) != 0) feature |= HAVE_CFLUSH;
    if ((edx & (1 << 23)) != 0) feature |= HAVE_MMX;
    if ((edx & (1 << 25)) != 0) feature |= HAVE_SSE;
    if ((edx & (1 << 26)) != 0) feature |= HAVE_SSE2;
    if ((edx & (1 << 27)) != 0) {
      if (BITMASK(ebx, 16, 0x0f) > 0) feature |= HAVE_HIT;
    }
    if ((ecx & (1 <<  0)) != 0) feature |= HAVE_SSE3;
    if ((ecx & (1 <<  9)) != 0) feature |= HAVE_SSSE3;
    if ((ecx & (1 << 19)) != 0) feature |= HAVE_SSE4_1;
    if ((ecx & (1 << 20)) != 0) feature |= HAVE_SSE4_2;
#ifndef NO_AVX
    if (support_avx()) feature |= HAVE_AVX;
    if ((ecx & (1 << 12)) != 0) feature |= HAVE_FMA3;
#endif

    if (have_excpuid() >= 0x01) {
      cpuid(0x80000001, &eax, &ebx, &ecx, &edx);
      if ((ecx & (1 <<  6)) != 0) feature |= HAVE_SSE4A;
      if ((ecx & (1 <<  7)) != 0) feature |= HAVE_MISALIGNSSE;
#ifndef NO_AVX
      if ((ecx & (1 <<  16)) != 0) feature |= HAVE_FMA4;
#endif
      if ((edx & (1 << 30)) != 0) feature |= HAVE_3DNOWEX;
      if ((edx & (1 << 31)) != 0) feature |= HAVE_3DNOW;
    }

    if (have_excpuid() >= 0x1a) {
      cpuid(0x8000001a, &eax, &ebx, &ecx, &edx);
      if ((eax & (1 <<  0)) != 0) feature |= HAVE_128BITFPU;
      if ((eax & (1 <<  1)) != 0) feature |= HAVE_FASTMOVU;
    }

  }
  return feature;
}
  
int get_cacheinfo(int type, cache_info_t *cacheinfo){
  int eax, ebx, ecx, edx, cpuid_level;
  int info[15];
  int i;
  cache_info_t LC1, LD1, L2, L3, 
    ITB, DTB, LITB, LDTB,
    L2ITB, L2DTB, L2LITB, L2LDTB;

  LC1.size    = 0; LC1.associative = 0; LC1.linesize = 0; LC1.shared = 0;
  LD1.size    = 0; LD1.associative    = 0; LD1.linesize    = 0; LD1.shared    = 0;
  L2.size     = 0; L2.associative     = 0; L2.linesize     = 0; L2.shared     = 0;
  L3.size     = 0; L3.associative     = 0; L3.linesize     = 0; L3.shared     = 0;
  ITB.size    = 0; ITB.associative    = 0; ITB.linesize    = 0; ITB.shared    = 0;
  DTB.size    = 0; DTB.associative    = 0; DTB.linesize    = 0; DTB.shared    = 0;
  LITB.size   = 0; LITB.associative   = 0; LITB.linesize   = 0; LITB.shared   = 0;
  LDTB.size   = 0; LDTB.associative   = 0; LDTB.linesize   = 0; LDTB.shared   = 0;
  L2ITB.size  = 0; L2ITB.associative  = 0; L2ITB.linesize  = 0; L2ITB.shared  = 0;
  L2DTB.size  = 0; L2DTB.associative  = 0; L2DTB.linesize  = 0; L2DTB.shared  = 0;
  L2LITB.size = 0; L2LITB.associative = 0; L2LITB.linesize = 0; L2LITB.shared = 0;
  L2LDTB.size = 0; L2LDTB.associative = 0; L2LDTB.linesize = 0; L2LDTB.shared = 0;

  cpuid(0, &cpuid_level, &ebx, &ecx, &edx);

  if (cpuid_level > 1) {

    cpuid(2, &eax, &ebx, &ecx, &edx);

    info[ 0] = BITMASK(eax,  8, 0xff);
    info[ 1] = BITMASK(eax, 16, 0xff);
    info[ 2] = BITMASK(eax, 24, 0xff);
    
    info[ 3] = BITMASK(ebx,  0, 0xff);
    info[ 4] = BITMASK(ebx,  8, 0xff);
    info[ 5] = BITMASK(ebx, 16, 0xff);
    info[ 6] = BITMASK(ebx, 24, 0xff);
    
    info[ 7] = BITMASK(ecx,  0, 0xff);
    info[ 8] = BITMASK(ecx,  8, 0xff);
    info[ 9] = BITMASK(ecx, 16, 0xff);
    info[10] = BITMASK(ecx, 24, 0xff);
    
    info[11] = BITMASK(edx,  0, 0xff);
    info[12] = BITMASK(edx,  8, 0xff);
    info[13] = BITMASK(edx, 16, 0xff);
    info[14] = BITMASK(edx, 24, 0xff);
    
    for (i = 0; i < 15; i++){

      switch (info[i]){

	/* This table is from http://www.sandpile.org/ia32/cpuid.htm */

      case 0x01 :
	ITB.size        =     4;
	ITB.associative =     4;
	ITB.linesize     =   32;
	break;
      case 0x02 :
	LITB.size        = 4096;
	LITB.associative =    0;
	LITB.linesize    =    2;
	break;
      case 0x03 :
	DTB.size        =     4;
	DTB.associative =     4;
	DTB.linesize     =   64;
	break;
      case 0x04 :
	LDTB.size        = 4096;
	LDTB.associative =    4;
	LDTB.linesize    =    8;
	break;
      case 0x05 :
	LDTB.size        = 4096;
	LDTB.associative =    4;
	LDTB.linesize    =   32;
	break;
      case 0x06 :
	LC1.size        = 8;
	LC1.associative = 4;
	LC1.linesize    = 32;
	break;
      case 0x08 :
	LC1.size        = 16;
	LC1.associative = 4;
	LC1.linesize    = 32;
	break;
      case 0x09 :
	LC1.size        = 32;
	LC1.associative = 4;
	LC1.linesize    = 64;
	break;
      case 0x0a :
	LD1.size        = 8;
	LD1.associative = 2;
	LD1.linesize    = 32;
	break;
      case 0x0c :
	LD1.size        = 16;
	LD1.associative = 4;
	LD1.linesize    = 32;
	break;
      case 0x0d :
	LD1.size        = 16;
	LD1.associative = 4;
	LD1.linesize    = 64;
	break;
      case 0x0e :
	LD1.size        = 24;
	LD1.associative = 6;
	LD1.linesize    = 64;
	break;
      case 0x10 :
	LD1.size        = 16;
	LD1.associative = 4;
	LD1.linesize    = 32;
	break;
      case 0x15 :
	LC1.size        = 16;
	LC1.associative = 4;
	LC1.linesize    = 32;
	break;
      case 0x1a :
	L2.size         = 96;
	L2.associative  = 6;
	L2.linesize     = 64;
	break;
      case 0x21 :
	L2.size         = 256;
	L2.associative  = 8;
	L2.linesize     = 64;
	break;
      case 0x22 :
	L3.size         = 512;
	L3.associative  = 4;
	L3.linesize     = 64;
	break;
      case 0x23 :
	L3.size         = 1024;
	L3.associative  = 8;
	L3.linesize     = 64;
	break;
      case 0x25 :
	L3.size         = 2048;
	L3.associative  = 8;
	L3.linesize     = 64;
	break;
      case 0x29 :
	L3.size         = 4096;
	L3.associative  = 8;
	L3.linesize     = 64;
	break;
      case 0x2c :
	LD1.size        = 32;
	LD1.associative = 8;
	LD1.linesize    = 64;
	break;
      case 0x30 :
	LC1.size        = 32;
	LC1.associative = 8;
	LC1.linesize    = 64;
	break;
      case 0x39 :
	L2.size         = 128;
	L2.associative  = 4;
	L2.linesize     = 64;
	break;
      case 0x3a :
	L2.size         = 192;
	L2.associative  = 6;
	L2.linesize     = 64;
	break;
      case 0x3b :
	L2.size         = 128;
	L2.associative  = 2;
	L2.linesize     = 64;
	break;
      case 0x3c :
	L2.size         = 256;
	L2.associative  = 4;
	L2.linesize     = 64;
	break;
      case 0x3d :
	L2.size         = 384;
	L2.associative  = 6;
	L2.linesize     = 64;
	break;
      case 0x3e :
	L2.size         = 512;
	L2.associative  = 4;
	L2.linesize     = 64;
	break;
      case 0x41 :
	L2.size         = 128;
	L2.associative  = 4;
	L2.linesize     = 32;
	break;
      case 0x42 :
	L2.size         = 256;
	L2.associative  = 4;
	L2.linesize     = 32;
	break;
      case 0x43 :
	L2.size         = 512;
	L2.associative  = 4;
	L2.linesize     = 32;
	break;
      case 0x44 :
	L2.size         = 1024;
	L2.associative  = 4;
	L2.linesize     = 32;
	break;
      case 0x45 :
	L2.size         = 2048;
	L2.associative  = 4;
	L2.linesize     = 32;
	break;
      case 0x46 :
	L3.size         = 4096;
	L3.associative  = 4;
	L3.linesize     = 64;
	break;
      case 0x47 :
	L3.size         = 8192;
	L3.associative  = 8;
	L3.linesize     = 64;
	break;
      case 0x48 :
	L2.size         = 3184;
	L2.associative  = 12;
	L2.linesize     = 64;
	break;
      case 0x49 :
	if ((get_cputype(GET_FAMILY) == 0x0f) && (get_cputype(GET_MODEL) == 0x06)) {
	  L3.size         = 4096;
	  L3.associative  = 16;
	  L3.linesize     = 64;
	} else {
	  L2.size         = 4096;
	  L2.associative  = 16;
	  L2.linesize     = 64;
	}
	break;
      case 0x4a :
	L3.size         = 6144;
	L3.associative  = 12;
	L3.linesize     = 64;
	break;
      case 0x4b :
	L3.size         = 8192;
	L3.associative  = 16;
	L3.linesize     = 64;
	break;
      case 0x4c :
	L3.size         = 12280;
	L3.associative  = 12;
	L3.linesize     = 64;
	break;
      case 0x4d :
	L3.size         = 16384;
	L3.associative  = 16;
	L3.linesize     = 64;
	break;
      case 0x4e :
	L2.size         = 6144;
	L2.associative  = 24;
	L2.linesize     = 64;
	break;
      case 0x4f :
	ITB.size         = 4;
	ITB.associative  = 0;
	ITB.linesize     = 32;
	break;
      case 0x50 :
	ITB.size         = 4;
	ITB.associative  = 0;
	ITB.linesize     = 64;
	LITB.size        = 4096;
	LITB.associative = 0;
	LITB.linesize    = 64;
	LITB.shared      = 1;
	break;
      case 0x51 :
	ITB.size        = 4;
	ITB.associative = 0;
	ITB.linesize     = 128;
	LITB.size        = 4096;
	LITB.associative = 0;
	LITB.linesize    = 128;
	LITB.shared      = 1;
	break;
      case 0x52 :
	ITB.size         = 4;
	ITB.associative  = 0;
	ITB.linesize     = 256;
	LITB.size        = 4096;
	LITB.associative = 0;
	LITB.linesize    = 256;
	LITB.shared      = 1;
	break;
      case 0x55 :
	LITB.size        = 4096;
	LITB.associative = 0;
	LITB.linesize    = 7;
	LITB.shared      = 1;
	break;
      case 0x56 :
	LDTB.size        = 4096;
	LDTB.associative = 4;
	LDTB.linesize    = 16;
	break;
      case 0x57 :
	LDTB.size        = 4096;
	LDTB.associative = 4;
	LDTB.linesize    = 16;
	break;
      case 0x5b :
	DTB.size         = 4;
	DTB.associative  = 0;
	DTB.linesize     = 64;
	LDTB.size        = 4096;
	LDTB.associative = 0;
	LDTB.linesize    = 64;
	LDTB.shared      = 1;
	break;
      case 0x5c :
	DTB.size         = 4;
	DTB.associative  = 0;
	DTB.linesize     = 128;
	LDTB.size        = 4096;
	LDTB.associative = 0;
	LDTB.linesize    = 128;
	LDTB.shared      = 1;
	break;
      case 0x5d :
	DTB.size         = 4;
	DTB.associative  = 0;
	DTB.linesize     = 256;
	LDTB.size        = 4096;
	LDTB.associative = 0;
	LDTB.linesize    = 256;
	LDTB.shared      = 1;
	break;
      case 0x60 :
	LD1.size        = 16;
	LD1.associative = 8;
	LD1.linesize    = 64;
	break;
      case 0x66 :
	LD1.size        = 8;
	LD1.associative = 4;
	LD1.linesize    = 64;
	break;
      case 0x67 :
	LD1.size        = 16;
	LD1.associative = 4;
	LD1.linesize    = 64;
	break;
      case 0x68 :
	LD1.size        = 32;
	LD1.associative = 4;
	LD1.linesize    = 64;
	break;
      case 0x70 :
	LC1.size        = 12;
	LC1.associative = 8;
	break;
      case 0x71 :
	LC1.size        = 16;
	LC1.associative = 8;
	break;
      case 0x72 :
	LC1.size        = 32;
	LC1.associative = 8;
	break;
      case 0x73 :
	LC1.size        = 64;
	LC1.associative = 8;
	break;
      case 0x77 :
	LC1.size        = 16;
	LC1.associative = 4;
	LC1.linesize    = 64;
	break;
      case 0x78 :
	L2.size        = 1024;
	L2.associative = 4;
	L2.linesize    = 64;
	break;
      case 0x79 :
	L2.size         = 128;
	L2.associative  = 8;
	L2.linesize     = 64;
	break;
      case 0x7a :
	L2.size         = 256;
	L2.associative  = 8;
	L2.linesize     = 64;
	break;
      case 0x7b :
	L2.size         = 512;
	L2.associative  = 8;
	L2.linesize     = 64;
	break;
      case 0x7c :
	L2.size         = 1024;
	L2.associative  = 8;
	L2.linesize     = 64;
	break;
      case 0x7d :
	L2.size         = 2048;
	L2.associative  = 8;
	L2.linesize     = 64;
	break;
      case 0x7e :
	L2.size         = 256;
	L2.associative  = 8;
	L2.linesize     = 128;
	break;
      case 0x7f :
	L2.size         = 512;
	L2.associative  = 2;
	L2.linesize     = 64;
	break;
      case 0x81 :
	L2.size         = 128;
	L2.associative  = 8;
	L2.linesize     = 32;
	break;
      case 0x82 :
	L2.size         = 256;
	L2.associative  = 8;
	L2.linesize     = 32;
	break;
      case 0x83 :
	L2.size         = 512;
	L2.associative  = 8;
	L2.linesize     = 32;
	break;
      case 0x84 :
	L2.size         = 1024;
	L2.associative  = 8;
	L2.linesize     = 32;
	break;
      case 0x85 :
	L2.size         = 2048;
	L2.associative  = 8;
	L2.linesize     = 32;
	break;
      case 0x86 :
	L2.size         = 512;
	L2.associative  = 4;
	L2.linesize     = 64;
	break;
      case 0x87 :
	L2.size         = 1024;
	L2.associative  = 8;
	L2.linesize     = 64;
	break;
      case 0x88 :
	L3.size         = 2048;
	L3.associative  = 4;
	L3.linesize     = 64;
	break;
      case 0x89 :
	L3.size         = 4096;
	L3.associative  = 4;
	L3.linesize     = 64;
	break;
      case 0x8a :
	L3.size         = 8192;
	L3.associative  = 4;
	L3.linesize     = 64;
	break;
      case 0x8d :
	L3.size         = 3096;
	L3.associative  = 12;
	L3.linesize     = 128;
	break;
      case 0x90 :
	ITB.size        = 4;
	ITB.associative = 0;
	ITB.linesize    = 64;
	break;
      case 0x96 :
	DTB.size        = 4;
	DTB.associative = 0;
	DTB.linesize    = 32;
	break;
      case 0x9b :
	L2DTB.size        = 4;
	L2DTB.associative = 0;
	L2DTB.linesize    = 96;
	break;
      case 0xb0 :
	ITB.size        = 4;
	ITB.associative = 4;
	ITB.linesize    = 128;
	break;
      case 0xb1 :
	LITB.size        = 4096;
	LITB.associative = 4;
	LITB.linesize    = 4;
	break;
      case 0xb2 :
	ITB.size        = 4;
	ITB.associative = 4;
	ITB.linesize    = 64;
	break;
      case 0xb3 :
	DTB.size        = 4;
	DTB.associative = 4;
	DTB.linesize    = 128;
	break;
      case 0xb4 :
	DTB.size        = 4;
	DTB.associative = 4;
	DTB.linesize    = 256;
	break;
      case 0xba :
	DTB.size        = 4;
	DTB.associative = 4;
	DTB.linesize    = 64;
	break;
      case 0xd0 :
	L3.size         = 512;
	L3.associative  = 4;
	L3.linesize     = 64;
	break;
      case 0xd1 :
	L3.size         = 1024;
	L3.associative  = 4;
	L3.linesize     = 64;
	break;
      case 0xd2 :
	L3.size         = 2048;
	L3.associative  = 4;
	L3.linesize     = 64;
	break;
      case 0xd6 :
	L3.size         = 1024;
	L3.associative  = 8;
	L3.linesize     = 64;
	break;
      case 0xd7 :
	L3.size         = 2048;
	L3.associative  = 8;
	L3.linesize     = 64;
	break;
      case 0xd8 :
	L3.size         = 4096;
	L3.associative  = 8;
	L3.linesize     = 64;
	break;
      case 0xdc :
	L3.size         = 2048;
	L3.associative  = 12;
	L3.linesize     = 64;
	break;
      case 0xdd :
	L3.size         = 4096;
	L3.associative  = 12;
	L3.linesize     = 64;
	break;
      case 0xde :
	L3.size         = 8192;
	L3.associative  = 12;
	L3.linesize     = 64;
	break;
      case 0xe2 :
	L3.size         = 2048;
	L3.associative  = 16;
	L3.linesize     = 64;
	break;
      case 0xe3 :
	L3.size         = 4096;
	L3.associative  = 16;
	L3.linesize     = 64;
	break;
      case 0xe4 :
	L3.size         = 8192;
	L3.associative  = 16;
	L3.linesize     = 64;
	break;
      }
    }
  }

  if (get_vendor() == VENDOR_INTEL) {
    cpuid(0x80000000, &cpuid_level, &ebx, &ecx, &edx);
    if (cpuid_level >= 0x80000006) {
      cpuid(0x80000006, &eax, &ebx, &ecx, &edx);

      L2.size         = BITMASK(ecx, 16, 0xffff);
      L2.associative  = BITMASK(ecx, 12, 0x0f);
      L2.linesize     = BITMASK(ecx,  0, 0xff);
    }
  }

  if ((get_vendor() == VENDOR_AMD) || (get_vendor() == VENDOR_CENTAUR)) {
    cpuid(0x80000005, &eax, &ebx, &ecx, &edx);

    LDTB.size        = 4096;
    LDTB.associative = BITMASK(eax, 24, 0xff);
    if (LDTB.associative == 0xff) LDTB.associative = 0;
    LDTB.linesize    = BITMASK(eax, 16, 0xff);

    LITB.size        = 4096;
    LITB.associative = BITMASK(eax,  8, 0xff);
    if (LITB.associative == 0xff) LITB.associative = 0;
    LITB.linesize    = BITMASK(eax,  0, 0xff);
    
    DTB.size        = 4;
    DTB.associative = BITMASK(ebx, 24, 0xff);
    if (DTB.associative == 0xff) DTB.associative = 0;
    DTB.linesize    = BITMASK(ebx, 16, 0xff);

    ITB.size        = 4;
    ITB.associative = BITMASK(ebx,  8, 0xff);
    if (ITB.associative == 0xff) ITB.associative = 0;
    ITB.linesize    = BITMASK(ebx,  0, 0xff);

    LD1.size        = BITMASK(ecx, 24, 0xff);
    LD1.associative = BITMASK(ecx, 16, 0xff);
    if (LD1.associative == 0xff) LD1.associative = 0;
    LD1.linesize    = BITMASK(ecx,  0, 0xff);

    LC1.size        = BITMASK(ecx, 24, 0xff);
    LC1.associative = BITMASK(ecx, 16, 0xff);
    if (LC1.associative == 0xff) LC1.associative = 0;
    LC1.linesize    = BITMASK(ecx,  0, 0xff);

    cpuid(0x80000006, &eax, &ebx, &ecx, &edx);

    L2LDTB.size        = 4096;
    L2LDTB.associative = BITMASK(eax, 24, 0xff);
    if (L2LDTB.associative == 0xff) L2LDTB.associative = 0;
    L2LDTB.linesize    = BITMASK(eax, 16, 0xff);

    L2LITB.size        = 4096;
    L2LITB.associative = BITMASK(eax,  8, 0xff);
    if (L2LITB.associative == 0xff) L2LITB.associative = 0;
    L2LITB.linesize    = BITMASK(eax,  0, 0xff);
    
    L2DTB.size        = 4;
    L2DTB.associative = BITMASK(ebx, 24, 0xff);
    if (L2DTB.associative == 0xff) L2DTB.associative = 0;
    L2DTB.linesize    = BITMASK(ebx, 16, 0xff);

    L2ITB.size        = 4;
    L2ITB.associative = BITMASK(ebx,  8, 0xff);
    if (L2ITB.associative == 0xff) L2ITB.associative = 0;
    L2ITB.linesize    = BITMASK(ebx,  0, 0xff);

    L2.size        = BITMASK(ecx, 16, 0xffff);
    L2.associative = BITMASK(ecx, 12, 0xf);
    if (L2.associative == 0xff) L2.associative = 0;
    L2.linesize    = BITMASK(ecx,  0, 0xff);

    L3.size        = BITMASK(edx, 18, 0x3fff) * 512;
    L3.associative = BITMASK(edx, 12, 0xf);
    if (L3.associative == 0xff) L2.associative = 0;
    L3.linesize    = BITMASK(edx,  0, 0xff);

  }

    switch (type) {
      
    case CACHE_INFO_L1_I :
      *cacheinfo = LC1;
      break;
    case CACHE_INFO_L1_D :
      *cacheinfo = LD1;
      break;
    case CACHE_INFO_L2 :
      *cacheinfo = L2;
      break;
    case CACHE_INFO_L3 :
      *cacheinfo = L3;
      break;
    case CACHE_INFO_L1_DTB :
      *cacheinfo = DTB;
      break;
    case CACHE_INFO_L1_ITB :
      *cacheinfo = ITB;
      break;
    case CACHE_INFO_L1_LDTB :
      *cacheinfo = LDTB;
      break;
    case CACHE_INFO_L1_LITB :
      *cacheinfo = LITB;
      break;
    case CACHE_INFO_L2_DTB :
      *cacheinfo = L2DTB;
      break;
    case CACHE_INFO_L2_ITB :
      *cacheinfo = L2ITB;
      break;
    case CACHE_INFO_L2_LDTB :
      *cacheinfo = L2LDTB;
      break;
    case CACHE_INFO_L2_LITB :
      *cacheinfo = L2LITB;
      break;
    }
  return 0;
}

int get_cpuname(void){

  int family, exfamily, model, vendor, exmodel;

  if (!have_cpuid()) return CPUTYPE_80386;

  family   = get_cputype(GET_FAMILY);
  exfamily = get_cputype(GET_EXFAMILY);
  model    = get_cputype(GET_MODEL);
  exmodel  = get_cputype(GET_EXMODEL);

  vendor = get_vendor();

  if (vendor == VENDOR_INTEL){
    switch (family) {
    case 0x4:
      return CPUTYPE_80486;
    case 0x5:
      return CPUTYPE_PENTIUM;
    case 0x6:
      switch (exmodel) {
      case 0: 
	switch (model) {
	case  1:
	case  3:
	case  5:
	case  6:
	  return CPUTYPE_PENTIUM2;
	case  7:
	case  8:
	case 10:
	case 11:
	  return CPUTYPE_PENTIUM3;
	case  9:
	case 13:
	case 14:
	  return CPUTYPE_PENTIUMM;
	case 15:
	  return CPUTYPE_CORE2;
	}
	break;
      case 1:
	switch (model) {
	case  6:
	  return CPUTYPE_CORE2;
	case  7:
	  return CPUTYPE_PENRYN;
	case 10:
	case 11:
	case 14:
	case 15:
	  return CPUTYPE_NEHALEM;
	case 12:
	  return CPUTYPE_ATOM;
	case 13:
	  return CPUTYPE_DUNNINGTON;
	}
	break;
      case  2:
	switch (model) {
	case 5:
	  //Intel Core (Clarkdale) / Core (Arrandale) 
	  // Pentium (Clarkdale) / Pentium Mobile (Arrandale) 
	  // Xeon (Clarkdale), 32nm
	  return CPUTYPE_NEHALEM;
	case 10:
	  //Intel Core i5-2000 /i7-2000 (Sandy Bridge)
	  if(support_avx())
	    return CPUTYPE_SANDYBRIDGE;
	  else
	    return CPUTYPE_NEHALEM; //OS doesn't support AVX
	case 12:
	  //Xeon Processor 5600 (Westmere-EP)
	  return CPUTYPE_NEHALEM;
	case 13:
	  //Intel Core i7-3000 / Xeon E5 (Sandy Bridge)
	  if(support_avx())
	    return CPUTYPE_SANDYBRIDGE;
	  else
	    return CPUTYPE_NEHALEM;
	case 14:
	  // Xeon E7540
	case 15:
	  //Xeon Processor E7 (Westmere-EX)
	  return CPUTYPE_NEHALEM;
	}
	break;
      case 3:
	switch (model) {
	case 10:
	  if(support_avx())
	    return CPUTYPE_SANDYBRIDGE;
	  else
	    return CPUTYPE_NEHALEM;
        case 12:
          if(support_avx())
            return CPUTYPE_HASWELL;
          else
	    return CPUTYPE_NEHALEM;
	}
	break;
      case 4:
        switch (model) {
        case 5:
          if(support_avx())
            return CPUTYPE_HASWELL;
          else
	    return CPUTYPE_NEHALEM;
        }
        break;      
      }
      break;
    case 0x7:
      return CPUTYPE_ITANIUM;
    case 0xf:
      switch (exfamily) {
      case 0 :
	return CPUTYPE_PENTIUM4;
      case 1 :
	return CPUTYPE_ITANIUM;
      }
      break;
    }
    return CPUTYPE_INTEL_UNKNOWN;
  }

  if (vendor == VENDOR_AMD){
    switch (family) {
    case 0x4:
      return CPUTYPE_AMD5X86;
    case 0x5:
      return CPUTYPE_AMDK6;
    case 0x6:
      return CPUTYPE_ATHLON;
    case 0xf:
      switch (exfamily) {
      case  0:
      case  2:
	return CPUTYPE_OPTERON;
      case  1:
      case 10:
	return CPUTYPE_BARCELONA;
<<<<<<< HEAD
      case  6:   //AMD Bulldozer Opteron 6200 / Opteron 4200 / AMD FX-Series
	if(support_avx())
	  return CPUTYPE_BULLDOZER;
	else
	  return CPUTYPE_BARCELONA; //OS don't support AVX.
=======
      case  6:
	switch (model) {
	case 1:
	  //AMD Bulldozer Opteron 6200 / Opteron 4200 / AMD FX-Series
	  if(support_avx())
	    return CPUTYPE_BULLDOZER;
	  else
	    return CPUTYPE_BARCELONA; //OS don't support AVX.
	case 2:
	  if(support_avx())
	    return CPUTYPE_PILEDRIVER;
	  else
	    return CPUTYPE_BARCELONA; //OS don't support AVX.	  
	}
	break;
>>>>>>> a2930664
      case  5:
	return CPUTYPE_BOBCAT;
      }
      break;
    }
    return CPUTYPE_AMD_UNKNOWN;
  }

  if (vendor == VENDOR_CYRIX){
    switch (family) {
    case 0x4:
      return CPUTYPE_CYRIX5X86;
    case 0x5:
      return CPUTYPE_CYRIXM1;
    case 0x6:
      return CPUTYPE_CYRIXM2;
    }
    return CPUTYPE_CYRIX_UNKNOWN;
  }

  if (vendor == VENDOR_NEXGEN){
    switch (family) {
    case 0x5:
      return CPUTYPE_NEXGENNX586;
    }
    return CPUTYPE_NEXGEN_UNKNOWN;
  }

  if (vendor == VENDOR_CENTAUR){
    switch (family) {
    case 0x5:
      return CPUTYPE_CENTAURC6;
      break;
    case 0x6:
      return CPUTYPE_NANO;
      break;

    }
    return CPUTYPE_VIAC3;
  }

  if (vendor == VENDOR_RISE){
    switch (family) {
    case 0x5:
      return CPUTYPE_RISEMP6;
    }
    return CPUTYPE_RISE_UNKNOWN;
  }

  if (vendor == VENDOR_SIS){
    switch (family) {
    case 0x5:
      return CPUTYPE_SYS55X;
    }
    return CPUTYPE_SIS_UNKNOWN;
  }

  if (vendor == VENDOR_TRANSMETA){
    switch (family) {
    case 0x5:
      return CPUTYPE_CRUSOETM3X;
    }
    return CPUTYPE_TRANSMETA_UNKNOWN;
  }

  if (vendor == VENDOR_NSC){
    switch (family) {
    case 0x5:
      return CPUTYPE_NSGEODE;
    }
    return CPUTYPE_NSC_UNKNOWN;
  }

  return CPUTYPE_UNKNOWN;
}

static char *cpuname[] = {
  "UNKNOWN",
  "INTEL_UNKNOWN",
  "UMC_UNKNOWN",
  "AMD_UNKNOWN",
  "CYRIX_UNKNOWN",
  "NEXGEN_UNKNOWN",
  "CENTAUR_UNKNOWN",
  "RISE_UNKNOWN",
  "SIS_UNKNOWN",
  "TRANSMETA_UNKNOWN",
  "NSC_UNKNOWN",
  "80386",
  "80486",
  "PENTIUM",
  "PENTIUM2",
  "PENTIUM3",
  "PENTIUMM",
  "PENTIUM4",
  "CORE2",
  "PENRYN",
  "DUNNINGTON",
  "NEHALEM",
  "ATOM",
  "ITANIUM",
  "ITANIUM2",
  "5X86",
  "K6",
  "ATHLON",
  "DURON",
  "OPTERON",
  "BARCELONA",
  "SHANGHAI",
  "ISTANBUL",
  "CYRIX5X86",
  "CYRIXM1",
  "CYRIXM2",
  "NEXGENNX586",
  "CENTAURC6",
  "RISEMP6",
  "SYS55X",
  "TM3X00",
  "NSGEODE",
  "VIAC3",
  "NANO",
  "SANDYBRIDGE",
  "BOBCAT",
  "BULLDOZER",
  "PILEDRIVER",
};

static char *lowercpuname[] = {
  "unknown",
  "intel_unknown",
  "umc_unknown",
  "amd_unknown",
  "cyrix_unknown",
  "nexgen_unknown",
  "centaur_unknown",
  "rise_unknown",
  "sis_unknown",
  "transmeta_unknown",
  "nsc_unknown",
  "80386",
  "80486",
  "pentium",
  "pentium2",
  "pentium3",
  "pentiumm",
  "pentium4",
  "core2",
  "penryn",
  "dunnington",
  "nehalem",
  "atom",
  "itanium",
  "itanium2",
  "5x86",
  "k6",
  "athlon",
  "duron",
  "opteron",
  "barcelona",
  "shanghai",
  "istanbul",
  "cyrix5x86",
  "cyrixm1",
  "cyrixm2",
  "nexgennx586",
  "centaurc6",
  "risemp6",
  "sys55x",
  "tms3x00",
  "nsgeode",
  "nano",
  "sandybridge",
  "bobcat",
  "bulldozer",
  "piledriver",
};

static char *corename[] = {
  "UNKOWN",
  "80486", 
  "P5",
  "P6",
  "KATMAI",
  "COPPERMINE",
  "NORTHWOOD",
  "PRESCOTT",
  "BANIAS",
  "ATHLON",
  "OPTERON",
  "BARCELONA",
  "VIAC3",
  "YONAH",
  "CORE2",
  "PENRYN",
  "DUNNINGTON",
  "NEHALEM",
  "ATOM",
  "NANO",
  "SANDYBRIDGE",
  "BOBCAT",
  "BULLDOZER",
  "PILEDRIVER",
};

static char *corename_lower[] = {
  "unknown",
  "80486", 
  "p5",
  "p6",
  "katmai",
  "coppermine",
  "northwood",
  "prescott",
  "banias",
  "athlon",
  "opteron",
  "barcelona",
  "viac3",
  "yonah",
  "core2",
  "penryn",
  "dunnington",
  "nehalem",
  "atom",
  "nano",
  "sandybridge",
  "bobcat",
  "bulldozer",
  "piledriver",
};


char *get_cpunamechar(void){
  return cpuname[get_cpuname()];
}

char *get_lower_cpunamechar(void){
  return lowercpuname[get_cpuname()];
}


int get_coretype(void){

  int family, exfamily, model, exmodel, vendor;

  if (!have_cpuid()) return CORE_80486;

  family   = get_cputype(GET_FAMILY);
  exfamily = get_cputype(GET_EXFAMILY);
  model    = get_cputype(GET_MODEL);
  exmodel  = get_cputype(GET_EXMODEL);

  vendor = get_vendor();

  if (vendor == VENDOR_INTEL){
    switch (family) {
    case  4:
      return CORE_80486;
    case  5:
      return CORE_P5;
    case  6:
      switch (exmodel) {
      case  0:
	switch (model) {
	case  0:
	case  1:
	case  2:
	case  3:
	case  4:
	case  5:
	case  6:
	  return CORE_P6;
	case  7:
	  return CORE_KATMAI;
	case  8:
	case 10:
	case 11:
	  return CORE_COPPERMINE;
	case  9:
	case 13:
	case 14:
	  return CORE_BANIAS;
	case 15:
	  return CORE_CORE2;
	}
	break;
      case  1:
	switch (model) {
	case  6:
	  return CORE_CORE2;
	case  7:
	  return CORE_PENRYN;
	case 10:
	case 11:
	case 14:
	case 15:
	  return CORE_NEHALEM;
	case 12:
	  return CORE_ATOM;
	case 13:
	  return CORE_DUNNINGTON;
	}
	break;
      case  2:
	switch (model) {
	case 5:
	  //Intel Core (Clarkdale) / Core (Arrandale) 
	  // Pentium (Clarkdale) / Pentium Mobile (Arrandale) 
	  // Xeon (Clarkdale), 32nm
	  return CORE_NEHALEM;
	case 10:
          //Intel Core i5-2000 /i7-2000 (Sandy Bridge)
	  if(support_avx())
	    return CORE_SANDYBRIDGE;
	  else
	    return CORE_NEHALEM; //OS doesn't support AVX
	case 12:
	  //Xeon Processor 5600 (Westmere-EP)
	  return CORE_NEHALEM;
	case 13:
          //Intel Core i7-3000 / Xeon E5 (Sandy Bridge)
	  if(support_avx())
	    return CORE_SANDYBRIDGE;
	  else
	    return CORE_NEHALEM; //OS doesn't support AVX
	case 14:
	  //Xeon E7540
	case 15:
	  //Xeon Processor E7 (Westmere-EX)
	  return CORE_NEHALEM;
	}
	break;
      case 3:
	switch (model) {
	case 10:
	  if(support_avx())
	    return CORE_SANDYBRIDGE;
	  else
	    return CORE_NEHALEM; //OS doesn't support AVX
        case 12:
          if(support_avx())
            return CORE_HASWELL;
          else
	    return CORE_NEHALEM;
	}
	break;
      case 4:
        switch (model) {
        case 5:
          if(support_avx())
            return CORE_HASWELL;
          else
	    return CORE_NEHALEM;
        }
        break;      
      }
      break;

      case 15:
	if (model <= 0x2) return CORE_NORTHWOOD;
	else return CORE_PRESCOTT;
    }
  }

  if (vendor == VENDOR_AMD){
    if (family <= 0x5) return CORE_80486;
    if (family <= 0xe) return CORE_ATHLON;
    if (family == 0xf){
      if ((exfamily == 0) || (exfamily == 2)) return CORE_OPTERON; 
      else if (exfamily == 5) return CORE_BOBCAT; 
      else if (exfamily == 6) {
<<<<<<< HEAD
	//AMD Bulldozer Opteron 6200 / Opteron 4200 / AMD FX-Series
	if(support_avx())
	  return CORE_BULLDOZER;
	else
	  return CORE_BARCELONA; //OS don't support AVX. Use old kernels.
=======
	switch (model) {
	case 1:
	  //AMD Bulldozer Opteron 6200 / Opteron 4200 / AMD FX-Series
	  if(support_avx())
	    return CORE_BULLDOZER;
	  else
	    return CORE_BARCELONA; //OS don't support AVX.
	case 2:
	  if(support_avx())
	    return CORE_PILEDRIVER;
	  else
	    return CORE_BARCELONA; //OS don't support AVX.	  
	}
>>>>>>> a2930664
      }else return CORE_BARCELONA;
    }
  }

  if (vendor == VENDOR_CENTAUR) {
    switch (family) {
    case 0x6:
      return CORE_NANO;
      break;
    }
    return CORE_VIAC3;
  }

  return CORE_UNKNOWN;
}

void get_cpuconfig(void){

  cache_info_t info;
  int features;

  printf("#define %s\n", cpuname[get_cpuname()]);


  if (get_coretype() != CORE_P5) {

    get_cacheinfo(CACHE_INFO_L1_I, &info);
    if (info.size > 0) {
      printf("#define L1_CODE_SIZE %d\n", info.size * 1024);
      printf("#define L1_CODE_ASSOCIATIVE %d\n", info.associative);
      printf("#define L1_CODE_LINESIZE %d\n", info.linesize);
    }
    
    get_cacheinfo(CACHE_INFO_L1_D, &info);
    if (info.size > 0) {
      printf("#define L1_DATA_SIZE %d\n", info.size * 1024);
      printf("#define L1_DATA_ASSOCIATIVE %d\n", info.associative);
      printf("#define L1_DATA_LINESIZE %d\n", info.linesize);
    }
    
    get_cacheinfo(CACHE_INFO_L2, &info);
    if (info.size > 0) {
      printf("#define L2_SIZE %d\n", info.size * 1024);
      printf("#define L2_ASSOCIATIVE %d\n", info.associative);
      printf("#define L2_LINESIZE %d\n", info.linesize);
    }
    
    get_cacheinfo(CACHE_INFO_L3, &info);
    if (info.size > 0) {
      printf("#define L3_SIZE %d\n", info.size * 1024);
      printf("#define L3_ASSOCIATIVE %d\n", info.associative);
      printf("#define L3_LINESIZE %d\n", info.linesize);
    }
    
    get_cacheinfo(CACHE_INFO_L1_ITB, &info);
    if (info.size > 0) {
      printf("#define ITB_SIZE %d\n", info.size * 1024);
      printf("#define ITB_ASSOCIATIVE %d\n", info.associative);
      printf("#define ITB_ENTRIES %d\n", info.linesize);
    }
    
    get_cacheinfo(CACHE_INFO_L1_DTB, &info);
    if (info.size > 0) {
      printf("#define DTB_SIZE %d\n", info.size * 1024);
      printf("#define DTB_ASSOCIATIVE %d\n", info.associative);
      printf("#define DTB_DEFAULT_ENTRIES %d\n", info.linesize);
    } else {
      //fall back for some virtual machines.
      printf("#define DTB_DEFAULT_ENTRIES 32\n");
    }
    
    features = get_cputype(GET_FEATURE);

    if (features & HAVE_CMOV )   printf("#define HAVE_CMOV\n");
    if (features & HAVE_MMX  )   printf("#define HAVE_MMX\n");
    if (features & HAVE_SSE  )   printf("#define HAVE_SSE\n");
    if (features & HAVE_SSE2 )   printf("#define HAVE_SSE2\n");
    if (features & HAVE_SSE3 )   printf("#define HAVE_SSE3\n");
    if (features & HAVE_SSSE3)   printf("#define HAVE_SSSE3\n");
    if (features & HAVE_SSE4_1)   printf("#define HAVE_SSE4_1\n");
    if (features & HAVE_SSE4_2)   printf("#define HAVE_SSE4_2\n");
    if (features & HAVE_SSE4A)   printf("#define HAVE_SSE4A\n");
    if (features & HAVE_SSE5 )   printf("#define HAVE_SSSE5\n");
    if (features & HAVE_AVX )    printf("#define HAVE_AVX\n");
    if (features & HAVE_3DNOWEX) printf("#define HAVE_3DNOWEX\n");
    if (features & HAVE_3DNOW)   printf("#define HAVE_3DNOW\n");
    if (features & HAVE_FMA4 )    printf("#define HAVE_FMA4\n");
<<<<<<< HEAD
=======
    if (features & HAVE_FMA3 )    printf("#define HAVE_FMA3\n");
>>>>>>> a2930664
    if (features & HAVE_CFLUSH)  printf("#define HAVE_CFLUSH\n");
    if (features & HAVE_HIT)     printf("#define HAVE_HIT 1\n");
    if (features & HAVE_MISALIGNSSE) printf("#define HAVE_MISALIGNSSE\n");
    if (features & HAVE_128BITFPU)   printf("#define HAVE_128BITFPU\n");
    if (features & HAVE_FASTMOVU)    printf("#define HAVE_FASTMOVU\n");
    
    printf("#define NUM_SHAREDCACHE %d\n", get_cputype(GET_NUMSHARE) + 1);
    printf("#define NUM_CORES %d\n", get_cputype(GET_NUMCORES) + 1);

    features = get_coretype();
    if (features > 0) printf("#define CORE_%s\n", corename[features]);
  } else {
    printf("#define DTB_DEFAULT_ENTRIES 16\n");
    printf("#define L1_CODE_SIZE 8192\n");
    printf("#define L1_DATA_SIZE 8192\n");
    printf("#define L2_SIZE 0\n");
  }
}

void get_architecture(void){
#ifndef __64BIT__
    printf("X86");
#else
    printf("X86_64");
#endif
}

void get_subarchitecture(void){
    printf("%s", get_cpunamechar());
}

void get_subdirname(void){
#ifndef __64BIT__
    printf("x86");
#else
    printf("x86_64");
#endif
}

char *get_corename(void){
  return corename[get_coretype()];
}

void get_libname(void){
  printf("%s",   corename_lower[get_coretype()]);
}

/* This if for Makefile */
void get_sse(void){

  int features;

  features = get_cputype(GET_FEATURE);

  if (features & HAVE_MMX  )   printf("HAVE_MMX=1\n");
  if (features & HAVE_SSE  )   printf("HAVE_SSE=1\n");
  if (features & HAVE_SSE2 )   printf("HAVE_SSE2=1\n");
  if (features & HAVE_SSE3 )   printf("HAVE_SSE3=1\n");
  if (features & HAVE_SSSE3)   printf("HAVE_SSSE3=1\n");
  if (features & HAVE_SSE4_1)   printf("HAVE_SSE4_1=1\n");
  if (features & HAVE_SSE4_2)   printf("HAVE_SSE4_2=1\n");
  if (features & HAVE_SSE4A)   printf("HAVE_SSE4A=1\n");
  if (features & HAVE_SSE5 )   printf("HAVE_SSSE5=1\n");
  if (features & HAVE_AVX )    printf("HAVE_AVX=1\n");
  if (features & HAVE_3DNOWEX) printf("HAVE_3DNOWEX=1\n");
  if (features & HAVE_3DNOW)   printf("HAVE_3DNOW=1\n");
  if (features & HAVE_FMA4 )    printf("HAVE_FMA4=1\n");
<<<<<<< HEAD
=======
  if (features & HAVE_FMA3 )    printf("HAVE_FMA3=1\n");
>>>>>>> a2930664

}<|MERGE_RESOLUTION|>--- conflicted
+++ resolved
@@ -47,11 +47,8 @@
 #define CORE_SANDYBRIDGE CORE_NEHALEM
 #define CPUTYPE_BULLDOZER CPUTYPE_BARCELONA
 #define CORE_BULLDOZER CORE_BARCELONA
-<<<<<<< HEAD
-=======
 #define CPUTYPE_PILEDRIVER CPUTYPE_BARCELONA
 #define CORE_PILEDRIVER CORE_BARCELONA
->>>>>>> a2930664
 #endif
 
 #ifndef CPUIDEMU
@@ -1106,13 +1103,6 @@
       case  1:
       case 10:
 	return CPUTYPE_BARCELONA;
-<<<<<<< HEAD
-      case  6:   //AMD Bulldozer Opteron 6200 / Opteron 4200 / AMD FX-Series
-	if(support_avx())
-	  return CPUTYPE_BULLDOZER;
-	else
-	  return CPUTYPE_BARCELONA; //OS don't support AVX.
-=======
       case  6:
 	switch (model) {
 	case 1:
@@ -1128,7 +1118,6 @@
 	    return CPUTYPE_BARCELONA; //OS don't support AVX.	  
 	}
 	break;
->>>>>>> a2930664
       case  5:
 	return CPUTYPE_BOBCAT;
       }
@@ -1500,13 +1489,6 @@
       if ((exfamily == 0) || (exfamily == 2)) return CORE_OPTERON; 
       else if (exfamily == 5) return CORE_BOBCAT; 
       else if (exfamily == 6) {
-<<<<<<< HEAD
-	//AMD Bulldozer Opteron 6200 / Opteron 4200 / AMD FX-Series
-	if(support_avx())
-	  return CORE_BULLDOZER;
-	else
-	  return CORE_BARCELONA; //OS don't support AVX. Use old kernels.
-=======
 	switch (model) {
 	case 1:
 	  //AMD Bulldozer Opteron 6200 / Opteron 4200 / AMD FX-Series
@@ -1520,7 +1502,6 @@
 	  else
 	    return CORE_BARCELONA; //OS don't support AVX.	  
 	}
->>>>>>> a2930664
       }else return CORE_BARCELONA;
     }
   }
@@ -1608,10 +1589,7 @@
     if (features & HAVE_3DNOWEX) printf("#define HAVE_3DNOWEX\n");
     if (features & HAVE_3DNOW)   printf("#define HAVE_3DNOW\n");
     if (features & HAVE_FMA4 )    printf("#define HAVE_FMA4\n");
-<<<<<<< HEAD
-=======
     if (features & HAVE_FMA3 )    printf("#define HAVE_FMA3\n");
->>>>>>> a2930664
     if (features & HAVE_CFLUSH)  printf("#define HAVE_CFLUSH\n");
     if (features & HAVE_HIT)     printf("#define HAVE_HIT 1\n");
     if (features & HAVE_MISALIGNSSE) printf("#define HAVE_MISALIGNSSE\n");
@@ -1679,9 +1657,6 @@
   if (features & HAVE_3DNOWEX) printf("HAVE_3DNOWEX=1\n");
   if (features & HAVE_3DNOW)   printf("HAVE_3DNOW=1\n");
   if (features & HAVE_FMA4 )    printf("HAVE_FMA4=1\n");
-<<<<<<< HEAD
-=======
   if (features & HAVE_FMA3 )    printf("HAVE_FMA3=1\n");
->>>>>>> a2930664
 
 }