--- conflicted
+++ resolved
@@ -652,7 +652,6 @@
 #endif
 
 #if (__STDC_VERSION__ >= 201112L)
-<<<<<<< HEAD
 #if defined(C_GCC) && ( __GNUC__ < 7) 
 // workaround for GCC bug 65467
 #ifndef _Atomic
@@ -665,16 +664,6 @@
 #define _Atomic volatile
 #endif
 
-
-=======
-#include <stdatomic.h>
-#else
-#ifndef _Atomic
-#define _Atomic volatile
-#endif
-#endif
-
->>>>>>> a4af8861
 #else
 #ifdef __ELF__
 int omp_in_parallel  (void) __attribute__ ((weak));
