##
## Author: Hank Anderson <hank@statease.com>
## Description: Ported from OpenBLAS/Makefile.system
##
set(NETLIB_LAPACK_DIR "${PROJECT_SOURCE_DIR}/lapack-netlib")

# System detection, via CMake.
include("${PROJECT_SOURCE_DIR}/cmake/system_check.cmake")

if(CMAKE_CROSSCOMPILING AND NOT DEFINED TARGET)
  # Detect target without running getarch
  if (ARM64)
    set(TARGET "ARMV8")
  elseif(ARM)
    set(TARGET "ARMV7") # TODO: Ask compiler which arch this is
  else()
    message(FATAL_ERROR "When cross compiling, a TARGET is required.")
  endif()
endif()

# Other files expect CORE, which is actually TARGET and will become TARGET_CORE for kernel build. Confused yet?
# It seems we are meant to use TARGET as input and CORE internally as kernel.
if(NOT DEFINED CORE AND DEFINED TARGET)
  if (${TARGET} STREQUAL "LOONGSON3R5")
    set(CORE "LA464")
  elseif (${TARGET} STREQUAL "LOONGSON2K1000")
    set(CORE "LA264")
  elseif (${TARGET} STREQUAL "LOONGSONGENERIC")
    set(CORE "LA64_GENERIC)")
  else ()
    set(CORE ${TARGET})
  endif()
endif()

# TARGET_CORE will override TARGET which is used in DYNAMIC_ARCH=1.
if (DEFINED TARGET_CORE)
  set(TARGET ${TARGET_CORE})
endif ()

# Force fallbacks for 32bit
if (DEFINED BINARY AND DEFINED TARGET AND BINARY EQUAL 32)
  message(STATUS "Compiling a ${BINARY}-bit binary.")
  set(NO_AVX 1)
  if (${TARGET} STREQUAL "HASWELL" OR ${TARGET} STREQUAL "SANDYBRIDGE" OR ${TARGET} STREQUAL "SKYLAKEX" OR ${TARGET} STREQUAL "COOPERLAKE" OR ${TARGET} STREQUAL "SAPPHIRERAPIDS")
    set(TARGET "NEHALEM")
  endif ()
  if (${TARGET} STREQUAL "BULLDOZER" OR ${TARGET} STREQUAL "PILEDRIVER" OR ${TARGET} STREQUAL "ZEN")
    set(TARGET "BARCELONA")
  endif ()
  if (${TARGET} STREQUAL "ARMV8" OR ${TARGET} STREQUAL "CORTEXA57" OR ${TARGET} STREQUAL "CORTEXA53" OR ${TARGET} STREQUAL "CORTEXA55")
    set(TARGET "ARMV7")
  endif ()
  if (${TARGET} STREQUAL "POWER8" OR ${TARGET} STREQUAL "POWER9" OR ${TARGET} STREQUAL "POWER10")
    set(TARGET "POWER6")
  endif ()
endif ()


if (DEFINED TARGET)
  message(STATUS "-- -- -- -- -- -- -- -- -- -- -- -- --")
  message(STATUS "Targeting the ${TARGET} architecture.")
  set(GETARCH_FLAGS "-DFORCE_${TARGET}")
endif ()

# On x86_64 build getarch with march=native. This is required to detect AVX512 support in getarch.
if (X86_64 AND NOT (${CMAKE_C_COMPILER_ID} STREQUAL "PGI" OR ${CMAKE_C_COMPILER_ID} STREQUAL "NVHPC"))
  set(GETARCH_FLAGS "${GETARCH_FLAGS} -march=native")
endif ()

# On x86 no AVX support is available
if (X86 OR X86_64)
if ((DEFINED BINARY AND BINARY EQUAL 32) OR ("$CMAKE_SIZEOF_VOID_P}" EQUAL "4"))
  set(GETARCH_FLAGS "${GETARCH_FLAGS} -DNO_AVX -DNO_AVX2 -DNO_AVX512")
endif ()
endif ()

if (INTERFACE64)
  message(STATUS "Using 64-bit integers.")
  set(GETARCH_FLAGS	"${GETARCH_FLAGS} -DUSE64BITINT")
endif ()

if (NOT DEFINED GEMM_MULTITHREAD_THRESHOLD)
  set(GEMM_MULTITHREAD_THRESHOLD 4)
endif ()
message(STATUS "GEMM multithread threshold set to ${GEMM_MULTITHREAD_THRESHOLD}.")
set(GETARCH_FLAGS	"${GETARCH_FLAGS} -DGEMM_MULTITHREAD_THRESHOLD=${GEMM_MULTITHREAD_THRESHOLD}")

if (NO_AVX)
  message(STATUS "Disabling Advanced Vector Extensions (AVX).")
  set(GETARCH_FLAGS "${GETARCH_FLAGS} -DNO_AVX")
endif ()

if (NO_AVX2)
  message(STATUS "Disabling Advanced Vector Extensions 2 (AVX2).")
  set(GETARCH_FLAGS "${GETARCH_FLAGS} -DNO_AVX2")
endif ()

if (NO_AVX512)
  message(STATUS "Disabling Advanced Vector Extensions 512 (AVX512).")
  set(GETARCH_FLAGS "${GETARCH_FLAGS} -DNO_AVX512")
endif ()

if (CMAKE_BUILD_TYPE STREQUAL "Debug")
  set(GETARCH_FLAGS "${GETARCH_FLAGS} ${CMAKE_C_FLAGS_DEBUG}")
endif ()

if (NOT DEFINED NO_PARALLEL_MAKE)
  set(NO_PARALLEL_MAKE 0)
endif ()
set(GETARCH_FLAGS	"${GETARCH_FLAGS} -DNO_PARALLEL_MAKE=${NO_PARALLEL_MAKE}")

if (CMAKE_C_COMPILER STREQUAL loongcc)
  set(GETARCH_FLAGS	"${GETARCH_FLAGS} -static")
endif ()

if (POWER)
  set(NO_WARMUP 1)
  set(HAVE_GAS 1)
  if (CMAKE_ASM_COMPILER_ID STREQUAL "GNU")
    set(HAVE_GAS 0)
  elseif (CMAKE_ASM_COMPILER_ID STREQUAL "Clang")
    set(CCOMMON_OPT "${CCOMMON_OPT} -fno-integrated-as")
    set(HAVE_GAS 0)
  endif ()
  set(GETARCH_FLAGS "${GETARCH_FLAGS} -DHAVE_GAS=${HAVE_GAS}")
endif ()

#if don't use Fortran, it will only compile CBLAS.
if (ONLY_CBLAS)
  set(NO_LAPACK 1)
else ()
  set(ONLY_CBLAS 0)
endif ()

# N.B. this is NUM_THREAD in Makefile.system which is probably a bug -hpa
if (NOT CMAKE_CROSSCOMPILING)
  if (NOT DEFINED NUM_CORES)
    include(ProcessorCount)
    ProcessorCount(NUM_CORES)
  endif()

endif()

if (NOT DEFINED NUM_PARALLEL)
  set(NUM_PARALLEL 1)
endif()

if (NOT DEFINED NUM_THREADS)
  if (DEFINED NUM_CORES AND NOT NUM_CORES EQUAL 0)
    # HT?
    set(NUM_THREADS ${NUM_CORES})
  else ()
    set(NUM_THREADS 0)
  endif ()
endif()

if (${NUM_THREADS} LESS 2)
  set(USE_THREAD 0)
elseif(NOT DEFINED USE_THREAD)
  set(USE_THREAD 1)
endif ()

if (USE_THREAD)
  message(STATUS "Multi-threading enabled with ${NUM_THREADS} threads.")
else()
  if (${USE_LOCKING})
    set(CCOMMON_OPT "${CCOMMON_OPT} -DUSE_LOCKING")
  endif ()
endif ()

if (C_LAPACK)
  if (${CMAKE_C_COMPILER_ID} STREQUAL "GNU")
    set(CCOMMON_OPT "${CCOMMON_OPT} -Wno-error=incompatible-pointer-types")
  endif ()
endif ()

include("${PROJECT_SOURCE_DIR}/cmake/prebuild.cmake")
if (DEFINED TARGET)
  if (${TARGET} STREQUAL COOPERLAKE AND NOT NO_AVX512)
    if (${CMAKE_C_COMPILER_ID} STREQUAL "GNU")
        if (${CMAKE_C_COMPILER_VERSION} VERSION_GREATER 10.09)
          set (KERNEL_DEFINITIONS "${KERNEL_DEFINITIONS} -march=cooperlake")
        else()
          set (KERNEL_DEFINITIONS "${KERNEL_DEFINITIONS} -march=skylake-avx512")
        endif()
    elseif (${CMAKE_C_COMPILER_ID} STREQUAL "Clang" OR ${CMAKE_C_COMPILER_ID} STREQUAL "AppleClang")
         if (${CMAKE_C_COMPILER_VERSION} VERSION_GREATER 8.99)
          set (KERNEL_DEFINITIONS "${KERNEL_DEFINITIONS} -march=cooperlake -mllvm -exhaustive-register-search")
        else()
          set (KERNEL_DEFINITIONS "${KERNEL_DEFINITIONS} -march=skylake-avx512 -mllvm -exhaustive-register-search")
        endif()
    endif()    
  endif()
  if (${TARGET} STREQUAL SAPPHIRERAPIDS AND NOT NO_AVX512)
    if (${CMAKE_C_COMPILER_ID} STREQUAL "GNU")
        if (${CMAKE_C_COMPILER_VERSION} VERSION_GREATER 11.0)
          set (KERNEL_DEFINITIONS "${KERNEL_DEFINITIONS} -march=sapphirerapids")
        else()
          set (KERNEL_DEFINITIONS "${KERNEL_DEFINITIONS} -march=skylake-avx512")
        endif()
    elseif (${CMAKE_C_COMPILER_ID} STREQUAL "Clang" OR ${CMAKE_C_COMPILER_ID} STREQUAL "AppleClang")
         if (${CMAKE_C_COMPILER_VERSION} VERSION_GREATER 12.0)
          set (KERNEL_DEFINITIONS "${KERNEL_DEFINITIONS} -march=sapphirerapids -mllvm -exhaustive-register-search")
        else()
          set (KERNEL_DEFINITIONS "${KERNEL_DEFINITIONS} -march=skylake-avx512 -mllvm -exhaustive-register-search")
        endif()
    endif()    
  endif()
  if (${TARGET} STREQUAL SKYLAKEX AND NOT NO_AVX512)
    	  set (KERNEL_DEFINITIONS "${KERNEL_DEFINITIONS} -march=skylake-avx512")
  	  if (${CMAKE_C_COMPILER_ID} STREQUAL "Clang" OR ${CMAKE_C_COMPILER_ID} STREQUAL "AppleClang")
	 	set (KERNEL_DEFINITIONS "${KERNEL_DEFINITIONS} -mllvm -exhaustive-register-search")
  	  endif()
  endif()
  
  if (((${TARGET} STREQUAL ZEN) AND HAVE_AVX512VL) AND NOT NO_AVX512)
    if (${CMAKE_C_COMPILER_ID} STREQUAL "GNU")
        if (${CMAKE_C_COMPILER_VERSION} VERSION_GREATER 12.99)
          set (KERNEL_DEFINITIONS "${KERNEL_DEFINITIONS} -march=znver4")
	else()
    	  set (KERNEL_DEFINITIONS "${KERNEL_DEFINITIONS} -march=skylake-avx512")
        endif()
    elseif (${CMAKE_C_COMPILER_ID} STREQUAL "Clang" OR ${CMAKE_C_COMPILER_ID} STREQUAL "AppleClang")
         if (${CMAKE_C_COMPILER_VERSION} VERSION_GREATER 15.99)
          set (KERNEL_DEFINITIONS "${KERNEL_DEFINITIONS} -march=znver4")
	else()
    	  set (KERNEL_DEFINITIONS "${KERNEL_DEFINITIONS} -march=skylake-avx512")
        endif()
	set (KERNEL_DEFINITIONS "${KERNEL_DEFINITIONS} -mllvm -exhaustive-register-search")
    endif()
  endif()
  
  if ((${TARGET} STREQUAL HASWELL OR (${TARGET} STREQUAL ZEN AND NOT HAVE_AVX512VL)) AND NOT NO_AVX2)
    if (${CMAKE_C_COMPILER_ID} STREQUAL "GNU")
	    if (CMAKE_C_COMPILER_VERSION VERSION_GREATER 4.7 OR CMAKE_C_COMPILER_VERSION VERSION_EQUAL 4.7)
        set (KERNEL_DEFINITIONS "${KERNEL_DEFINITIONS} -mavx2")
      endif()
    elseif (${CMAKE_C_COMPILER_ID} STREQUAL "CLANG")
      set (KERNEL_DEFINITIONS "${KERNEL_DEFINITIONS} -mavx2 -mfma")
    endif()
  endif()
  if (DEFINED HAVE_AVX)
	if (NOT NO_AVX)
    set (KERNEL_DEFINITIONS "${KERNEL_DEFINITIONS} -mavx")
	endif()
  endif()
  if (DEFINED HAVE_AVX2)
	if (NOT NO_AVX2)
      	  set (KERNEL_DEFINITIONS "${KERNEL_DEFINITIONS} -mavx2")
	endif()
  endif()
  #  if (DEFINED HAVE_FMA3)
  #	if (NOT NO_AVX2)
  #  set (KERNEL_DEFINITIONS "${KERNEL_DEFINITIONS} -mfma")
  #	endif()
  #  endif()
    if (DEFINED HAVE_SSE)
    set (KERNEL_DEFINITIONS "${KERNEL_DEFINITIONS} -msse")
  endif()
  if (DEFINED HAVE_SSE2)
    set (KERNEL_DEFINITIONS "${KERNEL_DEFINITIONS} -msse2")
  endif()
  if (DEFINED HAVE_SSE3)
    set (KERNEL_DEFINITIONS "${KERNEL_DEFINITIONS} -msse3")
  endif()
    if (DEFINED HAVE_SSSE3)
    set (KERNEL_DEFINITIONS "${KERNEL_DEFINITIONS} -mssse3")
  endif()
    if (DEFINED HAVE_SSE4_1)
    set (KERNEL_DEFINITIONS "${KERNEL_DEFINITIONS} -msse4.1")
  endif()

  if (${TARGET} STREQUAL POWER10)
    if (CMAKE_C_COMPILER_VERSION VERSION_GREATER 10.2 OR CMAKE_C_COMPILER_VERSION VERSION_EQUAL 10.2)
      set (KERNEL_DEFINITIONS  "${KERNEL_DEFINITIONS} -mcpu=power10 -mtune=power10 -mvsx -fno-fast-math")
    else ()
	    message(FATAL_ERROR "Compiler GCC ${CMAKE_C_COMPILER_VERSION} does not support Power10.")
    endif()
  endif()
  if (${TARGET} STREQUAL POWER9)
    if (CMAKE_C_COMPILER_VERSION VERSION_GREATER 5.0 OR CMAKE_C_COMPILER_VERSION VERSION_EQUAL 5.0)
      set (KERNEL_DEFINITIONS  "${KERNEL_DEFINITIONS} -mcpu=power9 -mtune=power9 -mvsx -fno-fast-math")
    else ()
      set (KERNEL_DEFINITIONS  "${KERNEL_DEFINITIONS} -mcpu=power8 -mtune=power8 -mvsx -fno-fast-math")
      message(WARNING "Compiler GCC ${CMAKE_C_COMPILER_VERSION} does not support fully Power9.")
    endif()
  endif()
  if (${TARGET} STREQUAL POWER8)
    set (KERNEL_DEFINITIONS  "${KERNEL_DEFINITIONS} -mcpu=power8 -mtune=power8 -mvsx -fno-fast-math")
  endif()

if (${TARGET} STREQUAL NEOVERSEV1)
    if (${CMAKE_C_COMPILER_ID} STREQUAL "PGI" AND NOT NO_SVE)
	set (KERNEL_DEFINITIONS  "${KERNEL_DEFINITIONS} -Msve_intrinsics -march=armv8.4-a+sve -mtune=neoverse-v1")
    else ()
    if (CMAKE_C_COMPILER_VERSION VERSION_GREATER 10.4 OR CMAKE_C_COMPILER_VERSION VERSION_EQUAL 10.4)
      set (KERNEL_DEFINITIONS  "${KERNEL_DEFINITIONS} -march=armv8.4-a+sve -mtune=neoverse-v1")
    else ()
	    message(FATAL_ERROR "Compiler ${CMAKE_C_COMPILER} ${CMAKE_C_COMPILER_VERSION} does not support Neoverse V1.")
    endif()
    endif()
  endif()
  if (${TARGET} STREQUAL NEOVERSEN2)
    if (${CMAKE_C_COMPILER_ID} STREQUAL "PGI" AND NOT NO_SVE)
	set (KERNEL_DEFINITIONS  "${KERNEL_DEFINITIONS} -Msve-intrinsics -march=armv8.5-a+sve+sve2+bf16 -mtune=neoverse-n2")
    else ()
    if (CMAKE_C_COMPILER_VERSION VERSION_GREATER 10.4 OR CMAKE_C_COMPILER_VERSION VERSION_EQUAL 10.4)
      set (KERNEL_DEFINITIONS  "${KERNEL_DEFINITIONS} -march=armv8.5-a+sve+sve2+bf16 -mtune=neoverse-n2")
    else ()
	    message(FATAL_ERROR "Compiler $${CMAKE_C_COMPILER} ${CMAKE_C_COMPILER_VERSION} does not support Neoverse N2.")
    endif()
    endif()
  endif()
  if (${TARGET} STREQUAL ARMV8SVE)
    if (${CMAKE_C_COMPILER_ID} STREQUAL "PGI" AND NOT NO_SVE)
      set (KERNEL_DEFINITIONS  "${KERNEL_DEFINITIONS} -Msve-intrinsics -march=armv8.2-a+sve")
    else ()
      set (KERNEL_DEFINITIONS  "${KERNEL_DEFINITIONS} -march=armv8.2-a+sve")
    endif()
  endif()
  if (${TARGET} STREQUAL ARMV9SME)
      set (KERNEL_DEFINITIONS  "${KERNEL_DEFINITIONS} -march=armv9-a+sme -O3")
  endif()
  if (${TARGET} STREQUAL A64FX)
    if (${CMAKE_C_COMPILER_ID} STREQUAL "PGI" AND NOT NO_SVE)
      set (KERNEL_DEFINITIONS  "${KERNEL_DEFINITIONS} -Msve-intrinsics -march=armv8.2-a+sve -mtune=a64fx")
    else ()
      execute_process(COMMAND ${CMAKE_C_COMPILER} -dumpversion OUTPUT_VARIABLE GCC_VERSION)
      if (${GCC_VERSION} VERSION_GREATER 10.4 OR ${GCC_VERSION} VERSION_EQUAL 10.4)
        set (KERNEL_DEFINITIONS  "${KERNEL_DEFINITIONS} -march=armv8.2-a+sve -mtune=a64fx")
      else ()
        message(FATAL_ERROR "Compiler $${CMAKE_C_COMPILER} {GCC_VERSION} does not support A64FX.")
      endif()
    endif()
  endif()

endif()

if (DEFINED BINARY)
  message(STATUS "Compiling a ${BINARY}-bit binary.")
endif ()
if (NOT DEFINED NEED_PIC)
  set(NEED_PIC 1)
endif ()

# OS dependent settings
include("${PROJECT_SOURCE_DIR}/cmake/os.cmake")

# Architecture dependent settings
include("${PROJECT_SOURCE_DIR}/cmake/arch.cmake")

# C Compiler dependent settings
include("${PROJECT_SOURCE_DIR}/cmake/cc.cmake")

if (INTERFACE64)
  set(SUFFIX64 64)
  set(SUFFIX64_UNDERSCORE _64)
endif()

if (NOT NOFORTRAN)
  # Fortran Compiler dependent settings
  include("${PROJECT_SOURCE_DIR}/cmake/fc.cmake")
else ()
  if (NOT XXXX)
    set(C_LAPACK 1)
    if (INTERFACE64)
      set (CCOMMON_OPT "${CCOMMON_OPT} -DLAPACK_ILP64")
    endif ()
    set(TIMER "NONE")
  else ()
    set (NO_LAPACK 1)
  endif ()
endif ()

if (BINARY64)
  if (INTERFACE64)
    # CCOMMON_OPT += -DUSE64BITINT
  endif ()
endif ()

if(EMBEDDED)
  set(CCOMMON_OPT "${CCOMMON_OPT} -DOS_EMBEDDED")
  set(CCOMMON_OPT "${CCOMMON_OPT} -mthumb -mcpu=cortex-m4 -mfloat-abi=hard -mfpu=fpv4-sp-d16")
endif()

if (NEED_PIC)
  if (${CMAKE_C_COMPILER} STREQUAL "IBM")
    set(CCOMMON_OPT "${CCOMMON_OPT} -qpic=large")
  else ()
    set(CCOMMON_OPT "${CCOMMON_OPT} -fPIC")
  endif ()

  if (NOT NOFORTRAN)
    if (${F_COMPILER} STREQUAL "SUN")
      set(FCOMMON_OPT "${FCOMMON_OPT} -pic")
    elseif (${F_COMPILER} STREQUAL "NAGFOR")
      set(FCOMMON_OPT "${FCOMMON_OPT} -PIC")
    else ()
      set(FCOMMON_OPT "${FCOMMON_OPT} -fPIC")
    endif ()
  endif()
endif ()

if (X86_64 OR ${CORE} STREQUAL POWER10 OR ARM64 OR LOONGARCH64)
  set(SMALL_MATRIX_OPT TRUE)
endif ()
if (ARM64)
  set(GEMM_GEMV_FORWARD TRUE)
endif ()

if (GEMM_GEMV_FORWARD AND NOT ONLY_CBLAS)
  set(CCOMMON_OPT "${CCOMMON_OPT} -DGEMM_GEMV_FORWARD")
endif ()
if (GEMM_GEMV_FORWARD_BF16 AND NOT ONLY_CBLAS)
    set(CCOMMON_OPT "${CCOMMON_OPT} -DGEMM_GEMV_FORWARD_BF16")
endif ()
if (SMALL_MATRIX_OPT)
  set(CCOMMON_OPT "${CCOMMON_OPT} -DSMALL_MATRIX_OPT")
endif ()

if (DYNAMIC_ARCH)
  if (X86 OR X86_64 OR ARM64 OR POWER OR RISCV64 OR LOONGARCH64)
    set(CCOMMON_OPT "${CCOMMON_OPT} -DDYNAMIC_ARCH")
    if (DYNAMIC_OLDER)
      set(CCOMMON_OPT "${CCOMMON_OPT} -DDYNAMIC_OLDER")
    endif ()
  else ()
    unset (DYNAMIC_ARCH)
    message (STATUS "DYNAMIC_ARCH is not supported on the target architecture, removing")
  endif ()
endif ()

if (DYNAMIC_LIST)
  set(CCOMMON_OPT "${CCOMMON_OPT} -DDYNAMIC_LIST")
  foreach(DCORE ${DYNAMIC_LIST})
    set(CCOMMON_OPT "${CCOMMON_OPT} -DDYN_${DCORE}")
  endforeach ()
endif ()

if (NO_LAPACK)
  set(CCOMMON_OPT "${CCOMMON_OPT} -DNO_LAPACK")
  #Disable LAPACK C interface
  set(NO_LAPACKE 1)
endif ()

if (NO_LAPACKE)
  set(CCOMMON_OPT "${CCOMMON_OPT} -DNO_LAPACKE")
endif ()

if (NO_AVX)
  set(CCOMMON_OPT "${CCOMMON_OPT} -DNO_AVX")
endif ()

if (X86)
  set(CCOMMON_OPT "${CCOMMON_OPT} -DNO_AVX")
endif ()

if (NO_AVX2)
  set(CCOMMON_OPT "${CCOMMON_OPT} -DNO_AVX2")
endif ()

if (NO_AVX512)
  set(CCOMMON_OPT "${CCOMMON_OPT} -DNO_AVX512")
endif ()

if (USE_THREAD)
  # USE_SIMPLE_THREADED_LEVEL3 = 1
  # NO_AFFINITY = 1
  set(CCOMMON_OPT "${CCOMMON_OPT} -DSMP_SERVER")

  if (MIPS64)
    if (NOT ${CORE} STREQUAL "LOONGSON3B")
      set(USE_SIMPLE_THREADED_LEVEL3 1)
    endif ()
  endif ()

  if (BIGNUMA)
    set(CCOMMON_OPT "${CCOMMON_OPT} -DBIGNUMA")
  endif ()
endif ()

if (NO_WARMUP)
  set(CCOMMON_OPT "${CCOMMON_OPT} -DNO_WARMUP")
endif ()

if (CONSISTENT_FPCSR)
  set(CCOMMON_OPT "${CCOMMON_OPT} -DCONSISTENT_FPCSR")
endif ()

if (USE_TLS)
  set(CCOMMON_OPT "${CCOMMON_OPT} -DUSE_TLS")
endif ()

# Only for development
# set(CCOMMON_OPT "${CCOMMON_OPT} -DPARAMTEST")
# set(CCOMMON_OPT "${CCOMMON_OPT} -DPREFETCHTEST")
# set(CCOMMON_OPT "${CCOMMON_OPT} -DNO_SWITCHING")
# set(USE_PAPI 1)

if (USE_PAPI)
  set(CCOMMON_OPT "${CCOMMON_OPT} -DUSE_PAPI")
  set(EXTRALIB "${EXTRALIB} -lpapi -lperfctr")
endif ()

if (DYNAMIC_THREADS)
  set(CCOMMON_OPT "${CCOMMON_OPT} -DDYNAMIC_THREADS")
endif ()

set(CCOMMON_OPT "${CCOMMON_OPT} -DMAX_CPU_NUMBER=${NUM_THREADS}")

set(CCOMMON_OPT "${CCOMMON_OPT} -DMAX_PARALLEL_NUMBER=${NUM_PARALLEL}")

if (BUFFERSIZE)
set(CCOMMON_OPT "${CCOMMON_OPT} -DBUFFERSIZE=${BUFFERSIZE}")
endif ()

if (USE_SIMPLE_THREADED_LEVEL3)
  set(CCOMMON_OPT "${CCOMMON_OPT} -DUSE_SIMPLE_THREADED_LEVEL3")
endif ()

if (NOT ${CMAKE_SYSTEM_NAME} STREQUAL "Windows")
if (DEFINED MAX_STACK_ALLOC)
if (NOT ${MAX_STACK_ALLOC} EQUAL 0)
set(CCOMMON_OPT "${CCOMMON_OPT} -DMAX_STACK_ALLOC=${MAX_STACK_ALLOC}")
endif ()
else ()
set(CCOMMON_OPT "${CCOMMON_OPT} -DMAX_STACK_ALLOC=2048")
endif ()
endif ()
if (NOT ${CMAKE_SYSTEM_NAME} STREQUAL "Windows")
if (DEFINED BLAS3_MEM_ALLOC_THRESHOLD)
if (NOT ${BLAS3_MEM_ALLOC_THRESHOLD} EQUAL 32)
set(CCOMMON_OPT "${CCOMMON_OPT} -DBLAS3_MEM_ALLOC_THRESHOLD=${BLAS3_MEM_ALLOC_THRESHOLD}")
endif()
endif()
endif()
  
set(LIBPREFIX "lib${LIBNAMEPREFIX}openblas")

if (DEFINED LIBNAMESUFFIX)
  set(LIBPREFIX "${LIBNAMEPREFIX}_${LIBNAMESUFFIX}")
endif ()

if (NOT DEFINED SYMBOLPREFIX)
  set(SYMBOLPREFIX "")
endif ()

if (NOT DEFINED SYMBOLSUFFIX)
  set(SYMBOLSUFFIX "")
endif ()

set(KERNELDIR	"${PROJECT_SOURCE_DIR}/kernel/${ARCH}")

# TODO: need to convert these Makefiles
# include ${PROJECT_SOURCE_DIR}/cmake/${ARCH}.cmake

if (${CORE} STREQUAL "PPC440")
  set(CCOMMON_OPT "${CCOMMON_OPT} -DALLOC_QALLOC")
endif ()

if (${CORE} STREQUAL "PPC440FP2")
  set(STATIC_ALLOCATION 1)
endif ()

if (NOT ${CMAKE_SYSTEM_NAME} STREQUAL "Linux")
  set(NO_AFFINITY 1)
endif ()

if (NOT X86_64 AND NOT X86 AND NOT ${CORE} STREQUAL "LOONGSON3B")
  set(NO_AFFINITY 1)
endif ()

if (NO_AFFINITY)
  set(CCOMMON_OPT "${CCOMMON_OPT} -DNO_AFFINITY")
endif ()

if (FUNCTION_PROFILE)
  set(CCOMMON_OPT "${CCOMMON_OPT} -DFUNCTION_PROFILE")
endif ()

if (HUGETLB_ALLOCATION)
  set(CCOMMON_OPT "${CCOMMON_OPT} -DALLOC_HUGETLB")
endif ()

if (DEFINED HUGETLBFILE_ALLOCATION)
  set(CCOMMON_OPT "${CCOMMON_OPT} -DALLOC_HUGETLBFILE -DHUGETLB_FILE_NAME=${HUGETLBFILE_ALLOCATION})")
endif ()

if (STATIC_ALLOCATION)
  set(CCOMMON_OPT "${CCOMMON_OPT} -DALLOC_STATIC")
endif ()

if (DEVICEDRIVER_ALLOCATION)
  set(CCOMMON_OPT "${CCOMMON_OPT} -DALLOC_DEVICEDRIVER -DDEVICEDRIVER_NAME=\"/dev/mapper\"")
endif ()

if (MIXED_MEMORY_ALLOCATION)
  set(CCOMMON_OPT "${CCOMMON_OPT} -DMIXED_MEMORY_ALLOCATION")
endif ()

set(CCOMMON_OPT "${CCOMMON_OPT} -DVERSION=\"\\\"${OpenBLAS_VERSION}\\\"\"")

set(REVISION "-r${OpenBLAS_VERSION}")
set(MAJOR_VERSION ${OpenBLAS_MAJOR_VERSION})

set(CMAKE_C_FLAGS "${CMAKE_C_FLAGS} ${CCOMMON_OPT}")

if (NOT BUILD_SINGLE AND NOT BUILD_DOUBLE AND NOT BUILD_COMPLEX AND NOT BUILD_COMPLEX16)
	set (BUILD_SINGLE ON)
	set (BUILD_DOUBLE ON)
	set (BUILD_COMPLEX ON)
	set (BUILD_COMPLEX16 ON)
endif()
if (BUILD_SINGLE)
	set(CMAKE_C_FLAGS "${CMAKE_C_FLAGS} -DBUILD_SINGLE")
endif()
if (BUILD_DOUBLE)
	set(CMAKE_C_FLAGS "${CMAKE_C_FLAGS} -DBUILD_DOUBLE")
endif()
if (BUILD_COMPLEX)
	set(CMAKE_C_FLAGS "${CMAKE_C_FLAGS} -DBUILD_COMPLEX")
endif()
if (BUILD_COMPLEX16)
	set(CMAKE_C_FLAGS "${CMAKE_C_FLAGS} -DBUILD_COMPLEX16")
endif()
if (BUILD_BFLOAT16)
       set(CMAKE_C_FLAGS "${CMAKE_C_FLAGS} -DBUILD_BFLOAT16")
endif()
if(NOT MSVC)
set(CMAKE_ASM_FLAGS "${CMAKE_ASM_FLAGS} ${CCOMMON_OPT}")
endif()
# TODO: not sure what PFLAGS is -hpa
set(PFLAGS "${PFLAGS} ${CCOMMON_OPT} -I${TOPDIR} -DPROFILE ${COMMON_PROF}")
if ("${CMAKE_BUILD_TYPE}" STREQUAL "Release")

if ("${F_COMPILER}" STREQUAL "FLANG")
if (${CMAKE_Fortran_COMPILER_VERSION} VERSION_LESS_EQUAL 3)
  set(CMAKE_Fortran_FLAGS_RELEASE "${CMAKE_Fortran_FLAGS_RELEASE} -fno-unroll-loops")
endif ()
endif ()
if (ARM64 AND CMAKE_Fortran_COMPILER_ID MATCHES "LLVMFlang.*" AND CMAKE_SYSTEM_NAME STREQUAL "Windows")
  set(CMAKE_Fortran_FLAGS_RELEASE "${CMAKE_Fortran_FLAGS_RELEASE} -O2")
endif ()
endif ()


set(CMAKE_Fortran_FLAGS "${CMAKE_Fortran_FLAGS} ${FCOMMON_OPT}")
# TODO: not sure what FPFLAGS is -hpa
set(FPFLAGS "${FPFLAGS} ${FCOMMON_OPT} ${COMMON_PROF}")

#For LAPACK Fortran codes.
set(LAPACK_FFLAGS "${LAPACK_FFLAGS} ${CMAKE_Fortran_FLAGS}" )
if (LAPACK_STRLEN)
	set (LAPACK_FFLAGS "${LAPACK_FFLAGS} -DLAPACK_STRLEN=${LAPACK_STRLEN}")
endif()
set(LAPACK_FPFLAGS "${LAPACK_FPFLAGS} ${FPFLAGS}")

#Disable -fopenmp for LAPACK Fortran codes on Windows.
if (${CMAKE_SYSTEM_NAME} STREQUAL "Windows")
  set(FILTER_FLAGS "-fopenmp;-mp;-openmp;-xopenmp=parallel")
  foreach (FILTER_FLAG ${FILTER_FLAGS})
    string(REPLACE ${FILTER_FLAG} "" LAPACK_FFLAGS ${LAPACK_FFLAGS})
    string(REPLACE ${FILTER_FLAG} "" LAPACK_FPFLAGS ${LAPACK_FPFLAGS})
  endforeach ()
endif ()

if (CMAKE_Fortran_COMPILER)
  if ("${F_COMPILER}" STREQUAL "NAGFOR" OR "${F_COMPILER}" STREQUAL "CRAY" OR CMAKE_Fortran_COMPILER_ID MATCHES "LLVMFlang.*")
    set(FILTER_FLAGS "-msse3;-mssse3;-msse4.1;-mavx;-mavx2,-mskylake-avx512")
    if (CMAKE_Fortran_COMPILER_ID MATCHES "LLVMFlang.*")
<<<<<<< HEAD
      message(STATUS "removing fortran flags")
=======
      message(STATUS "removing fortran flags not supported by the compiler")
>>>>>>> a64b75a2
      set(FILTER_FLAGS "${FILTER_FLAGS};-m32;-m64")
    endif ()
    foreach (FILTER_FLAG ${FILTER_FLAGS})
      string(REPLACE ${FILTER_FLAG} "" LAPACK_FFLAGS ${LAPACK_FFLAGS})
      string(REPLACE ${FILTER_FLAG} "" LAPACK_FPFLAGS ${LAPACK_FPFLAGS})
    endforeach ()
  endif ()
endif ()

if ("${F_COMPILER}" STREQUAL "GFORTRAN")
  # lapack-netlib is rife with uninitialized warnings -hpa
  set(LAPACK_FFLAGS "${LAPACK_FFLAGS} -Wno-maybe-uninitialized")
endif ()

set(LAPACK_CFLAGS "${CMAKE_C_CFLAGS} -DHAVE_LAPACK_CONFIG_H")
if (INTERFACE64)
  set(LAPACK_CFLAGS "${LAPACK_CFLAGS} -DLAPACK_ILP64")
endif ()

if (${CMAKE_SYSTEM_NAME} STREQUAL "Windows")
  set(LAPACK_CFLAGS "${LAPACK_CFLAGS} -DOPENBLAS_OS_WINDOWS")
endif ()

if (${CMAKE_C_COMPILER} STREQUAL "LSB" OR ${CMAKE_SYSTEM_NAME} STREQUAL "Windows")
  set(LAPACK_CFLAGS "${LAPACK_CFLAGS} -DLAPACK_COMPLEX_STRUCTURE")
endif ()
if (${CMAKE_C_COMPILER_ID} MATCHES "IntelLLVM" AND ${CMAKE_SYSTEM_NAME} STREQUAL "Windows")
	set(LAPACK_CFLAGS "${LAPACK_CFLAGS} -DNOCHANGE")
<<<<<<< HEAD
endif ()

if ("${CMAKE_BUILD_TYPE}" STREQUAL "Release")
if ("${F_COMPILER}" STREQUAL "FLANG")
if (${CMAKE_Fortran_COMPILER_VERSION} VERSION_LESS_EQUAL 3)
  set(CMAKE_Fortran_FLAGS_RELEASE "${CMAKE_Fortran_FLAGS_RELEASE} -fno-unroll-loops")
endif ()
endif ()
=======
>>>>>>> a64b75a2
endif ()


if (NOT DEFINED SUFFIX)
  set(SUFFIX o)
endif ()

if (NOT DEFINED PSUFFIX)
  set(PSUFFIX po)
endif ()

if (NOT DEFINED LIBSUFFIX)
  set(LIBSUFFIX a)
endif ()

if (DYNAMIC_ARCH)
  if (USE_THREAD)
    set(LIBNAME "${LIBPREFIX}p${REVISION}.${LIBSUFFIX}")
    set(LIBNAME_P	"${LIBPREFIX}p${REVISION}_p.${LIBSUFFIX}")
  else ()
    set(LIBNAME "${LIBPREFIX}${REVISION}.${LIBSUFFIX}")
    set(LIBNAME_P	"${LIBPREFIX}${REVISION}_p.${LIBSUFFIX}")
  endif ()
else ()
  if (USE_THREAD)
    set(LIBNAME "${LIBPREFIX}_${LIBCORE}p${REVISION}.${LIBSUFFIX}")
    set(LIBNAME_P	"${LIBPREFIX}_${LIBCORE}p${REVISION}_p.${LIBSUFFIX}")
  else ()
    set(LIBNAME	"${LIBPREFIX}_${LIBCORE}${REVISION}.${LIBSUFFIX}")
    set(LIBNAME_P	"${LIBPREFIX}_${LIBCORE}${REVISION}_p.${LIBSUFFIX}")
  endif ()
endif ()

if (DEFINED FIXED_LIBNAME)
  set (LIBNAME "${LIBPREFIX}.${LIBSUFFIX}")
  set (LIBNAME "${LIBPREFIX}_p.${LIBSUFFIX}")
endif()

set(LIBDLLNAME "${LIBPREFIX}.dll")
set(LIBSONAME "${LIBNAME}.${LIBSUFFIX}.so")
set(LIBDYNNAME "${LIBNAME}.${LIBSUFFIX}.dylib")
set(LIBDEFNAME "${LIBNAME}.${LIBSUFFIX}.def")
set(LIBEXPNAME "${LIBNAME}.${LIBSUFFIX}.exp")
set(LIBZIPNAME "${LIBNAME}.${LIBSUFFIX}.zip")

set(LIBS "${PROJECT_SOURCE_DIR}/${LIBNAME}")
set(LIBS_P "${PROJECT_SOURCE_DIR}/${LIBNAME_P}")


set(LIB_COMPONENTS BLAS)
if (NOT NO_CBLAS)
  set(LIB_COMPONENTS "${LIB_COMPONENTS} CBLAS")
endif ()

if (NOT NO_LAPACK)
  set(LIB_COMPONENTS "${LIB_COMPONENTS} LAPACK")
  if (NOT NO_LAPACKE)
    set(LIB_COMPONENTS "${LIB_COMPONENTS} LAPACKE")
  endif ()
  if (BUILD_RELAPACK)
    set(LIB_COMPONENTS "${LIB_COMPONENTS} ReLAPACK")
  endif ()
endif ()

if (ONLY_CBLAS)
  set(LIB_COMPONENTS CBLAS)
endif ()


# For GEMM3M
set(USE_GEMM3M 0)

if (DEFINED ARCH)
  if (X86 OR X86_64 OR ${ARCH} STREQUAL "ia64" OR MIPS64)
    set(USE_GEMM3M 1)
  endif ()

  if (${CORE} STREQUAL "generic")
    set(USE_GEMM3M 0)
  endif ()
endif ()


#export OSNAME
#export ARCH
#export CORE
#export LIBCORE
#export PGCPATH
#export CONFIG
#export CC
#export FC
#export BU
#export FU
#export NEED2UNDERSCORES
#export USE_THREAD
#export NUM_THREADS
#export NUM_CORES
#export SMP
#export MAKEFILE_RULE
#export NEED_PIC
#export BINARY
#export BINARY32
#export BINARY64
#export F_COMPILER
#export C_COMPILER
#export USE_OPENMP
#export CROSS
#export CROSS_SUFFIX
#export NOFORTRAN
#export NO_FBLAS
#export EXTRALIB
#export CEXTRALIB
#export FEXTRALIB
#export HAVE_SSE
#export HAVE_SSE2
#export HAVE_SSE3
#export HAVE_SSSE3
#export HAVE_SSE4_1
#export HAVE_SSE4_2
#export HAVE_SSE4A
#export HAVE_SSE5
#export HAVE_AVX
#export HAVE_VFP
#export HAVE_VFPV3
#export HAVE_VFPV4
#export HAVE_NEON
#export KERNELDIR
#export FUNCTION_PROFILE
#export TARGET_CORE
#
#export SBGEMM_UNROLL_M
#export SBGEMM_UNROLL_N
#export SGEMM_UNROLL_M
#export SGEMM_UNROLL_N
#export DGEMM_UNROLL_M
#export DGEMM_UNROLL_N
#export QGEMM_UNROLL_M
#export QGEMM_UNROLL_N
#export CGEMM_UNROLL_M
#export CGEMM_UNROLL_N
#export ZGEMM_UNROLL_M
#export ZGEMM_UNROLL_N
#export XGEMM_UNROLL_M
#export XGEMM_UNROLL_N
#export CGEMM3M_UNROLL_M
#export CGEMM3M_UNROLL_N
#export ZGEMM3M_UNROLL_M
#export ZGEMM3M_UNROLL_N
#export XGEMM3M_UNROLL_M
#export XGEMM3M_UNROLL_N


#if (USE_CUDA)
#  export CUDADIR
#  export CUCC
#  export CUFLAGS
#  export CULIB
#endif<|MERGE_RESOLUTION|>--- conflicted
+++ resolved
@@ -668,11 +668,7 @@
   if ("${F_COMPILER}" STREQUAL "NAGFOR" OR "${F_COMPILER}" STREQUAL "CRAY" OR CMAKE_Fortran_COMPILER_ID MATCHES "LLVMFlang.*")
     set(FILTER_FLAGS "-msse3;-mssse3;-msse4.1;-mavx;-mavx2,-mskylake-avx512")
     if (CMAKE_Fortran_COMPILER_ID MATCHES "LLVMFlang.*")
-<<<<<<< HEAD
-      message(STATUS "removing fortran flags")
-=======
       message(STATUS "removing fortran flags not supported by the compiler")
->>>>>>> a64b75a2
       set(FILTER_FLAGS "${FILTER_FLAGS};-m32;-m64")
     endif ()
     foreach (FILTER_FLAG ${FILTER_FLAGS})
@@ -701,17 +697,6 @@
 endif ()
 if (${CMAKE_C_COMPILER_ID} MATCHES "IntelLLVM" AND ${CMAKE_SYSTEM_NAME} STREQUAL "Windows")
 	set(LAPACK_CFLAGS "${LAPACK_CFLAGS} -DNOCHANGE")
-<<<<<<< HEAD
-endif ()
-
-if ("${CMAKE_BUILD_TYPE}" STREQUAL "Release")
-if ("${F_COMPILER}" STREQUAL "FLANG")
-if (${CMAKE_Fortran_COMPILER_VERSION} VERSION_LESS_EQUAL 3)
-  set(CMAKE_Fortran_FLAGS_RELEASE "${CMAKE_Fortran_FLAGS_RELEASE} -fno-unroll-loops")
-endif ()
-endif ()
-=======
->>>>>>> a64b75a2
 endif ()
 
 
