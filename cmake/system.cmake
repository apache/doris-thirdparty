--- conflicted
+++ resolved
@@ -388,11 +388,7 @@
   endif()
 endif ()
 
-<<<<<<< HEAD
-if (X86_64 OR ${CORE} STREQUAL POWER10 OR ARM64)
-=======
-if (X86_64 OR ${CORE} STREQUAL POWER10 OR LOONGARCH64)
->>>>>>> 68eefe60
+if (X86_64 OR ${CORE} STREQUAL POWER10 OR ARM64 OR LOONGARCH64)
   set(SMALL_MATRIX_OPT TRUE)
 endif ()
 if (ARM64)
