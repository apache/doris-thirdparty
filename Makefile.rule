--- conflicted
+++ resolved
@@ -3,11 +3,7 @@
 #
 
 # This library's version
-<<<<<<< HEAD
-VERSION = 0.3.8.dev
-=======
-VERSION = 0.3.7
->>>>>>> 5f36f181
+VERSION = 0.3.8
 
 # If you set the suffix, the library name will be libopenblas_$(LIBNAMESUFFIX).a
 # and libopenblas_$(LIBNAMESUFFIX).so. Meanwhile, the soname in shared library
