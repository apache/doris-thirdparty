/*****************************************************************************
Copyright (c) 2011-2022, The OpenBLAS Project
All rights reserved.

Redistribution and use in source and binary forms, with or without
modification, are permitted provided that the following conditions are
met:

   1. Redistributions of source code must retain the above copyright
      notice, this list of conditions and the following disclaimer.

   2. Redistributions in binary form must reproduce the above copyright
      notice, this list of conditions and the following disclaimer in
      the documentation and/or other materials provided with the
      distribution.
   3. Neither the name of the OpenBLAS project nor the names of
      its contributors may be used to endorse or promote products
      derived from this software without specific prior written
      permission.

THIS SOFTWARE IS PROVIDED BY THE COPYRIGHT HOLDERS AND CONTRIBUTORS "AS IS"
AND ANY EXPRESS OR IMPLIED WARRANTIES, INCLUDING, BUT NOT LIMITED TO, THE
IMPLIED WARRANTIES OF MERCHANTABILITY AND FITNESS FOR A PARTICULAR PURPOSE
ARE DISCLAIMED. IN NO EVENT SHALL THE COPYRIGHT OWNER OR CONTRIBUTORS BE
LIABLE FOR ANY DIRECT, INDIRECT, INCIDENTAL, SPECIAL, EXEMPLARY, OR CONSEQUENTIAL
DAMAGES (INCLUDING, BUT NOT LIMITED TO, PROCUREMENT OF SUBSTITUTE GOODS OR
SERVICES; LOSS OF USE, DATA, OR PROFITS; OR BUSINESS INTERRUPTION) HOWEVER
CAUSED AND ON ANY THEORY OF LIABILITY, WHETHER IN CONTRACT, STRICT LIABILITY,
OR TORT (INCLUDING NEGLIGENCE OR OTHERWISE) ARISING IN ANY WAY OUT OF THE
USE OF THIS SOFTWARE, EVEN IF ADVISED OF THE POSSIBILITY OF SUCH DAMAGE.

**********************************************************************************/


/*********************************************************************/
/* Copyright 2009, 2010 The University of Texas at Austin.           */
/* All rights reserved.                                              */
/*                                                                   */
/* Redistribution and use in source and binary forms, with or        */
/* without modification, are permitted provided that the following   */
/* conditions are met:                                               */
/*                                                                   */
/*   1. Redistributions of source code must retain the above         */
/*      copyright notice, this list of conditions and the following  */
/*      disclaimer.                                                  */
/*                                                                   */
/*   2. Redistributions in binary form must reproduce the above      */
/*      copyright notice, this list of conditions and the following  */
/*      disclaimer in the documentation and/or other materials       */
/*      provided with the distribution.                              */
/*                                                                   */
/*    THIS  SOFTWARE IS PROVIDED  BY THE  UNIVERSITY OF  TEXAS AT    */
/*    AUSTIN  ``AS IS''  AND ANY  EXPRESS OR  IMPLIED WARRANTIES,    */
/*    INCLUDING, BUT  NOT LIMITED  TO, THE IMPLIED  WARRANTIES OF    */
/*    MERCHANTABILITY  AND FITNESS FOR  A PARTICULAR  PURPOSE ARE    */
/*    DISCLAIMED.  IN  NO EVENT SHALL THE UNIVERSITY  OF TEXAS AT    */
/*    AUSTIN OR CONTRIBUTORS BE  LIABLE FOR ANY DIRECT, INDIRECT,    */
/*    INCIDENTAL,  SPECIAL, EXEMPLARY,  OR  CONSEQUENTIAL DAMAGES    */
/*    (INCLUDING, BUT  NOT LIMITED TO,  PROCUREMENT OF SUBSTITUTE    */
/*    GOODS  OR  SERVICES; LOSS  OF  USE,  DATA,  OR PROFITS;  OR    */
/*    BUSINESS INTERRUPTION) HOWEVER CAUSED  AND ON ANY THEORY OF    */
/*    LIABILITY, WHETHER  IN CONTRACT, STRICT  LIABILITY, OR TORT    */
/*    (INCLUDING NEGLIGENCE OR OTHERWISE)  ARISING IN ANY WAY OUT    */
/*    OF  THE  USE OF  THIS  SOFTWARE,  EVEN  IF ADVISED  OF  THE    */
/*    POSSIBILITY OF SUCH DAMAGE.                                    */
/*                                                                   */
/* The views and conclusions contained in the software and           */
/* documentation are those of the authors and should not be          */
/* interpreted as representing official policies, either expressed   */
/* or implied, of The University of Texas at Austin.                 */
/*********************************************************************/

#define CPU_GENERIC         0
#define CPU_C910V           1
<<<<<<< HEAD
#define CPU_RISCV64_ZVL256B 2
#define CPU_RISCV64_ZVL128B 3
=======
#define CPU_x280            2
#define CPU_RISCV64_ZVL256B 3
>>>>>>> 88e99411

static char *cpuname[] = {
  "RISCV64_GENERIC",
  "C910V",
<<<<<<< HEAD
  "CPU_RISCV64_ZVL256B",
  "CPU_RISCV64_ZVL128B"
=======
  "x280",
  "CPU_RISCV64_ZVL256B"
>>>>>>> 88e99411
};

int detect(void){
#ifdef __linux
  FILE *infile;
  char buffer[512],isa_buffer[512],model_buffer[512];
  const char* check_c910_str = "T-HEAD C910";
  char *pmodel = NULL, *pisa = NULL;

  infile = fopen("/proc/cpuinfo", "r");
  while (fgets(buffer, sizeof(buffer), infile)){
    if(!strncmp(buffer, "model name", 10)){
      strcpy(model_buffer, buffer);
      pmodel = strchr(isa_buffer, ':') + 1;
    }

    if(!strncmp(buffer, "isa", 3)){
      strcpy(isa_buffer, buffer);
      pisa = strchr(isa_buffer, '4') + 1;
    }
  }

  fclose(infile);

  if (!pmodel)
   return(CPU_GENERIC);
   
  if (strstr(pmodel, check_c910_str) && strchr(pisa, 'v'))
    return CPU_C910V;

  return CPU_GENERIC;
#endif

  return CPU_GENERIC;
}

char *get_corename(void){
  return cpuname[detect()];
}

void get_architecture(void){
  printf("RISCV64");
}

void get_subarchitecture(void){
  printf("%s",cpuname[detect()]);
}

void get_subdirname(void){
  printf("riscv64");
}

void get_cpuconfig(void){
  printf("#define %s\n", cpuname[detect()]);
  printf("#define L1_DATA_SIZE 65536\n");
  printf("#define L1_DATA_LINESIZE 32\n");
  printf("#define L2_SIZE 512488\n");
  printf("#define L2_LINESIZE 32\n");
  printf("#define DTB_DEFAULT_ENTRIES 64\n");
  printf("#define DTB_SIZE 4096\n");
  printf("#define L2_ASSOCIATIVE 4\n");
}

void get_libname(void){
  printf("riscv64\n");
}<|MERGE_RESOLUTION|>--- conflicted
+++ resolved
@@ -72,24 +72,16 @@
 
 #define CPU_GENERIC         0
 #define CPU_C910V           1
-<<<<<<< HEAD
-#define CPU_RISCV64_ZVL256B 2
-#define CPU_RISCV64_ZVL128B 3
-=======
 #define CPU_x280            2
 #define CPU_RISCV64_ZVL256B 3
->>>>>>> 88e99411
+#define CPU_RISCV64_ZVL128B 4
 
 static char *cpuname[] = {
   "RISCV64_GENERIC",
   "C910V",
-<<<<<<< HEAD
+  "x280",
   "CPU_RISCV64_ZVL256B",
   "CPU_RISCV64_ZVL128B"
-=======
-  "x280",
-  "CPU_RISCV64_ZVL256B"
->>>>>>> 88e99411
 };
 
 int detect(void){
